--- conflicted
+++ resolved
@@ -726,18 +726,16 @@
 	struct nau8822_pll *pll_param = &nau8822->pll;
 	int ret, fs;
 
-<<<<<<< HEAD
 	if (freq_in == pll_param->freq_in &&
 	    freq_out == pll_param->freq_out)
 		return 0;
-=======
+
 	if (freq_out == 0) {
 		dev_dbg(component->dev, "PLL disabled\n");
 		snd_soc_component_update_bits(component,
 			NAU8822_REG_POWER_MANAGEMENT_1, NAU8822_PLL_EN_MASK, NAU8822_PLL_OFF);
 		return 0;
 	}
->>>>>>> fed3d929
 
 	fs = freq_out / 256;
 
