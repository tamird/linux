# SPDX-License-Identifier: GPL-2.0-only
#
# Drm device configuration
#
# This driver provides support for the
# Direct Rendering Infrastructure (DRI) in XFree86 4.1.0 and higher.
#
menuconfig DRM
	tristate "Direct Rendering Manager (XFree86 4.1.0 and higher DRI support)"
	depends on (AGP || AGP=n) && !EMULATED_CMPXCHG && HAS_DMA
	select DRM_NOMODESET
	select DRM_PANEL_ORIENTATION_QUIRKS
	select HDMI
	select FB_CMDLINE
	select I2C
	select I2C_ALGOBIT
	select DMA_SHARED_BUFFER
	select SYNC_FILE
# gallium uses SYS_kcmp for os_same_file_description() to de-duplicate
# device and dmabuf fd. Let's make sure that is available for our userspace.
	select KCMP
	help
	  Kernel-level support for the Direct Rendering Infrastructure (DRI)
	  introduced in XFree86 4.0. If you say Y here, you need to select
	  the module that's right for your graphics card from the list below.
	  These modules provide support for synchronization, security, and
	  DMA transfers. Please see <http://dri.sourceforge.net/> for more
	  details.  You should also select and configure AGP
	  (/dev/agpgart) support if it is available for your platform.

config DRM_MIPI_DBI
	tristate
	depends on DRM

config DRM_MIPI_DSI
	bool
	depends on DRM

config DRM_DEBUG_MM
	bool "Insert extra checks and debug info into the DRM range managers"
	default n
	depends on DRM=y
	depends on STACKTRACE_SUPPORT
	select STACKDEPOT
	help
	  Enable allocation tracking of memory manager and leak detection on
	  shutdown.

	  Recommended for driver developers only.

	  If in doubt, say "N".

config DRM_DEBUG_SELFTEST
	tristate "kselftests for DRM"
	depends on DRM
	depends on DEBUG_KERNEL
	select PRIME_NUMBERS
<<<<<<< HEAD
	select DRM_DP_HELPER
=======
	select DRM_DISPLAY_DP_HELPER
	select DRM_DISPLAY_HELPER
>>>>>>> 88084a3d
	select DRM_LIB_RANDOM
	select DRM_KMS_HELPER
	select DRM_BUDDY
	select DRM_EXPORT_FOR_TESTS if m
	default n
	help
	  This option provides kernel modules that can be used to run
	  various selftests on parts of the DRM api. This option is not
	  useful for distributions or general kernels, but only for kernel
	  developers working on DRM and associated drivers.

	  If in doubt, say "N".

config DRM_DP_HELPER
	tristate
	depends on DRM
	help
	  DRM helpers for DisplayPort.

config DRM_KMS_HELPER
	tristate
	depends on DRM
	help
	  CRTC helpers for KMS drivers.

config DRM_DEBUG_DP_MST_TOPOLOGY_REFS
        bool "Enable refcount backtrace history in the DP MST helpers"
	depends on STACKTRACE_SUPPORT
        select STACKDEPOT
        depends on DRM_KMS_HELPER
        depends on DEBUG_KERNEL
        depends on EXPERT
        help
          Enables debug tracing for topology refs in DRM's DP MST helpers. A
          history of each topology reference/dereference will be printed to the
          kernel log once a port or branch device's topology refcount reaches 0.

          This has the potential to use a lot of memory and print some very
          large kernel messages. If in doubt, say "N".

config DRM_DEBUG_MODESET_LOCK
	bool "Enable backtrace history for lock contention"
	depends on STACKTRACE_SUPPORT
	depends on DEBUG_KERNEL
	depends on EXPERT
	select STACKDEPOT
	default y if DEBUG_WW_MUTEX_SLOWPATH
	help
	  Enable debug tracing of failures to gracefully handle drm modeset lock
	  contention. A history of each drm modeset lock path hitting -EDEADLK
	  will be saved until gracefully handled, and the backtrace will be
	  printed when attempting to lock a contended lock.

	  If in doubt, say "N".

config DRM_FBDEV_EMULATION
	bool "Enable legacy fbdev support for your modesetting driver"
	depends on DRM_KMS_HELPER
	depends on FB=y || FB=DRM_KMS_HELPER
	select FB_CFB_FILLRECT
	select FB_CFB_COPYAREA
	select FB_CFB_IMAGEBLIT
	select FB_DEFERRED_IO
	select FB_SYS_FOPS
	select FB_SYS_FILLRECT
	select FB_SYS_COPYAREA
	select FB_SYS_IMAGEBLIT
	select FRAMEBUFFER_CONSOLE if !EXPERT
	select FRAMEBUFFER_CONSOLE_DETECT_PRIMARY if FRAMEBUFFER_CONSOLE
	default y
	help
	  Choose this option if you have a need for the legacy fbdev
	  support. Note that this support also provides the linux console
	  support on top of your modesetting driver.

	  If in doubt, say "Y".

config DRM_FBDEV_OVERALLOC
	int "Overallocation of the fbdev buffer"
	depends on DRM_FBDEV_EMULATION
	default 100
	help
	  Defines the fbdev buffer overallocation in percent. Default
	  is 100. Typical values for double buffering will be 200,
	  triple buffering 300.

config DRM_FBDEV_LEAK_PHYS_SMEM
	bool "Shamelessly allow leaking of fbdev physical address (DANGEROUS)"
	depends on DRM_FBDEV_EMULATION && EXPERT
	default n
	help
	  In order to keep user-space compatibility, we want in certain
	  use-cases to keep leaking the fbdev physical address to the
	  user-space program handling the fbdev buffer.
	  This affects, not only, Amlogic, Allwinner or Rockchip devices
	  with ARM Mali GPUs using an userspace Blob.
	  This option is not supported by upstream developers and should be
	  removed as soon as possible and be considered as a broken and
	  legacy behaviour from a modern fbdev device driver.

	  Please send any bug reports when using this to your proprietary
	  software vendor that requires this.

	  If in doubt, say "N" or spread the word to your closed source
	  library vendor.

config DRM_LOAD_EDID_FIRMWARE
	bool "Allow to specify an EDID data set instead of probing for it"
	depends on DRM
	help
	  Say Y here, if you want to use EDID data to be loaded from the
	  /lib/firmware directory or one of the provided built-in
	  data sets. This may be necessary, if the graphics adapter or
	  monitor are unable to provide appropriate EDID data. Since this
	  feature is provided as a workaround for broken hardware, the
	  default case is N. Details and instructions how to build your own
	  EDID data are given in Documentation/admin-guide/edid.rst.

source "drivers/gpu/drm/display/Kconfig"

config DRM_TTM
	tristate
	depends on DRM && MMU
	help
	  GPU memory management subsystem for devices with multiple
	  GPU memory types. Will be enabled automatically if a device driver
	  uses it.

config DRM_BUDDY
	tristate
	depends on DRM
	help
	  A page based buddy allocator

config DRM_VRAM_HELPER
	tristate
	depends on DRM
	help
	  Helpers for VRAM memory management

config DRM_TTM_HELPER
	tristate
	depends on DRM
	select DRM_TTM
	help
	  Helpers for ttm-based gem objects

config DRM_GEM_CMA_HELPER
	tristate
	depends on DRM
	help
	  Choose this if you need the GEM CMA helper functions

config DRM_GEM_SHMEM_HELPER
	tristate
	depends on DRM && MMU
	help
	  Choose this if you need the GEM shmem helper functions

config DRM_SCHED
	tristate
	depends on DRM

source "drivers/gpu/drm/i2c/Kconfig"

source "drivers/gpu/drm/arm/Kconfig"

config DRM_RADEON
	tristate "ATI Radeon"
	depends on DRM && PCI && MMU
	depends on AGP || !AGP
	select FW_LOADER
<<<<<<< HEAD
	select DRM_DP_HELPER
=======
	select DRM_DISPLAY_DP_HELPER
	select DRM_DISPLAY_HELPER
>>>>>>> 88084a3d
        select DRM_KMS_HELPER
        select DRM_TTM
	select DRM_TTM_HELPER
	select POWER_SUPPLY
	select HWMON
	select BACKLIGHT_CLASS_DEVICE
	select INTERVAL_TREE
	help
	  Choose this option if you have an ATI Radeon graphics card.  There
	  are both PCI and AGP versions.  You don't need to choose this to
	  run the Radeon in plain VGA mode.

	  If M is selected, the module will be called radeon.

source "drivers/gpu/drm/radeon/Kconfig"

config DRM_AMDGPU
	tristate "AMD GPU"
	depends on DRM && PCI && MMU
	select FW_LOADER
<<<<<<< HEAD
	select DRM_DP_HELPER
=======
	select DRM_DISPLAY_DP_HELPER
	select DRM_DISPLAY_HDMI_HELPER
	select DRM_DISPLAY_HELPER
>>>>>>> 88084a3d
	select DRM_KMS_HELPER
	select DRM_SCHED
	select DRM_TTM
	select DRM_TTM_HELPER
	select POWER_SUPPLY
	select HWMON
	select BACKLIGHT_CLASS_DEVICE
	select INTERVAL_TREE
	select DRM_BUDDY
	help
	  Choose this option if you have a recent AMD Radeon graphics card.

	  If M is selected, the module will be called amdgpu.

source "drivers/gpu/drm/amd/amdgpu/Kconfig"

source "drivers/gpu/drm/nouveau/Kconfig"

source "drivers/gpu/drm/i915/Kconfig"

source "drivers/gpu/drm/kmb/Kconfig"

config DRM_VGEM
	tristate "Virtual GEM provider"
	depends on DRM && MMU
	select DRM_GEM_SHMEM_HELPER
	help
	  Choose this option to get a virtual graphics memory manager,
	  as used by Mesa's software renderer for enhanced performance.
	  If M is selected the module will be called vgem.

config DRM_VKMS
	tristate "Virtual KMS (EXPERIMENTAL)"
	depends on DRM && MMU
	select DRM_KMS_HELPER
	select DRM_GEM_SHMEM_HELPER
	select CRC32
	default n
	help
	  Virtual Kernel Mode-Setting (VKMS) is used for testing or for
	  running GPU in a headless machines. Choose this option to get
	  a VKMS.

	  If M is selected the module will be called vkms.

source "drivers/gpu/drm/exynos/Kconfig"

source "drivers/gpu/drm/rockchip/Kconfig"

source "drivers/gpu/drm/vmwgfx/Kconfig"

source "drivers/gpu/drm/gma500/Kconfig"

source "drivers/gpu/drm/udl/Kconfig"

source "drivers/gpu/drm/ast/Kconfig"

source "drivers/gpu/drm/mgag200/Kconfig"

source "drivers/gpu/drm/armada/Kconfig"

source "drivers/gpu/drm/atmel-hlcdc/Kconfig"

source "drivers/gpu/drm/rcar-du/Kconfig"

source "drivers/gpu/drm/shmobile/Kconfig"

source "drivers/gpu/drm/sun4i/Kconfig"

source "drivers/gpu/drm/omapdrm/Kconfig"

source "drivers/gpu/drm/tilcdc/Kconfig"

source "drivers/gpu/drm/qxl/Kconfig"

source "drivers/gpu/drm/virtio/Kconfig"

source "drivers/gpu/drm/msm/Kconfig"

source "drivers/gpu/drm/fsl-dcu/Kconfig"

source "drivers/gpu/drm/tegra/Kconfig"

source "drivers/gpu/drm/stm/Kconfig"

source "drivers/gpu/drm/panel/Kconfig"

source "drivers/gpu/drm/bridge/Kconfig"

source "drivers/gpu/drm/sti/Kconfig"

source "drivers/gpu/drm/imx/Kconfig"

source "drivers/gpu/drm/ingenic/Kconfig"

source "drivers/gpu/drm/v3d/Kconfig"

source "drivers/gpu/drm/vc4/Kconfig"

source "drivers/gpu/drm/etnaviv/Kconfig"

source "drivers/gpu/drm/hisilicon/Kconfig"

source "drivers/gpu/drm/mediatek/Kconfig"

source "drivers/gpu/drm/mxsfb/Kconfig"

source "drivers/gpu/drm/meson/Kconfig"

source "drivers/gpu/drm/tiny/Kconfig"

source "drivers/gpu/drm/pl111/Kconfig"

source "drivers/gpu/drm/tve200/Kconfig"

source "drivers/gpu/drm/xen/Kconfig"

source "drivers/gpu/drm/vboxvideo/Kconfig"

source "drivers/gpu/drm/lima/Kconfig"

source "drivers/gpu/drm/panfrost/Kconfig"

source "drivers/gpu/drm/aspeed/Kconfig"

source "drivers/gpu/drm/mcde/Kconfig"

source "drivers/gpu/drm/tidss/Kconfig"

source "drivers/gpu/drm/xlnx/Kconfig"

source "drivers/gpu/drm/gud/Kconfig"

source "drivers/gpu/drm/solomon/Kconfig"

source "drivers/gpu/drm/sprd/Kconfig"

config DRM_HYPERV
	tristate "DRM Support for Hyper-V synthetic video device"
	depends on DRM && PCI && MMU && HYPERV
	select DRM_KMS_HELPER
	select DRM_GEM_SHMEM_HELPER
	help
	 This is a KMS driver for Hyper-V synthetic video device. Choose this
	 option if you would like to enable drm driver for Hyper-V virtual
	 machine. Unselect Hyper-V framebuffer driver (CONFIG_FB_HYPERV) so
	 that DRM driver is used by default.

	 If M is selected the module will be called hyperv_drm.

# Keep legacy drivers last

menuconfig DRM_LEGACY
	bool "Enable legacy drivers (DANGEROUS)"
	depends on DRM && MMU
	help
	  Enable legacy DRI1 drivers. Those drivers expose unsafe and dangerous
	  APIs to user-space, which can be used to circumvent access
	  restrictions and other security measures. For backwards compatibility
	  those drivers are still available, but their use is highly
	  inadvisable and might harm your system.

	  You are recommended to use the safe modeset-only drivers instead, and
	  perform 3D emulation in user-space.

	  Unless you have strong reasons to go rogue, say "N".

if DRM_LEGACY

config DRM_TDFX
	tristate "3dfx Banshee/Voodoo3+"
	depends on DRM && PCI
	help
	  Choose this option if you have a 3dfx Banshee or Voodoo3 (or later),
	  graphics card.  If M is selected, the module will be called tdfx.

config DRM_R128
	tristate "ATI Rage 128"
	depends on DRM && PCI
	select FW_LOADER
	help
	  Choose this option if you have an ATI Rage 128 graphics card.  If M
	  is selected, the module will be called r128.  AGP support for
	  this card is strongly suggested (unless you have a PCI version).

config DRM_I810
	tristate "Intel I810"
	# !PREEMPTION because of missing ioctl locking
	depends on DRM && AGP && AGP_INTEL && (!PREEMPTION || BROKEN)
	help
	  Choose this option if you have an Intel I810 graphics card.  If M is
	  selected, the module will be called i810.  AGP support is required
	  for this driver to work.

config DRM_MGA
	tristate "Matrox g200/g400"
	depends on DRM && PCI
	select FW_LOADER
	help
	  Choose this option if you have a Matrox G200, G400 or G450 graphics
	  card.  If M is selected, the module will be called mga.  AGP
	  support is required for this driver to work.

config DRM_SIS
	tristate "SiS video cards"
	depends on DRM && AGP
	depends on FB_SIS || FB_SIS=n
	help
	  Choose this option if you have a SiS 630 or compatible video
	  chipset. If M is selected the module will be called sis. AGP
	  support is required for this driver to work.

config DRM_VIA
	tristate "Via unichrome video cards"
	depends on DRM && PCI
	help
	  Choose this option if you have a Via unichrome or compatible video
	  chipset. If M is selected the module will be called via.

config DRM_SAVAGE
	tristate "Savage video cards"
	depends on DRM && PCI
	help
	  Choose this option if you have a Savage3D/4/SuperSavage/Pro/Twister
	  chipset. If M is selected the module will be called savage.

endif # DRM_LEGACY

config DRM_EXPORT_FOR_TESTS
	bool

# Separate option because drm_panel_orientation_quirks.c is shared with fbdev
config DRM_PANEL_ORIENTATION_QUIRKS
	tristate

# Separate option because nomodeset parameter is global and expected built-in
config DRM_NOMODESET
	bool
	default n

config DRM_LIB_RANDOM
	bool
	default n

config DRM_PRIVACY_SCREEN
	bool
	default n<|MERGE_RESOLUTION|>--- conflicted
+++ resolved
@@ -55,12 +55,8 @@
 	depends on DRM
 	depends on DEBUG_KERNEL
 	select PRIME_NUMBERS
-<<<<<<< HEAD
-	select DRM_DP_HELPER
-=======
 	select DRM_DISPLAY_DP_HELPER
 	select DRM_DISPLAY_HELPER
->>>>>>> 88084a3d
 	select DRM_LIB_RANDOM
 	select DRM_KMS_HELPER
 	select DRM_BUDDY
@@ -73,12 +69,6 @@
 	  developers working on DRM and associated drivers.
 
 	  If in doubt, say "N".
-
-config DRM_DP_HELPER
-	tristate
-	depends on DRM
-	help
-	  DRM helpers for DisplayPort.
 
 config DRM_KMS_HELPER
 	tristate
@@ -233,12 +223,8 @@
 	depends on DRM && PCI && MMU
 	depends on AGP || !AGP
 	select FW_LOADER
-<<<<<<< HEAD
-	select DRM_DP_HELPER
-=======
 	select DRM_DISPLAY_DP_HELPER
 	select DRM_DISPLAY_HELPER
->>>>>>> 88084a3d
         select DRM_KMS_HELPER
         select DRM_TTM
 	select DRM_TTM_HELPER
@@ -259,13 +245,9 @@
 	tristate "AMD GPU"
 	depends on DRM && PCI && MMU
 	select FW_LOADER
-<<<<<<< HEAD
-	select DRM_DP_HELPER
-=======
 	select DRM_DISPLAY_DP_HELPER
 	select DRM_DISPLAY_HDMI_HELPER
 	select DRM_DISPLAY_HELPER
->>>>>>> 88084a3d
 	select DRM_KMS_HELPER
 	select DRM_SCHED
 	select DRM_TTM
