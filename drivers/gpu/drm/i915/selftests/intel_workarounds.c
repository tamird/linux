/*
 * SPDX-License-Identifier: MIT
 *
 * Copyright © 2018 Intel Corporation
 */

#include "../i915_selftest.h"
#include "../i915_reset.h"

#include "igt_flush_test.h"
#include "igt_reset.h"
#include "igt_spinner.h"
#include "igt_wedge_me.h"
#include "mock_context.h"
#include "mock_drm.h"

static const struct wo_register {
	enum intel_platform platform;
	u32 reg;
} wo_registers[] = {
	{ INTEL_GEMINILAKE, 0x731c }
};

#define REF_NAME_MAX (INTEL_ENGINE_CS_MAX_NAME + 4)
struct wa_lists {
	struct i915_wa_list gt_wa_list;
	struct {
		char name[REF_NAME_MAX];
		struct i915_wa_list wa_list;
	} engine[I915_NUM_ENGINES];
};

static void
reference_lists_init(struct drm_i915_private *i915, struct wa_lists *lists)
{
	struct intel_engine_cs *engine;
	enum intel_engine_id id;

	memset(lists, 0, sizeof(*lists));

	wa_init_start(&lists->gt_wa_list, "GT_REF");
	gt_init_workarounds(i915, &lists->gt_wa_list);
	wa_init_finish(&lists->gt_wa_list);

	for_each_engine(engine, i915, id) {
		struct i915_wa_list *wal = &lists->engine[id].wa_list;
		char *name = lists->engine[id].name;

		snprintf(name, REF_NAME_MAX, "%s_REF", engine->name);

		wa_init_start(wal, name);
		engine_init_workarounds(engine, wal);
		wa_init_finish(wal);
	}
}

static void
reference_lists_fini(struct drm_i915_private *i915, struct wa_lists *lists)
{
	struct intel_engine_cs *engine;
	enum intel_engine_id id;

	for_each_engine(engine, i915, id)
		intel_wa_list_free(&lists->engine[id].wa_list);

	intel_wa_list_free(&lists->gt_wa_list);
}

#define REF_NAME_MAX (INTEL_ENGINE_CS_MAX_NAME + 4)
struct wa_lists {
	struct i915_wa_list gt_wa_list;
	struct {
		char name[REF_NAME_MAX];
		struct i915_wa_list wa_list;
	} engine[I915_NUM_ENGINES];
};

static void
reference_lists_init(struct drm_i915_private *i915, struct wa_lists *lists)
{
	struct intel_engine_cs *engine;
	enum intel_engine_id id;

	memset(lists, 0, sizeof(*lists));

	wa_init_start(&lists->gt_wa_list, "GT_REF");
	gt_init_workarounds(i915, &lists->gt_wa_list);
	wa_init_finish(&lists->gt_wa_list);

	for_each_engine(engine, i915, id) {
		struct i915_wa_list *wal = &lists->engine[id].wa_list;
		char *name = lists->engine[id].name;

		snprintf(name, REF_NAME_MAX, "%s_REF", engine->name);

		wa_init_start(wal, name);
		engine_init_workarounds(engine, wal);
		wa_init_finish(wal);
	}
}

static void
reference_lists_fini(struct drm_i915_private *i915, struct wa_lists *lists)
{
	struct intel_engine_cs *engine;
	enum intel_engine_id id;

	for_each_engine(engine, i915, id)
		intel_wa_list_free(&lists->engine[id].wa_list);

	intel_wa_list_free(&lists->gt_wa_list);
}

static struct drm_i915_gem_object *
read_nonprivs(struct i915_gem_context *ctx, struct intel_engine_cs *engine)
{
	const u32 base = engine->mmio_base;
	struct drm_i915_gem_object *result;
	intel_wakeref_t wakeref;
	struct i915_request *rq;
	struct i915_vma *vma;
	u32 srm, *cs;
	int err;
	int i;

	result = i915_gem_object_create_internal(engine->i915, PAGE_SIZE);
	if (IS_ERR(result))
		return result;

	i915_gem_object_set_cache_coherency(result, I915_CACHE_LLC);

	cs = i915_gem_object_pin_map(result, I915_MAP_WB);
	if (IS_ERR(cs)) {
		err = PTR_ERR(cs);
		goto err_obj;
	}
	memset(cs, 0xc5, PAGE_SIZE);
	i915_gem_object_flush_map(result);
	i915_gem_object_unpin_map(result);

	vma = i915_vma_instance(result, &engine->i915->ggtt.vm, NULL);
	if (IS_ERR(vma)) {
		err = PTR_ERR(vma);
		goto err_obj;
	}

	err = i915_vma_pin(vma, 0, 0, PIN_GLOBAL);
	if (err)
		goto err_obj;

	rq = ERR_PTR(-ENODEV);
	with_intel_runtime_pm(engine->i915, wakeref)
		rq = i915_request_alloc(engine, ctx);
	if (IS_ERR(rq)) {
		err = PTR_ERR(rq);
		goto err_pin;
	}

	err = i915_vma_move_to_active(vma, rq, EXEC_OBJECT_WRITE);
	if (err)
		goto err_req;

	srm = MI_STORE_REGISTER_MEM | MI_SRM_LRM_GLOBAL_GTT;
	if (INTEL_GEN(ctx->i915) >= 8)
		srm++;

	cs = intel_ring_begin(rq, 4 * RING_MAX_NONPRIV_SLOTS);
	if (IS_ERR(cs)) {
		err = PTR_ERR(cs);
		goto err_req;
	}

	for (i = 0; i < RING_MAX_NONPRIV_SLOTS; i++) {
		*cs++ = srm;
		*cs++ = i915_mmio_reg_offset(RING_FORCE_TO_NONPRIV(base, i));
		*cs++ = i915_ggtt_offset(vma) + sizeof(u32) * i;
		*cs++ = 0;
	}
	intel_ring_advance(rq, cs);

	i915_gem_object_get(result);
	i915_gem_object_set_active_reference(result);

	i915_request_add(rq);
	i915_vma_unpin(vma);

	return result;

err_req:
	i915_request_add(rq);
err_pin:
	i915_vma_unpin(vma);
err_obj:
	i915_gem_object_put(result);
	return ERR_PTR(err);
}

static u32
get_whitelist_reg(const struct intel_engine_cs *engine, unsigned int i)
{
	i915_reg_t reg = i < engine->whitelist.count ?
			 engine->whitelist.list[i].reg :
			 RING_NOPID(engine->mmio_base);

	return i915_mmio_reg_offset(reg);
}

static void
print_results(const struct intel_engine_cs *engine, const u32 *results)
{
	unsigned int i;

	for (i = 0; i < RING_MAX_NONPRIV_SLOTS; i++) {
		u32 expected = get_whitelist_reg(engine, i);
		u32 actual = results[i];

		pr_info("RING_NONPRIV[%d]: expected 0x%08x, found 0x%08x\n",
			i, expected, actual);
	}
}

static int check_whitelist(struct i915_gem_context *ctx,
			   struct intel_engine_cs *engine)
{
	struct drm_i915_gem_object *results;
	struct igt_wedge_me wedge;
	u32 *vaddr;
	int err;
	int i;

	results = read_nonprivs(ctx, engine);
	if (IS_ERR(results))
		return PTR_ERR(results);

	err = 0;
	igt_wedge_on_timeout(&wedge, ctx->i915, HZ / 5) /* a safety net! */
		err = i915_gem_object_set_to_cpu_domain(results, false);
	if (i915_terminally_wedged(ctx->i915))
		err = -EIO;
	if (err)
		goto out_put;

	vaddr = i915_gem_object_pin_map(results, I915_MAP_WB);
	if (IS_ERR(vaddr)) {
		err = PTR_ERR(vaddr);
		goto out_put;
	}

	for (i = 0; i < RING_MAX_NONPRIV_SLOTS; i++) {
		u32 expected = get_whitelist_reg(engine, i);
		u32 actual = vaddr[i];

		if (expected != actual) {
			print_results(engine, vaddr);
			pr_err("Invalid RING_NONPRIV[%d], expected 0x%08x, found 0x%08x\n",
			       i, expected, actual);

			err = -EINVAL;
			break;
		}
	}

	i915_gem_object_unpin_map(results);
out_put:
	i915_gem_object_put(results);
	return err;
}

static int do_device_reset(struct intel_engine_cs *engine)
{
<<<<<<< HEAD
	i915_reset(engine->i915, ENGINE_MASK(engine->id), "live_workarounds");
=======
	i915_reset(engine->i915, engine->mask, "live_workarounds");
>>>>>>> 0ecfebd2
	return 0;
}

static int do_engine_reset(struct intel_engine_cs *engine)
{
	return i915_reset_engine(engine, "live_workarounds");
}

static int
switch_to_scratch_context(struct intel_engine_cs *engine,
			  struct igt_spinner *spin)
{
	struct i915_gem_context *ctx;
	struct i915_request *rq;
	intel_wakeref_t wakeref;
	int err = 0;

	ctx = kernel_context(engine->i915);
	if (IS_ERR(ctx))
		return PTR_ERR(ctx);

<<<<<<< HEAD
	rq = ERR_PTR(-ENODEV);
	with_intel_runtime_pm(engine->i915, wakeref) {
		if (spin)
			rq = igt_spinner_create_request(spin,
							ctx, engine,
							MI_NOOP);
		else
			rq = i915_request_alloc(engine, ctx);
	}
=======
	GEM_BUG_ON(i915_gem_context_is_bannable(ctx));

	rq = ERR_PTR(-ENODEV);
	with_intel_runtime_pm(engine->i915, wakeref)
		rq = igt_spinner_create_request(spin, ctx, engine, MI_NOOP);
>>>>>>> 0ecfebd2

	kernel_context_close(ctx);

	if (IS_ERR(rq)) {
		spin = NULL;
		err = PTR_ERR(rq);
		goto err;
	}

	i915_request_add(rq);

	if (spin && !igt_wait_for_spinner(spin, rq)) {
		pr_err("Spinner failed to start\n");
		err = -ETIMEDOUT;
	}

err:
	if (err && spin)
		igt_spinner_end(spin);

	return err;
}

static int check_whitelist_across_reset(struct intel_engine_cs *engine,
					int (*reset)(struct intel_engine_cs *),
					const char *name)
{
	struct drm_i915_private *i915 = engine->i915;
<<<<<<< HEAD
	bool want_spin = reset == do_engine_reset;
=======
>>>>>>> 0ecfebd2
	struct i915_gem_context *ctx;
	struct igt_spinner spin;
	intel_wakeref_t wakeref;
	int err;

	pr_info("Checking %d whitelisted registers (RING_NONPRIV) [%s]\n",
		engine->whitelist.count, name);

<<<<<<< HEAD
	if (want_spin) {
		err = igt_spinner_init(&spin, i915);
		if (err)
			return err;
	}
=======
	err = igt_spinner_init(&spin, i915);
	if (err)
		return err;
>>>>>>> 0ecfebd2

	ctx = kernel_context(i915);
	if (IS_ERR(ctx))
		return PTR_ERR(ctx);

	err = check_whitelist(ctx, engine);
	if (err) {
		pr_err("Invalid whitelist *before* %s reset!\n", name);
		goto out;
	}

<<<<<<< HEAD
	err = switch_to_scratch_context(engine, want_spin ? &spin : NULL);
=======
	err = switch_to_scratch_context(engine, &spin);
>>>>>>> 0ecfebd2
	if (err)
		goto out;

	with_intel_runtime_pm(i915, wakeref)
		err = reset(engine);

<<<<<<< HEAD
	if (want_spin) {
		igt_spinner_end(&spin);
		igt_spinner_fini(&spin);
	}
=======
	igt_spinner_end(&spin);
	igt_spinner_fini(&spin);
>>>>>>> 0ecfebd2

	if (err) {
		pr_err("%s reset failed\n", name);
		goto out;
	}

	err = check_whitelist(ctx, engine);
	if (err) {
		pr_err("Whitelist not preserved in context across %s reset!\n",
		       name);
		goto out;
	}

	kernel_context_close(ctx);

	ctx = kernel_context(i915);
	if (IS_ERR(ctx))
		return PTR_ERR(ctx);

	err = check_whitelist(ctx, engine);
	if (err) {
		pr_err("Invalid whitelist *after* %s reset in fresh context!\n",
		       name);
		goto out;
	}

out:
	kernel_context_close(ctx);
	return err;
}

static struct i915_vma *create_scratch(struct i915_gem_context *ctx)
{
	struct drm_i915_gem_object *obj;
	struct i915_vma *vma;
	void *ptr;
	int err;

	obj = i915_gem_object_create_internal(ctx->i915, PAGE_SIZE);
	if (IS_ERR(obj))
		return ERR_CAST(obj);

	i915_gem_object_set_cache_coherency(obj, I915_CACHE_LLC);

	ptr = i915_gem_object_pin_map(obj, I915_MAP_WB);
	if (IS_ERR(ptr)) {
		err = PTR_ERR(ptr);
		goto err_obj;
	}
	memset(ptr, 0xc5, PAGE_SIZE);
	i915_gem_object_flush_map(obj);
	i915_gem_object_unpin_map(obj);

	vma = i915_vma_instance(obj, &ctx->ppgtt->vm, NULL);
	if (IS_ERR(vma)) {
		err = PTR_ERR(vma);
		goto err_obj;
	}

	err = i915_vma_pin(vma, 0, 0, PIN_USER);
	if (err)
		goto err_obj;

	err = i915_gem_object_set_to_cpu_domain(obj, false);
	if (err)
		goto err_obj;

	return vma;

err_obj:
	i915_gem_object_put(obj);
	return ERR_PTR(err);
}

static struct i915_vma *create_batch(struct i915_gem_context *ctx)
{
	struct drm_i915_gem_object *obj;
	struct i915_vma *vma;
	int err;

	obj = i915_gem_object_create_internal(ctx->i915, 16 * PAGE_SIZE);
	if (IS_ERR(obj))
		return ERR_CAST(obj);

	vma = i915_vma_instance(obj, &ctx->ppgtt->vm, NULL);
	if (IS_ERR(vma)) {
		err = PTR_ERR(vma);
		goto err_obj;
	}

	err = i915_vma_pin(vma, 0, 0, PIN_USER);
	if (err)
		goto err_obj;

	err = i915_gem_object_set_to_wc_domain(obj, true);
	if (err)
		goto err_obj;

	return vma;

err_obj:
	i915_gem_object_put(obj);
	return ERR_PTR(err);
}

static u32 reg_write(u32 old, u32 new, u32 rsvd)
{
	if (rsvd == 0x0000ffff) {
		old &= ~(new >> 16);
		old |= new & (new >> 16);
	} else {
		old &= ~rsvd;
		old |= new & rsvd;
	}

	return old;
}

static bool wo_register(struct intel_engine_cs *engine, u32 reg)
{
	enum intel_platform platform = INTEL_INFO(engine->i915)->platform;
	int i;

	for (i = 0; i < ARRAY_SIZE(wo_registers); i++) {
		if (wo_registers[i].platform == platform &&
		    wo_registers[i].reg == reg)
			return true;
	}

	return false;
}

static int check_dirty_whitelist(struct i915_gem_context *ctx,
				 struct intel_engine_cs *engine)
{
	const u32 values[] = {
		0x00000000,
		0x01010101,
		0x10100101,
		0x03030303,
		0x30300303,
		0x05050505,
		0x50500505,
		0x0f0f0f0f,
		0xf00ff00f,
		0x10101010,
		0xf0f01010,
		0x30303030,
		0xa0a03030,
		0x50505050,
		0xc0c05050,
		0xf0f0f0f0,
		0x11111111,
		0x33333333,
		0x55555555,
		0x0000ffff,
		0x00ff00ff,
		0xff0000ff,
		0xffff00ff,
		0xffffffff,
	};
	struct i915_vma *scratch;
	struct i915_vma *batch;
	int err = 0, i, v;
	u32 *cs, *results;

	scratch = create_scratch(ctx);
	if (IS_ERR(scratch))
		return PTR_ERR(scratch);

	batch = create_batch(ctx);
	if (IS_ERR(batch)) {
		err = PTR_ERR(batch);
		goto out_scratch;
	}

	for (i = 0; i < engine->whitelist.count; i++) {
		u32 reg = i915_mmio_reg_offset(engine->whitelist.list[i].reg);
		u64 addr = scratch->node.start;
		struct i915_request *rq;
		u32 srm, lrm, rsvd;
		u32 expect;
		int idx;

		if (wo_register(engine, reg))
			continue;

		srm = MI_STORE_REGISTER_MEM;
		lrm = MI_LOAD_REGISTER_MEM;
		if (INTEL_GEN(ctx->i915) >= 8)
			lrm++, srm++;

		pr_debug("%s: Writing garbage to %x\n",
			 engine->name, reg);

		cs = i915_gem_object_pin_map(batch->obj, I915_MAP_WC);
		if (IS_ERR(cs)) {
			err = PTR_ERR(cs);
			goto out_batch;
		}

		/* SRM original */
		*cs++ = srm;
		*cs++ = reg;
		*cs++ = lower_32_bits(addr);
		*cs++ = upper_32_bits(addr);

		idx = 1;
		for (v = 0; v < ARRAY_SIZE(values); v++) {
			/* LRI garbage */
			*cs++ = MI_LOAD_REGISTER_IMM(1);
			*cs++ = reg;
			*cs++ = values[v];

			/* SRM result */
			*cs++ = srm;
			*cs++ = reg;
			*cs++ = lower_32_bits(addr + sizeof(u32) * idx);
			*cs++ = upper_32_bits(addr + sizeof(u32) * idx);
			idx++;
		}
		for (v = 0; v < ARRAY_SIZE(values); v++) {
			/* LRI garbage */
			*cs++ = MI_LOAD_REGISTER_IMM(1);
			*cs++ = reg;
			*cs++ = ~values[v];

			/* SRM result */
			*cs++ = srm;
			*cs++ = reg;
			*cs++ = lower_32_bits(addr + sizeof(u32) * idx);
			*cs++ = upper_32_bits(addr + sizeof(u32) * idx);
			idx++;
		}
		GEM_BUG_ON(idx * sizeof(u32) > scratch->size);

		/* LRM original -- don't leave garbage in the context! */
		*cs++ = lrm;
		*cs++ = reg;
		*cs++ = lower_32_bits(addr);
		*cs++ = upper_32_bits(addr);

		*cs++ = MI_BATCH_BUFFER_END;

		i915_gem_object_flush_map(batch->obj);
		i915_gem_object_unpin_map(batch->obj);
		i915_gem_chipset_flush(ctx->i915);

		rq = i915_request_alloc(engine, ctx);
		if (IS_ERR(rq)) {
			err = PTR_ERR(rq);
			goto out_batch;
		}

		if (engine->emit_init_breadcrumb) { /* Be nice if we hang */
			err = engine->emit_init_breadcrumb(rq);
			if (err)
				goto err_request;
		}

		err = engine->emit_bb_start(rq,
					    batch->node.start, PAGE_SIZE,
					    0);
		if (err)
			goto err_request;

err_request:
		i915_request_add(rq);
		if (err)
			goto out_batch;

		if (i915_request_wait(rq, I915_WAIT_LOCKED, HZ / 5) < 0) {
			pr_err("%s: Futzing %x timedout; cancelling test\n",
			       engine->name, reg);
			i915_gem_set_wedged(ctx->i915);
			err = -EIO;
			goto out_batch;
		}

		results = i915_gem_object_pin_map(scratch->obj, I915_MAP_WB);
		if (IS_ERR(results)) {
			err = PTR_ERR(results);
			goto out_batch;
		}

		GEM_BUG_ON(values[ARRAY_SIZE(values) - 1] != 0xffffffff);
		rsvd = results[ARRAY_SIZE(values)]; /* detect write masking */
		if (!rsvd) {
			pr_err("%s: Unable to write to whitelisted register %x\n",
			       engine->name, reg);
			err = -EINVAL;
			goto out_unpin;
		}

		expect = results[0];
		idx = 1;
		for (v = 0; v < ARRAY_SIZE(values); v++) {
			expect = reg_write(expect, values[v], rsvd);
			if (results[idx] != expect)
				err++;
			idx++;
		}
		for (v = 0; v < ARRAY_SIZE(values); v++) {
			expect = reg_write(expect, ~values[v], rsvd);
			if (results[idx] != expect)
				err++;
			idx++;
		}
		if (err) {
			pr_err("%s: %d mismatch between values written to whitelisted register [%x], and values read back!\n",
			       engine->name, err, reg);

			pr_info("%s: Whitelisted register: %x, original value %08x, rsvd %08x\n",
				engine->name, reg, results[0], rsvd);

			expect = results[0];
			idx = 1;
			for (v = 0; v < ARRAY_SIZE(values); v++) {
				u32 w = values[v];

				expect = reg_write(expect, w, rsvd);
				pr_info("Wrote %08x, read %08x, expect %08x\n",
					w, results[idx], expect);
				idx++;
			}
			for (v = 0; v < ARRAY_SIZE(values); v++) {
				u32 w = ~values[v];

				expect = reg_write(expect, w, rsvd);
				pr_info("Wrote %08x, read %08x, expect %08x\n",
					w, results[idx], expect);
				idx++;
			}

			err = -EINVAL;
		}
out_unpin:
		i915_gem_object_unpin_map(scratch->obj);
		if (err)
			break;
	}

	if (igt_flush_test(ctx->i915, I915_WAIT_LOCKED))
		err = -EIO;
out_batch:
	i915_vma_unpin_and_release(&batch, 0);
out_scratch:
	i915_vma_unpin_and_release(&scratch, 0);
	return err;
}

static int live_dirty_whitelist(void *arg)
{
	struct drm_i915_private *i915 = arg;
<<<<<<< HEAD
	struct intel_engine_cs *engine = i915->engine[RCS];
=======
	struct intel_engine_cs *engine;
	struct i915_gem_context *ctx;
	enum intel_engine_id id;
	intel_wakeref_t wakeref;
	struct drm_file *file;
>>>>>>> 0ecfebd2
	int err = 0;

	/* Can the user write to the whitelisted registers? */

<<<<<<< HEAD
	if (!engine || engine->whitelist.count == 0)
		return 0;

=======
	if (INTEL_GEN(i915) < 7) /* minimum requirement for LRI, SRM, LRM */
		return 0;

	wakeref = intel_runtime_pm_get(i915);

	mutex_unlock(&i915->drm.struct_mutex);
	file = mock_file(i915);
	mutex_lock(&i915->drm.struct_mutex);
	if (IS_ERR(file)) {
		err = PTR_ERR(file);
		goto out_rpm;
	}

	ctx = live_context(i915, file);
	if (IS_ERR(ctx)) {
		err = PTR_ERR(ctx);
		goto out_file;
	}

	for_each_engine(engine, i915, id) {
		if (engine->whitelist.count == 0)
			continue;

		err = check_dirty_whitelist(ctx, engine);
		if (err)
			goto out_file;
	}

out_file:
	mutex_unlock(&i915->drm.struct_mutex);
	mock_file_free(i915, file);
	mutex_lock(&i915->drm.struct_mutex);
out_rpm:
	intel_runtime_pm_put(i915, wakeref);
	return err;
}

static int live_reset_whitelist(void *arg)
{
	struct drm_i915_private *i915 = arg;
	struct intel_engine_cs *engine = i915->engine[RCS0];
	int err = 0;

	/* If we reset the gpu, we should not lose the RING_NONPRIV */

	if (!engine || engine->whitelist.count == 0)
		return 0;

>>>>>>> 0ecfebd2
	igt_global_reset_lock(i915);

	if (intel_has_reset_engine(i915)) {
		err = check_whitelist_across_reset(engine,
						   do_engine_reset,
						   "engine");
		if (err)
			goto out;
	}

	if (intel_has_gpu_reset(i915)) {
		err = check_whitelist_across_reset(engine,
						   do_device_reset,
						   "device");
		if (err)
			goto out;
	}

out:
	igt_global_reset_unlock(i915);
	return err;
}

static bool verify_gt_engine_wa(struct drm_i915_private *i915,
				struct wa_lists *lists, const char *str)
{
	struct intel_engine_cs *engine;
	enum intel_engine_id id;
	bool ok = true;

<<<<<<< HEAD
	ok &= wa_list_verify(i915, &lists->gt_wa_list, str);

	for_each_engine(engine, i915, id)
		ok &= wa_list_verify(i915, &lists->engine[id].wa_list, str);
=======
	ok &= wa_list_verify(&i915->uncore, &lists->gt_wa_list, str);

	for_each_engine(engine, i915, id)
		ok &= wa_list_verify(engine->uncore,
				     &lists->engine[id].wa_list, str);
>>>>>>> 0ecfebd2

	return ok;
}

static int
live_gpu_reset_gt_engine_workarounds(void *arg)
{
	struct drm_i915_private *i915 = arg;
	intel_wakeref_t wakeref;
	struct wa_lists lists;
	bool ok;

	if (!intel_has_gpu_reset(i915))
		return 0;

	pr_info("Verifying after GPU reset...\n");

	igt_global_reset_lock(i915);
	wakeref = intel_runtime_pm_get(i915);

	reference_lists_init(i915, &lists);

	ok = verify_gt_engine_wa(i915, &lists, "before reset");
	if (!ok)
		goto out;

	i915_reset(i915, ALL_ENGINES, "live_workarounds");

	ok = verify_gt_engine_wa(i915, &lists, "after reset");

out:
	reference_lists_fini(i915, &lists);
	intel_runtime_pm_put(i915, wakeref);
	igt_global_reset_unlock(i915);

	return ok ? 0 : -ESRCH;
}

static int
live_engine_reset_gt_engine_workarounds(void *arg)
{
	struct drm_i915_private *i915 = arg;
	struct intel_engine_cs *engine;
	struct i915_gem_context *ctx;
	struct igt_spinner spin;
	enum intel_engine_id id;
	struct i915_request *rq;
	intel_wakeref_t wakeref;
	struct wa_lists lists;
	int ret = 0;

	if (!intel_has_reset_engine(i915))
		return 0;

	ctx = kernel_context(i915);
	if (IS_ERR(ctx))
		return PTR_ERR(ctx);

	igt_global_reset_lock(i915);
	wakeref = intel_runtime_pm_get(i915);

	reference_lists_init(i915, &lists);

	for_each_engine(engine, i915, id) {
		bool ok;

		pr_info("Verifying after %s reset...\n", engine->name);

		ok = verify_gt_engine_wa(i915, &lists, "before reset");
		if (!ok) {
			ret = -ESRCH;
			goto err;
		}

		i915_reset_engine(engine, "live_workarounds");

		ok = verify_gt_engine_wa(i915, &lists, "after idle reset");
		if (!ok) {
			ret = -ESRCH;
			goto err;
		}

		ret = igt_spinner_init(&spin, i915);
		if (ret)
			goto err;

		rq = igt_spinner_create_request(&spin, ctx, engine, MI_NOOP);
		if (IS_ERR(rq)) {
			ret = PTR_ERR(rq);
			igt_spinner_fini(&spin);
			goto err;
		}

		i915_request_add(rq);

		if (!igt_wait_for_spinner(&spin, rq)) {
			pr_err("Spinner failed to start\n");
			igt_spinner_fini(&spin);
			ret = -ETIMEDOUT;
			goto err;
		}

		i915_reset_engine(engine, "live_workarounds");

		igt_spinner_end(&spin);
		igt_spinner_fini(&spin);

		ok = verify_gt_engine_wa(i915, &lists, "after busy reset");
		if (!ok) {
			ret = -ESRCH;
			goto err;
		}
	}

err:
	reference_lists_fini(i915, &lists);
	intel_runtime_pm_put(i915, wakeref);
	igt_global_reset_unlock(i915);
	kernel_context_close(ctx);

	igt_flush_test(i915, I915_WAIT_LOCKED);

	return ret;
}

int intel_workarounds_live_selftests(struct drm_i915_private *i915)
{
	static const struct i915_subtest tests[] = {
		SUBTEST(live_dirty_whitelist),
		SUBTEST(live_reset_whitelist),
		SUBTEST(live_gpu_reset_gt_engine_workarounds),
		SUBTEST(live_engine_reset_gt_engine_workarounds),
	};
	int err;

	if (i915_terminally_wedged(i915))
		return 0;

	mutex_lock(&i915->drm.struct_mutex);
	err = i915_subtests(tests, i915);
	mutex_unlock(&i915->drm.struct_mutex);

	return err;
}<|MERGE_RESOLUTION|>--- conflicted
+++ resolved
@@ -66,51 +66,6 @@
 	intel_wa_list_free(&lists->gt_wa_list);
 }
 
-#define REF_NAME_MAX (INTEL_ENGINE_CS_MAX_NAME + 4)
-struct wa_lists {
-	struct i915_wa_list gt_wa_list;
-	struct {
-		char name[REF_NAME_MAX];
-		struct i915_wa_list wa_list;
-	} engine[I915_NUM_ENGINES];
-};
-
-static void
-reference_lists_init(struct drm_i915_private *i915, struct wa_lists *lists)
-{
-	struct intel_engine_cs *engine;
-	enum intel_engine_id id;
-
-	memset(lists, 0, sizeof(*lists));
-
-	wa_init_start(&lists->gt_wa_list, "GT_REF");
-	gt_init_workarounds(i915, &lists->gt_wa_list);
-	wa_init_finish(&lists->gt_wa_list);
-
-	for_each_engine(engine, i915, id) {
-		struct i915_wa_list *wal = &lists->engine[id].wa_list;
-		char *name = lists->engine[id].name;
-
-		snprintf(name, REF_NAME_MAX, "%s_REF", engine->name);
-
-		wa_init_start(wal, name);
-		engine_init_workarounds(engine, wal);
-		wa_init_finish(wal);
-	}
-}
-
-static void
-reference_lists_fini(struct drm_i915_private *i915, struct wa_lists *lists)
-{
-	struct intel_engine_cs *engine;
-	enum intel_engine_id id;
-
-	for_each_engine(engine, i915, id)
-		intel_wa_list_free(&lists->engine[id].wa_list);
-
-	intel_wa_list_free(&lists->gt_wa_list);
-}
-
 static struct drm_i915_gem_object *
 read_nonprivs(struct i915_gem_context *ctx, struct intel_engine_cs *engine)
 {
@@ -268,11 +223,7 @@
 
 static int do_device_reset(struct intel_engine_cs *engine)
 {
-<<<<<<< HEAD
-	i915_reset(engine->i915, ENGINE_MASK(engine->id), "live_workarounds");
-=======
 	i915_reset(engine->i915, engine->mask, "live_workarounds");
->>>>>>> 0ecfebd2
 	return 0;
 }
 
@@ -294,23 +245,11 @@
 	if (IS_ERR(ctx))
 		return PTR_ERR(ctx);
 
-<<<<<<< HEAD
-	rq = ERR_PTR(-ENODEV);
-	with_intel_runtime_pm(engine->i915, wakeref) {
-		if (spin)
-			rq = igt_spinner_create_request(spin,
-							ctx, engine,
-							MI_NOOP);
-		else
-			rq = i915_request_alloc(engine, ctx);
-	}
-=======
 	GEM_BUG_ON(i915_gem_context_is_bannable(ctx));
 
 	rq = ERR_PTR(-ENODEV);
 	with_intel_runtime_pm(engine->i915, wakeref)
 		rq = igt_spinner_create_request(spin, ctx, engine, MI_NOOP);
->>>>>>> 0ecfebd2
 
 	kernel_context_close(ctx);
 
@@ -339,10 +278,6 @@
 					const char *name)
 {
 	struct drm_i915_private *i915 = engine->i915;
-<<<<<<< HEAD
-	bool want_spin = reset == do_engine_reset;
-=======
->>>>>>> 0ecfebd2
 	struct i915_gem_context *ctx;
 	struct igt_spinner spin;
 	intel_wakeref_t wakeref;
@@ -351,17 +286,9 @@
 	pr_info("Checking %d whitelisted registers (RING_NONPRIV) [%s]\n",
 		engine->whitelist.count, name);
 
-<<<<<<< HEAD
-	if (want_spin) {
-		err = igt_spinner_init(&spin, i915);
-		if (err)
-			return err;
-	}
-=======
 	err = igt_spinner_init(&spin, i915);
 	if (err)
 		return err;
->>>>>>> 0ecfebd2
 
 	ctx = kernel_context(i915);
 	if (IS_ERR(ctx))
@@ -373,26 +300,15 @@
 		goto out;
 	}
 
-<<<<<<< HEAD
-	err = switch_to_scratch_context(engine, want_spin ? &spin : NULL);
-=======
 	err = switch_to_scratch_context(engine, &spin);
->>>>>>> 0ecfebd2
 	if (err)
 		goto out;
 
 	with_intel_runtime_pm(i915, wakeref)
 		err = reset(engine);
 
-<<<<<<< HEAD
-	if (want_spin) {
-		igt_spinner_end(&spin);
-		igt_spinner_fini(&spin);
-	}
-=======
 	igt_spinner_end(&spin);
 	igt_spinner_fini(&spin);
->>>>>>> 0ecfebd2
 
 	if (err) {
 		pr_err("%s reset failed\n", name);
@@ -747,24 +663,15 @@
 static int live_dirty_whitelist(void *arg)
 {
 	struct drm_i915_private *i915 = arg;
-<<<<<<< HEAD
-	struct intel_engine_cs *engine = i915->engine[RCS];
-=======
 	struct intel_engine_cs *engine;
 	struct i915_gem_context *ctx;
 	enum intel_engine_id id;
 	intel_wakeref_t wakeref;
 	struct drm_file *file;
->>>>>>> 0ecfebd2
 	int err = 0;
 
 	/* Can the user write to the whitelisted registers? */
 
-<<<<<<< HEAD
-	if (!engine || engine->whitelist.count == 0)
-		return 0;
-
-=======
 	if (INTEL_GEN(i915) < 7) /* minimum requirement for LRI, SRM, LRM */
 		return 0;
 
@@ -813,7 +720,6 @@
 	if (!engine || engine->whitelist.count == 0)
 		return 0;
 
->>>>>>> 0ecfebd2
 	igt_global_reset_lock(i915);
 
 	if (intel_has_reset_engine(i915)) {
@@ -844,18 +750,11 @@
 	enum intel_engine_id id;
 	bool ok = true;
 
-<<<<<<< HEAD
-	ok &= wa_list_verify(i915, &lists->gt_wa_list, str);
-
-	for_each_engine(engine, i915, id)
-		ok &= wa_list_verify(i915, &lists->engine[id].wa_list, str);
-=======
 	ok &= wa_list_verify(&i915->uncore, &lists->gt_wa_list, str);
 
 	for_each_engine(engine, i915, id)
 		ok &= wa_list_verify(engine->uncore,
 				     &lists->engine[id].wa_list, str);
->>>>>>> 0ecfebd2
 
 	return ok;
 }
