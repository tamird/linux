// SPDX-License-Identifier: MIT
/*
 * Copyright © 2021 Intel Corporation
 */

#include "xe_exec_queue.h"

#include <linux/nospec.h>

#include <drm/drm_device.h>
#include <drm/drm_file.h>
#include <uapi/drm/xe_drm.h>

#include "xe_device.h"
#include "xe_gt.h"
#include "xe_hw_engine_class_sysfs.h"
#include "xe_hw_engine_group.h"
#include "xe_hw_fence.h"
#include "xe_lrc.h"
#include "xe_macros.h"
#include "xe_migrate.h"
#include "xe_pm.h"
#include "xe_ring_ops_types.h"
#include "xe_trace.h"
#include "xe_vm.h"

enum xe_exec_queue_sched_prop {
	XE_EXEC_QUEUE_JOB_TIMEOUT = 0,
	XE_EXEC_QUEUE_TIMESLICE = 1,
	XE_EXEC_QUEUE_PREEMPT_TIMEOUT = 2,
	XE_EXEC_QUEUE_SCHED_PROP_MAX = 3,
};

static int exec_queue_user_extensions(struct xe_device *xe, struct xe_exec_queue *q,
				      u64 extensions, int ext_number);

static void __xe_exec_queue_free(struct xe_exec_queue *q)
{
	if (q->vm)
		xe_vm_put(q->vm);

	if (q->xef)
		xe_file_put(q->xef);

	kfree(q);
}

static struct xe_exec_queue *__xe_exec_queue_alloc(struct xe_device *xe,
						   struct xe_vm *vm,
						   u32 logical_mask,
						   u16 width, struct xe_hw_engine *hwe,
						   u32 flags, u64 extensions)
{
	struct xe_exec_queue *q;
	struct xe_gt *gt = hwe->gt;
	int err;

	/* only kernel queues can be permanent */
	XE_WARN_ON((flags & EXEC_QUEUE_FLAG_PERMANENT) && !(flags & EXEC_QUEUE_FLAG_KERNEL));

	q = kzalloc(struct_size(q, lrc, width), GFP_KERNEL);
	if (!q)
		return ERR_PTR(-ENOMEM);

	kref_init(&q->refcount);
	q->flags = flags;
	q->hwe = hwe;
	q->gt = gt;
	q->class = hwe->class;
	q->width = width;
	q->logical_mask = logical_mask;
	q->fence_irq = &gt->fence_irq[hwe->class];
	q->ring_ops = gt->ring_ops[hwe->class];
	q->ops = gt->exec_queue_ops;
	INIT_LIST_HEAD(&q->lr.link);
	INIT_LIST_HEAD(&q->multi_gt_link);
	INIT_LIST_HEAD(&q->hw_engine_group_link);

	q->sched_props.timeslice_us = hwe->eclass->sched_props.timeslice_us;
	q->sched_props.preempt_timeout_us =
				hwe->eclass->sched_props.preempt_timeout_us;
	q->sched_props.job_timeout_ms =
				hwe->eclass->sched_props.job_timeout_ms;
	if (q->flags & EXEC_QUEUE_FLAG_KERNEL &&
	    q->flags & EXEC_QUEUE_FLAG_HIGH_PRIORITY)
		q->sched_props.priority = XE_EXEC_QUEUE_PRIORITY_KERNEL;
	else
		q->sched_props.priority = XE_EXEC_QUEUE_PRIORITY_NORMAL;

	if (vm)
		q->vm = xe_vm_get(vm);

	if (extensions) {
		/*
		 * may set q->usm, must come before xe_lrc_create(),
		 * may overwrite q->sched_props, must come before q->ops->init()
		 */
		err = exec_queue_user_extensions(xe, q, extensions, 0);
		if (err) {
			__xe_exec_queue_free(q);
			return ERR_PTR(err);
		}
	}

	return q;
}

static int __xe_exec_queue_init(struct xe_exec_queue *q)
{
	struct xe_vm *vm = q->vm;
	int i, err;

	if (vm) {
		err = xe_vm_lock(vm, true);
		if (err)
			return err;
	}

	for (i = 0; i < q->width; ++i) {
		q->lrc[i] = xe_lrc_create(q->hwe, q->vm, SZ_16K);
		if (IS_ERR(q->lrc[i])) {
			err = PTR_ERR(q->lrc[i]);
			goto err_unlock;
		}
	}

	if (vm)
		xe_vm_unlock(vm);

	err = q->ops->init(q);
	if (err)
		goto err_lrc;

	return 0;

err_unlock:
	if (vm)
		xe_vm_unlock(vm);
err_lrc:
	for (i = i - 1; i >= 0; --i)
		xe_lrc_put(q->lrc[i]);
	return err;
}

struct xe_exec_queue *xe_exec_queue_create(struct xe_device *xe, struct xe_vm *vm,
					   u32 logical_mask, u16 width,
					   struct xe_hw_engine *hwe, u32 flags,
					   u64 extensions)
{
	struct xe_exec_queue *q;
	int err;

	q = __xe_exec_queue_alloc(xe, vm, logical_mask, width, hwe, flags,
				  extensions);
	if (IS_ERR(q))
		return q;

	err = __xe_exec_queue_init(q);
	if (err)
		goto err_post_alloc;

	return q;

err_post_alloc:
	__xe_exec_queue_free(q);
	return ERR_PTR(err);
}

struct xe_exec_queue *xe_exec_queue_create_class(struct xe_device *xe, struct xe_gt *gt,
						 struct xe_vm *vm,
						 enum xe_engine_class class,
						 u32 flags, u64 extensions)
{
	struct xe_hw_engine *hwe, *hwe0 = NULL;
	enum xe_hw_engine_id id;
	u32 logical_mask = 0;

	for_each_hw_engine(hwe, gt, id) {
		if (xe_hw_engine_is_reserved(hwe))
			continue;

		if (hwe->class == class) {
			logical_mask |= BIT(hwe->logical_instance);
			if (!hwe0)
				hwe0 = hwe;
		}
	}

	if (!logical_mask)
		return ERR_PTR(-ENODEV);

	return xe_exec_queue_create(xe, vm, logical_mask, 1, hwe0, flags, extensions);
}

/**
 * xe_exec_queue_create_bind() - Create bind exec queue.
 * @xe: Xe device.
 * @tile: tile which bind exec queue belongs to.
 * @flags: exec queue creation flags
 * @extensions: exec queue creation extensions
 *
 * Normalize bind exec queue creation. Bind exec queue is tied to migration VM
 * for access to physical memory required for page table programming. On a
 * faulting devices the reserved copy engine instance must be used to avoid
 * deadlocking (user binds cannot get stuck behind faults as kernel binds which
 * resolve faults depend on user binds). On non-faulting devices any copy engine
 * can be used.
 *
 * Returns exec queue on success, ERR_PTR on failure
 */
struct xe_exec_queue *xe_exec_queue_create_bind(struct xe_device *xe,
						struct xe_tile *tile,
						u32 flags, u64 extensions)
{
	struct xe_gt *gt = tile->primary_gt;
	struct xe_exec_queue *q;
	struct xe_vm *migrate_vm;

	migrate_vm = xe_migrate_get_vm(tile->migrate);
	if (xe->info.has_usm) {
		struct xe_hw_engine *hwe = xe_gt_hw_engine(gt,
							   XE_ENGINE_CLASS_COPY,
							   gt->usm.reserved_bcs_instance,
							   false);

		if (!hwe) {
			xe_vm_put(migrate_vm);
			return ERR_PTR(-EINVAL);
		}

		q = xe_exec_queue_create(xe, migrate_vm,
					 BIT(hwe->logical_instance), 1, hwe,
					 flags, extensions);
	} else {
		q = xe_exec_queue_create_class(xe, gt, migrate_vm,
					       XE_ENGINE_CLASS_COPY, flags,
					       extensions);
	}
	xe_vm_put(migrate_vm);

	return q;
}
ALLOW_ERROR_INJECTION(xe_exec_queue_create_bind, ERRNO);

void xe_exec_queue_destroy(struct kref *ref)
{
	struct xe_exec_queue *q = container_of(ref, struct xe_exec_queue, refcount);
	struct xe_exec_queue *eq, *next;

	xe_exec_queue_last_fence_put_unlocked(q);
	if (!(q->flags & EXEC_QUEUE_FLAG_BIND_ENGINE_CHILD)) {
		list_for_each_entry_safe(eq, next, &q->multi_gt_list,
					 multi_gt_link)
			xe_exec_queue_put(eq);
	}

	q->ops->fini(q);
}

void xe_exec_queue_fini(struct xe_exec_queue *q)
{
	int i;

	/*
	 * Before releasing our ref to lrc and xef, accumulate our run ticks
<<<<<<< HEAD
	 */
	xe_exec_queue_update_run_ticks(q);
=======
	 * and wakeup any waiters.
	 */
	xe_exec_queue_update_run_ticks(q);
	if (q->xef && atomic_dec_and_test(&q->xef->exec_queue.pending_removal))
		wake_up_var(&q->xef->exec_queue.pending_removal);
>>>>>>> 2d958cf2

	for (i = 0; i < q->width; ++i)
		xe_lrc_put(q->lrc[i]);

	__xe_exec_queue_free(q);
}

void xe_exec_queue_assign_name(struct xe_exec_queue *q, u32 instance)
{
	switch (q->class) {
	case XE_ENGINE_CLASS_RENDER:
		snprintf(q->name, sizeof(q->name), "rcs%d", instance);
		break;
	case XE_ENGINE_CLASS_VIDEO_DECODE:
		snprintf(q->name, sizeof(q->name), "vcs%d", instance);
		break;
	case XE_ENGINE_CLASS_VIDEO_ENHANCE:
		snprintf(q->name, sizeof(q->name), "vecs%d", instance);
		break;
	case XE_ENGINE_CLASS_COPY:
		snprintf(q->name, sizeof(q->name), "bcs%d", instance);
		break;
	case XE_ENGINE_CLASS_COMPUTE:
		snprintf(q->name, sizeof(q->name), "ccs%d", instance);
		break;
	case XE_ENGINE_CLASS_OTHER:
		snprintf(q->name, sizeof(q->name), "gsccs%d", instance);
		break;
	default:
		XE_WARN_ON(q->class);
	}
}

struct xe_exec_queue *xe_exec_queue_lookup(struct xe_file *xef, u32 id)
{
	struct xe_exec_queue *q;

	mutex_lock(&xef->exec_queue.lock);
	q = xa_load(&xef->exec_queue.xa, id);
	if (q)
		xe_exec_queue_get(q);
	mutex_unlock(&xef->exec_queue.lock);

	return q;
}

enum xe_exec_queue_priority
xe_exec_queue_device_get_max_priority(struct xe_device *xe)
{
	return capable(CAP_SYS_NICE) ? XE_EXEC_QUEUE_PRIORITY_HIGH :
				       XE_EXEC_QUEUE_PRIORITY_NORMAL;
}

static int exec_queue_set_priority(struct xe_device *xe, struct xe_exec_queue *q,
				   u64 value)
{
	if (XE_IOCTL_DBG(xe, value > XE_EXEC_QUEUE_PRIORITY_HIGH))
		return -EINVAL;

	if (XE_IOCTL_DBG(xe, value > xe_exec_queue_device_get_max_priority(xe)))
		return -EPERM;

	q->sched_props.priority = value;
	return 0;
}

static bool xe_exec_queue_enforce_schedule_limit(void)
{
#if IS_ENABLED(CONFIG_DRM_XE_ENABLE_SCHEDTIMEOUT_LIMIT)
	return true;
#else
	return !capable(CAP_SYS_NICE);
#endif
}

static void
xe_exec_queue_get_prop_minmax(struct xe_hw_engine_class_intf *eclass,
			      enum xe_exec_queue_sched_prop prop,
			      u32 *min, u32 *max)
{
	switch (prop) {
	case XE_EXEC_QUEUE_JOB_TIMEOUT:
		*min = eclass->sched_props.job_timeout_min;
		*max = eclass->sched_props.job_timeout_max;
		break;
	case XE_EXEC_QUEUE_TIMESLICE:
		*min = eclass->sched_props.timeslice_min;
		*max = eclass->sched_props.timeslice_max;
		break;
	case XE_EXEC_QUEUE_PREEMPT_TIMEOUT:
		*min = eclass->sched_props.preempt_timeout_min;
		*max = eclass->sched_props.preempt_timeout_max;
		break;
	default:
		break;
	}
#if IS_ENABLED(CONFIG_DRM_XE_ENABLE_SCHEDTIMEOUT_LIMIT)
	if (capable(CAP_SYS_NICE)) {
		switch (prop) {
		case XE_EXEC_QUEUE_JOB_TIMEOUT:
			*min = XE_HW_ENGINE_JOB_TIMEOUT_MIN;
			*max = XE_HW_ENGINE_JOB_TIMEOUT_MAX;
			break;
		case XE_EXEC_QUEUE_TIMESLICE:
			*min = XE_HW_ENGINE_TIMESLICE_MIN;
			*max = XE_HW_ENGINE_TIMESLICE_MAX;
			break;
		case XE_EXEC_QUEUE_PREEMPT_TIMEOUT:
			*min = XE_HW_ENGINE_PREEMPT_TIMEOUT_MIN;
			*max = XE_HW_ENGINE_PREEMPT_TIMEOUT_MAX;
			break;
		default:
			break;
		}
	}
#endif
}

static int exec_queue_set_timeslice(struct xe_device *xe, struct xe_exec_queue *q,
				    u64 value)
{
	u32 min = 0, max = 0;

	xe_exec_queue_get_prop_minmax(q->hwe->eclass,
				      XE_EXEC_QUEUE_TIMESLICE, &min, &max);

	if (xe_exec_queue_enforce_schedule_limit() &&
	    !xe_hw_engine_timeout_in_range(value, min, max))
		return -EINVAL;

	q->sched_props.timeslice_us = value;
	return 0;
}

typedef int (*xe_exec_queue_set_property_fn)(struct xe_device *xe,
					     struct xe_exec_queue *q,
					     u64 value);

static const xe_exec_queue_set_property_fn exec_queue_set_property_funcs[] = {
	[DRM_XE_EXEC_QUEUE_SET_PROPERTY_PRIORITY] = exec_queue_set_priority,
	[DRM_XE_EXEC_QUEUE_SET_PROPERTY_TIMESLICE] = exec_queue_set_timeslice,
};

static int exec_queue_user_ext_set_property(struct xe_device *xe,
					    struct xe_exec_queue *q,
					    u64 extension)
{
	u64 __user *address = u64_to_user_ptr(extension);
	struct drm_xe_ext_set_property ext;
	int err;
	u32 idx;

	err = __copy_from_user(&ext, address, sizeof(ext));
	if (XE_IOCTL_DBG(xe, err))
		return -EFAULT;

	if (XE_IOCTL_DBG(xe, ext.property >=
			 ARRAY_SIZE(exec_queue_set_property_funcs)) ||
	    XE_IOCTL_DBG(xe, ext.pad) ||
	    XE_IOCTL_DBG(xe, ext.property != DRM_XE_EXEC_QUEUE_SET_PROPERTY_PRIORITY &&
			 ext.property != DRM_XE_EXEC_QUEUE_SET_PROPERTY_TIMESLICE))
		return -EINVAL;

	idx = array_index_nospec(ext.property, ARRAY_SIZE(exec_queue_set_property_funcs));
	if (!exec_queue_set_property_funcs[idx])
		return -EINVAL;

	return exec_queue_set_property_funcs[idx](xe, q, ext.value);
}

typedef int (*xe_exec_queue_user_extension_fn)(struct xe_device *xe,
					       struct xe_exec_queue *q,
					       u64 extension);

static const xe_exec_queue_user_extension_fn exec_queue_user_extension_funcs[] = {
	[DRM_XE_EXEC_QUEUE_EXTENSION_SET_PROPERTY] = exec_queue_user_ext_set_property,
};

#define MAX_USER_EXTENSIONS	16
static int exec_queue_user_extensions(struct xe_device *xe, struct xe_exec_queue *q,
				      u64 extensions, int ext_number)
{
	u64 __user *address = u64_to_user_ptr(extensions);
	struct drm_xe_user_extension ext;
	int err;
	u32 idx;

	if (XE_IOCTL_DBG(xe, ext_number >= MAX_USER_EXTENSIONS))
		return -E2BIG;

	err = __copy_from_user(&ext, address, sizeof(ext));
	if (XE_IOCTL_DBG(xe, err))
		return -EFAULT;

	if (XE_IOCTL_DBG(xe, ext.pad) ||
	    XE_IOCTL_DBG(xe, ext.name >=
			 ARRAY_SIZE(exec_queue_user_extension_funcs)))
		return -EINVAL;

	idx = array_index_nospec(ext.name,
				 ARRAY_SIZE(exec_queue_user_extension_funcs));
	err = exec_queue_user_extension_funcs[idx](xe, q, extensions);
	if (XE_IOCTL_DBG(xe, err))
		return err;

	if (ext.next_extension)
		return exec_queue_user_extensions(xe, q, ext.next_extension,
						  ++ext_number);

	return 0;
}

static u32 calc_validate_logical_mask(struct xe_device *xe, struct xe_gt *gt,
				      struct drm_xe_engine_class_instance *eci,
				      u16 width, u16 num_placements)
{
	int len = width * num_placements;
	int i, j, n;
	u16 class;
	u16 gt_id;
	u32 return_mask = 0, prev_mask;

	if (XE_IOCTL_DBG(xe, !xe_device_uc_enabled(xe) &&
			 len > 1))
		return 0;

	for (i = 0; i < width; ++i) {
		u32 current_mask = 0;

		for (j = 0; j < num_placements; ++j) {
			struct xe_hw_engine *hwe;

			n = j * width + i;

			hwe = xe_hw_engine_lookup(xe, eci[n]);
			if (XE_IOCTL_DBG(xe, !hwe))
				return 0;

			if (XE_IOCTL_DBG(xe, xe_hw_engine_is_reserved(hwe)))
				return 0;

			if (XE_IOCTL_DBG(xe, n && eci[n].gt_id != gt_id) ||
			    XE_IOCTL_DBG(xe, n && eci[n].engine_class != class))
				return 0;

			class = eci[n].engine_class;
			gt_id = eci[n].gt_id;

			if (width == 1 || !i)
				return_mask |= BIT(eci[n].engine_instance);
			current_mask |= BIT(eci[n].engine_instance);
		}

		/* Parallel submissions must be logically contiguous */
		if (i && XE_IOCTL_DBG(xe, current_mask != prev_mask << 1))
			return 0;

		prev_mask = current_mask;
	}

	return return_mask;
}

int xe_exec_queue_create_ioctl(struct drm_device *dev, void *data,
			       struct drm_file *file)
{
	struct xe_device *xe = to_xe_device(dev);
	struct xe_file *xef = to_xe_file(file);
	struct drm_xe_exec_queue_create *args = data;
	struct drm_xe_engine_class_instance eci[XE_HW_ENGINE_MAX_INSTANCE];
	struct drm_xe_engine_class_instance __user *user_eci =
		u64_to_user_ptr(args->instances);
	struct xe_hw_engine *hwe;
	struct xe_vm *vm;
	struct xe_gt *gt;
	struct xe_tile *tile;
	struct xe_exec_queue *q = NULL;
	u32 logical_mask;
	u32 id;
	u32 len;
	int err;

	if (XE_IOCTL_DBG(xe, args->flags) ||
	    XE_IOCTL_DBG(xe, args->reserved[0] || args->reserved[1]))
		return -EINVAL;

	len = args->width * args->num_placements;
	if (XE_IOCTL_DBG(xe, !len || len > XE_HW_ENGINE_MAX_INSTANCE))
		return -EINVAL;

	err = __copy_from_user(eci, user_eci,
			       sizeof(struct drm_xe_engine_class_instance) *
			       len);
	if (XE_IOCTL_DBG(xe, err))
		return -EFAULT;

	if (XE_IOCTL_DBG(xe, eci[0].gt_id >= xe->info.gt_count))
		return -EINVAL;

	if (eci[0].engine_class == DRM_XE_ENGINE_CLASS_VM_BIND) {
		if (XE_IOCTL_DBG(xe, args->width != 1) ||
		    XE_IOCTL_DBG(xe, args->num_placements != 1) ||
		    XE_IOCTL_DBG(xe, eci[0].engine_instance != 0))
			return -EINVAL;

		for_each_tile(tile, xe, id) {
			struct xe_exec_queue *new;
			u32 flags = EXEC_QUEUE_FLAG_VM;

			if (id)
				flags |= EXEC_QUEUE_FLAG_BIND_ENGINE_CHILD;

			new = xe_exec_queue_create_bind(xe, tile, flags,
							args->extensions);
			if (IS_ERR(new)) {
				err = PTR_ERR(new);
				if (q)
					goto put_exec_queue;
				return err;
			}
			if (id == 0)
				q = new;
			else
				list_add_tail(&new->multi_gt_list,
					      &q->multi_gt_link);
		}
	} else {
		gt = xe_device_get_gt(xe, eci[0].gt_id);
		logical_mask = calc_validate_logical_mask(xe, gt, eci,
							  args->width,
							  args->num_placements);
		if (XE_IOCTL_DBG(xe, !logical_mask))
			return -EINVAL;

		hwe = xe_hw_engine_lookup(xe, eci[0]);
		if (XE_IOCTL_DBG(xe, !hwe))
			return -EINVAL;

		vm = xe_vm_lookup(xef, args->vm_id);
		if (XE_IOCTL_DBG(xe, !vm))
			return -ENOENT;

		err = down_read_interruptible(&vm->lock);
		if (err) {
			xe_vm_put(vm);
			return err;
		}

		if (XE_IOCTL_DBG(xe, xe_vm_is_closed_or_banned(vm))) {
			up_read(&vm->lock);
			xe_vm_put(vm);
			return -ENOENT;
		}

		q = xe_exec_queue_create(xe, vm, logical_mask,
					 args->width, hwe, 0,
					 args->extensions);
		up_read(&vm->lock);
		xe_vm_put(vm);
		if (IS_ERR(q))
			return PTR_ERR(q);

		if (xe_vm_in_preempt_fence_mode(vm)) {
			q->lr.context = dma_fence_context_alloc(1);

			err = xe_vm_add_compute_exec_queue(vm, q);
			if (XE_IOCTL_DBG(xe, err))
				goto put_exec_queue;
		}

		if (q->vm && q->hwe->hw_engine_group) {
			err = xe_hw_engine_group_add_exec_queue(q->hwe->hw_engine_group, q);
			if (err)
				goto put_exec_queue;
		}
	}

	q->xef = xe_file_get(xef);

	/* user id alloc must always be last in ioctl to prevent UAF */
	err = xa_alloc(&xef->exec_queue.xa, &id, q, xa_limit_32b, GFP_KERNEL);
	if (err)
		goto kill_exec_queue;

	args->exec_queue_id = id;

	return 0;

kill_exec_queue:
	xe_exec_queue_kill(q);
put_exec_queue:
	xe_exec_queue_put(q);
	return err;
}

int xe_exec_queue_get_property_ioctl(struct drm_device *dev, void *data,
				     struct drm_file *file)
{
	struct xe_device *xe = to_xe_device(dev);
	struct xe_file *xef = to_xe_file(file);
	struct drm_xe_exec_queue_get_property *args = data;
	struct xe_exec_queue *q;
	int ret;

	if (XE_IOCTL_DBG(xe, args->reserved[0] || args->reserved[1]))
		return -EINVAL;

	q = xe_exec_queue_lookup(xef, args->exec_queue_id);
	if (XE_IOCTL_DBG(xe, !q))
		return -ENOENT;

	switch (args->property) {
	case DRM_XE_EXEC_QUEUE_GET_PROPERTY_BAN:
		args->value = q->ops->reset_status(q);
		ret = 0;
		break;
	default:
		ret = -EINVAL;
	}

	xe_exec_queue_put(q);

	return ret;
}

/**
 * xe_exec_queue_is_lr() - Whether an exec_queue is long-running
 * @q: The exec_queue
 *
 * Return: True if the exec_queue is long-running, false otherwise.
 */
bool xe_exec_queue_is_lr(struct xe_exec_queue *q)
{
	return q->vm && xe_vm_in_lr_mode(q->vm) &&
		!(q->flags & EXEC_QUEUE_FLAG_VM);
}

static s32 xe_exec_queue_num_job_inflight(struct xe_exec_queue *q)
{
	return q->lrc[0]->fence_ctx.next_seqno - xe_lrc_seqno(q->lrc[0]) - 1;
}

/**
 * xe_exec_queue_ring_full() - Whether an exec_queue's ring is full
 * @q: The exec_queue
 *
 * Return: True if the exec_queue's ring is full, false otherwise.
 */
bool xe_exec_queue_ring_full(struct xe_exec_queue *q)
{
	struct xe_lrc *lrc = q->lrc[0];
	s32 max_job = lrc->ring.size / MAX_JOB_SIZE_BYTES;

	return xe_exec_queue_num_job_inflight(q) >= max_job;
}

/**
 * xe_exec_queue_is_idle() - Whether an exec_queue is idle.
 * @q: The exec_queue
 *
 * FIXME: Need to determine what to use as the short-lived
 * timeline lock for the exec_queues, so that the return value
 * of this function becomes more than just an advisory
 * snapshot in time. The timeline lock must protect the
 * seqno from racing submissions on the same exec_queue.
 * Typically vm->resv, but user-created timeline locks use the migrate vm
 * and never grabs the migrate vm->resv so we have a race there.
 *
 * Return: True if the exec_queue is idle, false otherwise.
 */
bool xe_exec_queue_is_idle(struct xe_exec_queue *q)
{
	if (xe_exec_queue_is_parallel(q)) {
		int i;

		for (i = 0; i < q->width; ++i) {
			if (xe_lrc_seqno(q->lrc[i]) !=
			    q->lrc[i]->fence_ctx.next_seqno - 1)
				return false;
		}

		return true;
	}

	return xe_lrc_seqno(q->lrc[0]) ==
		q->lrc[0]->fence_ctx.next_seqno - 1;
}

/**
 * xe_exec_queue_update_run_ticks() - Update run time in ticks for this exec queue
 * from hw
 * @q: The exec queue
 *
 * Update the timestamp saved by HW for this exec queue and save run ticks
 * calculated by using the delta from last update.
 */
void xe_exec_queue_update_run_ticks(struct xe_exec_queue *q)
{
	struct xe_file *xef;
	struct xe_lrc *lrc;
	u32 old_ts, new_ts;

	/*
	 * Jobs that are run during driver load may use an exec_queue, but are
	 * not associated with a user xe file, so avoid accumulating busyness
	 * for kernel specific work.
	 */
	if (!q->vm || !q->vm->xef)
		return;

	xef = q->vm->xef;

	/*
	 * Only sample the first LRC. For parallel submission, all of them are
	 * scheduled together and we compensate that below by multiplying by
	 * width - this may introduce errors if that premise is not true and
	 * they don't exit 100% aligned. On the other hand, looping through
	 * the LRCs and reading them in different time could also introduce
	 * errors.
	 */
	lrc = q->lrc[0];
	new_ts = xe_lrc_update_timestamp(lrc, &old_ts);
	xef->run_ticks[q->class] += (new_ts - old_ts) * q->width;
}

/**
 * xe_exec_queue_kill - permanently stop all execution from an exec queue
 * @q: The exec queue
 *
 * This function permanently stops all activity on an exec queue. If the queue
 * is actively executing on the HW, it will be kicked off the engine; any
 * pending jobs are discarded and all future submissions are rejected.
 * This function is safe to call multiple times.
 */
void xe_exec_queue_kill(struct xe_exec_queue *q)
{
	struct xe_exec_queue *eq = q, *next;

	list_for_each_entry_safe(eq, next, &eq->multi_gt_list,
				 multi_gt_link) {
		q->ops->kill(eq);
		xe_vm_remove_compute_exec_queue(q->vm, eq);
	}

	q->ops->kill(q);
	xe_vm_remove_compute_exec_queue(q->vm, q);
}

int xe_exec_queue_destroy_ioctl(struct drm_device *dev, void *data,
				struct drm_file *file)
{
	struct xe_device *xe = to_xe_device(dev);
	struct xe_file *xef = to_xe_file(file);
	struct drm_xe_exec_queue_destroy *args = data;
	struct xe_exec_queue *q;

	if (XE_IOCTL_DBG(xe, args->pad) ||
	    XE_IOCTL_DBG(xe, args->reserved[0] || args->reserved[1]))
		return -EINVAL;

	mutex_lock(&xef->exec_queue.lock);
	q = xa_erase(&xef->exec_queue.xa, args->exec_queue_id);
	if (q)
		atomic_inc(&xef->exec_queue.pending_removal);
	mutex_unlock(&xef->exec_queue.lock);

	if (XE_IOCTL_DBG(xe, !q))
		return -ENOENT;

	if (q->vm && q->hwe->hw_engine_group)
		xe_hw_engine_group_del_exec_queue(q->hwe->hw_engine_group, q);

	xe_exec_queue_kill(q);

	trace_xe_exec_queue_close(q);
	xe_exec_queue_put(q);

	return 0;
}

static void xe_exec_queue_last_fence_lockdep_assert(struct xe_exec_queue *q,
						    struct xe_vm *vm)
{
	if (q->flags & EXEC_QUEUE_FLAG_VM) {
		lockdep_assert_held(&vm->lock);
	} else {
		xe_vm_assert_held(vm);
		lockdep_assert_held(&q->hwe->hw_engine_group->mode_sem);
	}
}

/**
 * xe_exec_queue_last_fence_put() - Drop ref to last fence
 * @q: The exec queue
 * @vm: The VM the engine does a bind or exec for
 */
void xe_exec_queue_last_fence_put(struct xe_exec_queue *q, struct xe_vm *vm)
{
	xe_exec_queue_last_fence_lockdep_assert(q, vm);

	xe_exec_queue_last_fence_put_unlocked(q);
}

/**
 * xe_exec_queue_last_fence_put_unlocked() - Drop ref to last fence unlocked
 * @q: The exec queue
 *
 * Only safe to be called from xe_exec_queue_destroy().
 */
void xe_exec_queue_last_fence_put_unlocked(struct xe_exec_queue *q)
{
	if (q->last_fence) {
		dma_fence_put(q->last_fence);
		q->last_fence = NULL;
	}
}

/**
 * xe_exec_queue_last_fence_get() - Get last fence
 * @q: The exec queue
 * @vm: The VM the engine does a bind or exec for
 *
 * Get last fence, takes a ref
 *
 * Returns: last fence if not signaled, dma fence stub if signaled
 */
struct dma_fence *xe_exec_queue_last_fence_get(struct xe_exec_queue *q,
					       struct xe_vm *vm)
{
	struct dma_fence *fence;

	xe_exec_queue_last_fence_lockdep_assert(q, vm);

	if (q->last_fence &&
	    test_bit(DMA_FENCE_FLAG_SIGNALED_BIT, &q->last_fence->flags))
		xe_exec_queue_last_fence_put(q, vm);

	fence = q->last_fence ? q->last_fence : dma_fence_get_stub();
	dma_fence_get(fence);
	return fence;
}

/**
 * xe_exec_queue_last_fence_get_for_resume() - Get last fence
 * @q: The exec queue
 * @vm: The VM the engine does a bind or exec for
 *
 * Get last fence, takes a ref. Only safe to be called in the context of
 * resuming the hw engine group's long-running exec queue, when the group
 * semaphore is held.
 *
 * Returns: last fence if not signaled, dma fence stub if signaled
 */
struct dma_fence *xe_exec_queue_last_fence_get_for_resume(struct xe_exec_queue *q,
							  struct xe_vm *vm)
{
	struct dma_fence *fence;

	lockdep_assert_held_write(&q->hwe->hw_engine_group->mode_sem);

	if (q->last_fence &&
	    test_bit(DMA_FENCE_FLAG_SIGNALED_BIT, &q->last_fence->flags))
		xe_exec_queue_last_fence_put_unlocked(q);

	fence = q->last_fence ? q->last_fence : dma_fence_get_stub();
	dma_fence_get(fence);
	return fence;
}

/**
 * xe_exec_queue_last_fence_set() - Set last fence
 * @q: The exec queue
 * @vm: The VM the engine does a bind or exec for
 * @fence: The fence
 *
 * Set the last fence for the engine. Increases reference count for fence, when
 * closing engine xe_exec_queue_last_fence_put should be called.
 */
void xe_exec_queue_last_fence_set(struct xe_exec_queue *q, struct xe_vm *vm,
				  struct dma_fence *fence)
{
	xe_exec_queue_last_fence_lockdep_assert(q, vm);

	xe_exec_queue_last_fence_put(q, vm);
	q->last_fence = dma_fence_get(fence);
}

/**
 * xe_exec_queue_last_fence_test_dep - Test last fence dependency of queue
 * @q: The exec queue
 * @vm: The VM the engine does a bind or exec for
 *
 * Returns:
 * -ETIME if there exists an unsignalled last fence dependency, zero otherwise.
 */
int xe_exec_queue_last_fence_test_dep(struct xe_exec_queue *q, struct xe_vm *vm)
{
	struct dma_fence *fence;
	int err = 0;

	fence = xe_exec_queue_last_fence_get(q, vm);
	if (fence) {
		err = test_bit(DMA_FENCE_FLAG_SIGNALED_BIT, &fence->flags) ?
			0 : -ETIME;
		dma_fence_put(fence);
	}

	return err;
}<|MERGE_RESOLUTION|>--- conflicted
+++ resolved
@@ -263,16 +263,11 @@
 
 	/*
 	 * Before releasing our ref to lrc and xef, accumulate our run ticks
-<<<<<<< HEAD
-	 */
-	xe_exec_queue_update_run_ticks(q);
-=======
 	 * and wakeup any waiters.
 	 */
 	xe_exec_queue_update_run_ticks(q);
 	if (q->xef && atomic_dec_and_test(&q->xef->exec_queue.pending_removal))
 		wake_up_var(&q->xef->exec_queue.pending_removal);
->>>>>>> 2d958cf2
 
 	for (i = 0; i < q->width; ++i)
 		xe_lrc_put(q->lrc[i]);
