--- conflicted
+++ resolved
@@ -647,11 +647,7 @@
 	.get_rptr = jpeg_v5_0_0_dec_ring_get_rptr,
 	.get_wptr = jpeg_v5_0_0_dec_ring_get_wptr,
 	.set_wptr = jpeg_v5_0_0_dec_ring_set_wptr,
-<<<<<<< HEAD
-	.parse_cs = jpeg_v4_0_3_dec_ring_parse_cs,
-=======
 	.parse_cs = jpeg_v2_dec_ring_parse_cs,
->>>>>>> 17b65575
 	.emit_frame_size =
 		SOC15_FLUSH_GPU_TLB_NUM_WREG * 6 +
 		SOC15_FLUSH_GPU_TLB_NUM_REG_WAIT * 8 +
