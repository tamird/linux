/*
 * Copyright 2016-2024 Advanced Micro Devices, Inc.
 * All Rights Reserved.
 *
 * Permission is hereby granted, free of charge, to any person obtaining a
 * copy of this software and associated documentation files (the
 * "Software"), to deal in the Software without restriction, including
 * without limitation the rights to use, copy, modify, merge, publish,
 * distribute, sub license, and/or sell copies of the Software, and to
 * permit persons to whom the Software is furnished to do so, subject to
 * the following conditions:
 *
 * THE SOFTWARE IS PROVIDED "AS IS", WITHOUT WARRANTY OF ANY KIND, EXPRESS OR
 * IMPLIED, INCLUDING BUT NOT LIMITED TO THE WARRANTIES OF MERCHANTABILITY,
 * FITNESS FOR A PARTICULAR PURPOSE AND NON-INFRINGEMENT. IN NO EVENT SHALL
 * THE COPYRIGHT HOLDERS, AUTHORS AND/OR ITS SUPPLIERS BE LIABLE FOR ANY CLAIM,
 * DAMAGES OR OTHER LIABILITY, WHETHER IN AN ACTION OF CONTRACT, TORT OR
 * OTHERWISE, ARISING FROM, OUT OF OR IN CONNECTION WITH THE SOFTWARE OR THE
 * USE OR OTHER DEALINGS IN THE SOFTWARE.
 *
 * The above copyright notice and this permission notice (including the
 * next paragraph) shall be included in all copies or substantial portions
 * of the Software.
 *
 */

#include <linux/firmware.h>
#include <linux/module.h>
#include <linux/dmi.h>
#include <linux/pci.h>
#include <linux/debugfs.h>
#include <drm/drm_drv.h>

#include "amdgpu.h"
#include "amdgpu_pm.h"
#include "amdgpu_vcn.h"
#include "soc15d.h"

/* Firmware Names */
#define FIRMWARE_RAVEN			"amdgpu/raven_vcn.bin"
#define FIRMWARE_PICASSO		"amdgpu/picasso_vcn.bin"
#define FIRMWARE_RAVEN2			"amdgpu/raven2_vcn.bin"
#define FIRMWARE_ARCTURUS		"amdgpu/arcturus_vcn.bin"
#define FIRMWARE_RENOIR			"amdgpu/renoir_vcn.bin"
#define FIRMWARE_GREEN_SARDINE		"amdgpu/green_sardine_vcn.bin"
#define FIRMWARE_NAVI10			"amdgpu/navi10_vcn.bin"
#define FIRMWARE_NAVI14			"amdgpu/navi14_vcn.bin"
#define FIRMWARE_NAVI12			"amdgpu/navi12_vcn.bin"
#define FIRMWARE_SIENNA_CICHLID		"amdgpu/sienna_cichlid_vcn.bin"
#define FIRMWARE_NAVY_FLOUNDER		"amdgpu/navy_flounder_vcn.bin"
#define FIRMWARE_VANGOGH		"amdgpu/vangogh_vcn.bin"
#define FIRMWARE_DIMGREY_CAVEFISH	"amdgpu/dimgrey_cavefish_vcn.bin"
#define FIRMWARE_ALDEBARAN		"amdgpu/aldebaran_vcn.bin"
#define FIRMWARE_BEIGE_GOBY		"amdgpu/beige_goby_vcn.bin"
#define FIRMWARE_YELLOW_CARP		"amdgpu/yellow_carp_vcn.bin"
#define FIRMWARE_VCN_3_1_2		"amdgpu/vcn_3_1_2.bin"
#define FIRMWARE_VCN4_0_0		"amdgpu/vcn_4_0_0.bin"
#define FIRMWARE_VCN4_0_2		"amdgpu/vcn_4_0_2.bin"
#define FIRMWARE_VCN4_0_3		"amdgpu/vcn_4_0_3.bin"
#define FIRMWARE_VCN4_0_4		"amdgpu/vcn_4_0_4.bin"
#define FIRMWARE_VCN4_0_5		"amdgpu/vcn_4_0_5.bin"
#define FIRMWARE_VCN4_0_6		"amdgpu/vcn_4_0_6.bin"
#define FIRMWARE_VCN4_0_6_1		"amdgpu/vcn_4_0_6_1.bin"
#define FIRMWARE_VCN5_0_0		"amdgpu/vcn_5_0_0.bin"
#define FIRMWARE_VCN5_0_1		"amdgpu/vcn_5_0_1.bin"

MODULE_FIRMWARE(FIRMWARE_RAVEN);
MODULE_FIRMWARE(FIRMWARE_PICASSO);
MODULE_FIRMWARE(FIRMWARE_RAVEN2);
MODULE_FIRMWARE(FIRMWARE_ARCTURUS);
MODULE_FIRMWARE(FIRMWARE_RENOIR);
MODULE_FIRMWARE(FIRMWARE_GREEN_SARDINE);
MODULE_FIRMWARE(FIRMWARE_ALDEBARAN);
MODULE_FIRMWARE(FIRMWARE_NAVI10);
MODULE_FIRMWARE(FIRMWARE_NAVI14);
MODULE_FIRMWARE(FIRMWARE_NAVI12);
MODULE_FIRMWARE(FIRMWARE_SIENNA_CICHLID);
MODULE_FIRMWARE(FIRMWARE_NAVY_FLOUNDER);
MODULE_FIRMWARE(FIRMWARE_VANGOGH);
MODULE_FIRMWARE(FIRMWARE_DIMGREY_CAVEFISH);
MODULE_FIRMWARE(FIRMWARE_BEIGE_GOBY);
MODULE_FIRMWARE(FIRMWARE_YELLOW_CARP);
MODULE_FIRMWARE(FIRMWARE_VCN_3_1_2);
MODULE_FIRMWARE(FIRMWARE_VCN4_0_0);
MODULE_FIRMWARE(FIRMWARE_VCN4_0_2);
MODULE_FIRMWARE(FIRMWARE_VCN4_0_3);
MODULE_FIRMWARE(FIRMWARE_VCN4_0_4);
MODULE_FIRMWARE(FIRMWARE_VCN4_0_5);
MODULE_FIRMWARE(FIRMWARE_VCN4_0_6);
MODULE_FIRMWARE(FIRMWARE_VCN4_0_6_1);
MODULE_FIRMWARE(FIRMWARE_VCN5_0_0);
MODULE_FIRMWARE(FIRMWARE_VCN5_0_1);

static void amdgpu_vcn_idle_work_handler(struct work_struct *work);

int amdgpu_vcn_early_init(struct amdgpu_device *adev)
{
	char ucode_prefix[25];
	int r, i;

	amdgpu_ucode_ip_version_decode(adev, UVD_HWIP, ucode_prefix, sizeof(ucode_prefix));
	for (i = 0; i < adev->vcn.num_vcn_inst; i++) {
		if (i == 1 && amdgpu_ip_version(adev, UVD_HWIP, 0) ==  IP_VERSION(4, 0, 6))
			r = amdgpu_ucode_request(adev, &adev->vcn.inst[i].fw,
						 AMDGPU_UCODE_REQUIRED,
						 "amdgpu/%s_%d.bin", ucode_prefix, i);
		else
			r = amdgpu_ucode_request(adev, &adev->vcn.inst[i].fw,
						 AMDGPU_UCODE_REQUIRED,
						 "amdgpu/%s.bin", ucode_prefix);
		if (r) {
			amdgpu_ucode_release(&adev->vcn.inst[i].fw);
			return r;
		}
	}
	return r;
}

int amdgpu_vcn_sw_init(struct amdgpu_device *adev)
{
	unsigned long bo_size;
	const struct common_firmware_header *hdr;
	unsigned char fw_check;
	unsigned int fw_shared_size, log_offset;
	int i, r;

	INIT_DELAYED_WORK(&adev->vcn.idle_work, amdgpu_vcn_idle_work_handler);
	mutex_init(&adev->vcn.vcn_pg_lock);
	mutex_init(&adev->vcn.vcn1_jpeg1_workaround);
	atomic_set(&adev->vcn.total_submission_cnt, 0);
	for (i = 0; i < adev->vcn.num_vcn_inst; i++)
		atomic_set(&adev->vcn.inst[i].dpg_enc_submission_cnt, 0);

	if ((adev->firmware.load_type == AMDGPU_FW_LOAD_PSP) &&
	    (adev->pg_flags & AMD_PG_SUPPORT_VCN_DPG))
		adev->vcn.indirect_sram = true;

	/*
	 * Some Steam Deck's BIOS versions are incompatible with the
	 * indirect SRAM mode, leading to amdgpu being unable to get
	 * properly probed (and even potentially crashing the kernel).
	 * Hence, check for these versions here - notice this is
	 * restricted to Vangogh (Deck's APU).
	 */
	if (amdgpu_ip_version(adev, UVD_HWIP, 0) == IP_VERSION(3, 0, 2)) {
		const char *bios_ver = dmi_get_system_info(DMI_BIOS_VERSION);

		if (bios_ver && (!strncmp("F7A0113", bios_ver, 7) ||
		     !strncmp("F7A0114", bios_ver, 7))) {
			adev->vcn.indirect_sram = false;
			dev_info(adev->dev,
				"Steam Deck quirk: indirect SRAM disabled on BIOS %s\n", bios_ver);
		}
	}

	/* from vcn4 and above, only unified queue is used */
	adev->vcn.using_unified_queue =
		amdgpu_ip_version(adev, UVD_HWIP, 0) >= IP_VERSION(4, 0, 0);

	hdr = (const struct common_firmware_header *)adev->vcn.inst[0].fw->data;
	adev->vcn.fw_version = le32_to_cpu(hdr->ucode_version);

	/* Bit 20-23, it is encode major and non-zero for new naming convention.
	 * This field is part of version minor and DRM_DISABLED_FLAG in old naming
	 * convention. Since the l:wq!atest version minor is 0x5B and DRM_DISABLED_FLAG
	 * is zero in old naming convention, this field is always zero so far.
	 * These four bits are used to tell which naming convention is present.
	 */
	fw_check = (le32_to_cpu(hdr->ucode_version) >> 20) & 0xf;
	if (fw_check) {
		unsigned int dec_ver, enc_major, enc_minor, vep, fw_rev;

		fw_rev = le32_to_cpu(hdr->ucode_version) & 0xfff;
		enc_minor = (le32_to_cpu(hdr->ucode_version) >> 12) & 0xff;
		enc_major = fw_check;
		dec_ver = (le32_to_cpu(hdr->ucode_version) >> 24) & 0xf;
		vep = (le32_to_cpu(hdr->ucode_version) >> 28) & 0xf;
		DRM_INFO("Found VCN firmware Version ENC: %u.%u DEC: %u VEP: %u Revision: %u\n",
			enc_major, enc_minor, dec_ver, vep, fw_rev);
	} else {
		unsigned int version_major, version_minor, family_id;

		family_id = le32_to_cpu(hdr->ucode_version) & 0xff;
		version_major = (le32_to_cpu(hdr->ucode_version) >> 24) & 0xff;
		version_minor = (le32_to_cpu(hdr->ucode_version) >> 8) & 0xff;
		DRM_INFO("Found VCN firmware Version: %u.%u Family ID: %u\n",
			version_major, version_minor, family_id);
	}

	bo_size = AMDGPU_VCN_STACK_SIZE + AMDGPU_VCN_CONTEXT_SIZE;
	if (adev->firmware.load_type != AMDGPU_FW_LOAD_PSP)
		bo_size += AMDGPU_GPU_PAGE_ALIGN(le32_to_cpu(hdr->ucode_size_bytes) + 8);

	if (amdgpu_ip_version(adev, UVD_HWIP, 0) >= IP_VERSION(5, 0, 0)) {
		fw_shared_size = AMDGPU_GPU_PAGE_ALIGN(sizeof(struct amdgpu_vcn5_fw_shared));
		log_offset = offsetof(struct amdgpu_vcn5_fw_shared, fw_log);
	} else if (amdgpu_ip_version(adev, UVD_HWIP, 0) >= IP_VERSION(4, 0, 0)) {
		fw_shared_size = AMDGPU_GPU_PAGE_ALIGN(sizeof(struct amdgpu_vcn4_fw_shared));
		log_offset = offsetof(struct amdgpu_vcn4_fw_shared, fw_log);
	} else {
		fw_shared_size = AMDGPU_GPU_PAGE_ALIGN(sizeof(struct amdgpu_fw_shared));
		log_offset = offsetof(struct amdgpu_fw_shared, fw_log);
	}

	bo_size += fw_shared_size;

	if (amdgpu_vcnfw_log)
		bo_size += AMDGPU_VCNFW_LOG_SIZE;

	for (i = 0; i < adev->vcn.num_vcn_inst; i++) {
		if (adev->vcn.harvest_config & (1 << i))
			continue;

		r = amdgpu_bo_create_kernel(adev, bo_size, PAGE_SIZE,
					    AMDGPU_GEM_DOMAIN_VRAM |
					    AMDGPU_GEM_DOMAIN_GTT,
					    &adev->vcn.inst[i].vcpu_bo,
					    &adev->vcn.inst[i].gpu_addr,
					    &adev->vcn.inst[i].cpu_addr);
		if (r) {
			dev_err(adev->dev, "(%d) failed to allocate vcn bo\n", r);
			return r;
		}

		adev->vcn.inst[i].fw_shared.cpu_addr = adev->vcn.inst[i].cpu_addr +
				bo_size - fw_shared_size;
		adev->vcn.inst[i].fw_shared.gpu_addr = adev->vcn.inst[i].gpu_addr +
				bo_size - fw_shared_size;

		adev->vcn.inst[i].fw_shared.mem_size = fw_shared_size;

		if (amdgpu_vcnfw_log) {
			adev->vcn.inst[i].fw_shared.cpu_addr -= AMDGPU_VCNFW_LOG_SIZE;
			adev->vcn.inst[i].fw_shared.gpu_addr -= AMDGPU_VCNFW_LOG_SIZE;
			adev->vcn.inst[i].fw_shared.log_offset = log_offset;
		}

		if (adev->vcn.indirect_sram) {
			r = amdgpu_bo_create_kernel(adev, 64 * 2 * 4, PAGE_SIZE,
					AMDGPU_GEM_DOMAIN_VRAM |
					AMDGPU_GEM_DOMAIN_GTT,
					&adev->vcn.inst[i].dpg_sram_bo,
					&adev->vcn.inst[i].dpg_sram_gpu_addr,
					&adev->vcn.inst[i].dpg_sram_cpu_addr);
			if (r) {
				dev_err(adev->dev, "VCN %d (%d) failed to allocate DPG bo\n", i, r);
				return r;
			}
		}
	}

	return 0;
}

int amdgpu_vcn_sw_fini(struct amdgpu_device *adev)
{
	int i, j;

	for (j = 0; j < adev->vcn.num_vcn_inst; ++j) {
		if (adev->vcn.harvest_config & (1 << j))
			continue;

		amdgpu_bo_free_kernel(
			&adev->vcn.inst[j].dpg_sram_bo,
			&adev->vcn.inst[j].dpg_sram_gpu_addr,
			(void **)&adev->vcn.inst[j].dpg_sram_cpu_addr);

		kvfree(adev->vcn.inst[j].saved_bo);

		amdgpu_bo_free_kernel(&adev->vcn.inst[j].vcpu_bo,
					  &adev->vcn.inst[j].gpu_addr,
					  (void **)&adev->vcn.inst[j].cpu_addr);

		amdgpu_ring_fini(&adev->vcn.inst[j].ring_dec);

		for (i = 0; i < adev->vcn.num_enc_rings; ++i)
			amdgpu_ring_fini(&adev->vcn.inst[j].ring_enc[i]);

		amdgpu_ucode_release(&adev->vcn.inst[j].fw);
	}

	mutex_destroy(&adev->vcn.vcn1_jpeg1_workaround);
	mutex_destroy(&adev->vcn.vcn_pg_lock);

	return 0;
}

bool amdgpu_vcn_is_disabled_vcn(struct amdgpu_device *adev, enum vcn_ring_type type, uint32_t vcn_instance)
{
	bool ret = false;
	int vcn_config = adev->vcn.inst[vcn_instance].vcn_config;

	if ((type == VCN_ENCODE_RING) && (vcn_config & VCN_BLOCK_ENCODE_DISABLE_MASK))
		ret = true;
	else if ((type == VCN_DECODE_RING) && (vcn_config & VCN_BLOCK_DECODE_DISABLE_MASK))
		ret = true;
	else if ((type == VCN_UNIFIED_RING) && (vcn_config & VCN_BLOCK_QUEUE_DISABLE_MASK))
		ret = true;

	return ret;
}

int amdgpu_vcn_save_vcpu_bo(struct amdgpu_device *adev)
{
	unsigned int size;
	void *ptr;
	int i, idx;

	for (i = 0; i < adev->vcn.num_vcn_inst; ++i) {
		if (adev->vcn.harvest_config & (1 << i))
			continue;
		if (adev->vcn.inst[i].vcpu_bo == NULL)
			return 0;

		size = amdgpu_bo_size(adev->vcn.inst[i].vcpu_bo);
		ptr = adev->vcn.inst[i].cpu_addr;

		adev->vcn.inst[i].saved_bo = kvmalloc(size, GFP_KERNEL);
		if (!adev->vcn.inst[i].saved_bo)
			return -ENOMEM;

		if (drm_dev_enter(adev_to_drm(adev), &idx)) {
			memcpy_fromio(adev->vcn.inst[i].saved_bo, ptr, size);
			drm_dev_exit(idx);
		}
	}

	return 0;
}

int amdgpu_vcn_suspend(struct amdgpu_device *adev)
{
	bool in_ras_intr = amdgpu_ras_intr_triggered();

	cancel_delayed_work_sync(&adev->vcn.idle_work);

	/* err_event_athub will corrupt VCPU buffer, so we need to
	 * restore fw data and clear buffer in amdgpu_vcn_resume() */
	if (in_ras_intr)
		return 0;

	return amdgpu_vcn_save_vcpu_bo(adev);
}

int amdgpu_vcn_resume(struct amdgpu_device *adev)
{
	unsigned int size;
	void *ptr;
	int i, idx;

	for (i = 0; i < adev->vcn.num_vcn_inst; ++i) {
		if (adev->vcn.harvest_config & (1 << i))
			continue;
		if (adev->vcn.inst[i].vcpu_bo == NULL)
			return -EINVAL;

		size = amdgpu_bo_size(adev->vcn.inst[i].vcpu_bo);
		ptr = adev->vcn.inst[i].cpu_addr;

		if (adev->vcn.inst[i].saved_bo != NULL) {
			if (drm_dev_enter(adev_to_drm(adev), &idx)) {
				memcpy_toio(ptr, adev->vcn.inst[i].saved_bo, size);
				drm_dev_exit(idx);
			}
			kvfree(adev->vcn.inst[i].saved_bo);
			adev->vcn.inst[i].saved_bo = NULL;
		} else {
			const struct common_firmware_header *hdr;
			unsigned int offset;

			hdr = (const struct common_firmware_header *)adev->vcn.inst[i].fw->data;
			if (adev->firmware.load_type != AMDGPU_FW_LOAD_PSP) {
				offset = le32_to_cpu(hdr->ucode_array_offset_bytes);
				if (drm_dev_enter(adev_to_drm(adev), &idx)) {
					memcpy_toio(adev->vcn.inst[i].cpu_addr,
						    adev->vcn.inst[i].fw->data + offset,
						    le32_to_cpu(hdr->ucode_size_bytes));
					drm_dev_exit(idx);
				}
				size -= le32_to_cpu(hdr->ucode_size_bytes);
				ptr += le32_to_cpu(hdr->ucode_size_bytes);
			}
			memset_io(ptr, 0, size);
		}
	}
	return 0;
}

static void amdgpu_vcn_idle_work_handler(struct work_struct *work)
{
	struct amdgpu_device *adev =
		container_of(work, struct amdgpu_device, vcn.idle_work.work);
	unsigned int fences = 0, fence[AMDGPU_MAX_VCN_INSTANCES] = {0};
	unsigned int i, j;
	int r = 0;

	for (j = 0; j < adev->vcn.num_vcn_inst; ++j) {
		if (adev->vcn.harvest_config & (1 << j))
			continue;

		for (i = 0; i < adev->vcn.num_enc_rings; ++i)
			fence[j] += amdgpu_fence_count_emitted(&adev->vcn.inst[j].ring_enc[i]);

		/* Only set DPG pause for VCN3 or below, VCN4 and above will be handled by FW */
		if (adev->pg_flags & AMD_PG_SUPPORT_VCN_DPG &&
		    !adev->vcn.using_unified_queue) {
			struct dpg_pause_state new_state;

			if (fence[j] ||
				unlikely(atomic_read(&adev->vcn.inst[j].dpg_enc_submission_cnt)))
				new_state.fw_based = VCN_DPG_STATE__PAUSE;
			else
				new_state.fw_based = VCN_DPG_STATE__UNPAUSE;

			adev->vcn.pause_dpg_mode(adev, j, &new_state);
		}

		fence[j] += amdgpu_fence_count_emitted(&adev->vcn.inst[j].ring_dec);
		fences += fence[j];
	}

	if (!fences && !atomic_read(&adev->vcn.total_submission_cnt)) {
		amdgpu_device_ip_set_powergating_state(adev, AMD_IP_BLOCK_TYPE_VCN,
		       AMD_PG_STATE_GATE);
		r = amdgpu_dpm_switch_power_profile(adev, PP_SMC_POWER_PROFILE_VIDEO,
				false);
		if (r)
			dev_warn(adev->dev, "(%d) failed to disable video power profile mode\n", r);
	} else {
		schedule_delayed_work(&adev->vcn.idle_work, VCN_IDLE_TIMEOUT);
	}
}

void amdgpu_vcn_ring_begin_use(struct amdgpu_ring *ring)
{
	struct amdgpu_device *adev = ring->adev;
	int r = 0;

	atomic_inc(&adev->vcn.total_submission_cnt);

	if (!cancel_delayed_work_sync(&adev->vcn.idle_work)) {
		r = amdgpu_dpm_switch_power_profile(adev, PP_SMC_POWER_PROFILE_VIDEO,
				true);
		if (r)
			dev_warn(adev->dev, "(%d) failed to switch to video power profile mode\n", r);
	}

	mutex_lock(&adev->vcn.vcn_pg_lock);
	amdgpu_device_ip_set_powergating_state(adev, AMD_IP_BLOCK_TYPE_VCN,
	       AMD_PG_STATE_UNGATE);

	/* Only set DPG pause for VCN3 or below, VCN4 and above will be handled by FW */
	if (adev->pg_flags & AMD_PG_SUPPORT_VCN_DPG &&
	    !adev->vcn.using_unified_queue) {
		struct dpg_pause_state new_state;

		if (ring->funcs->type == AMDGPU_RING_TYPE_VCN_ENC) {
			atomic_inc(&adev->vcn.inst[ring->me].dpg_enc_submission_cnt);
			new_state.fw_based = VCN_DPG_STATE__PAUSE;
		} else {
			unsigned int fences = 0;
			unsigned int i;

			for (i = 0; i < adev->vcn.num_enc_rings; ++i)
				fences += amdgpu_fence_count_emitted(&adev->vcn.inst[ring->me].ring_enc[i]);

			if (fences || atomic_read(&adev->vcn.inst[ring->me].dpg_enc_submission_cnt))
				new_state.fw_based = VCN_DPG_STATE__PAUSE;
			else
				new_state.fw_based = VCN_DPG_STATE__UNPAUSE;
		}

		adev->vcn.pause_dpg_mode(adev, ring->me, &new_state);
	}
	mutex_unlock(&adev->vcn.vcn_pg_lock);
}

void amdgpu_vcn_ring_end_use(struct amdgpu_ring *ring)
{
	struct amdgpu_device *adev = ring->adev;

	/* Only set DPG pause for VCN3 or below, VCN4 and above will be handled by FW */
	if (ring->adev->pg_flags & AMD_PG_SUPPORT_VCN_DPG &&
	    ring->funcs->type == AMDGPU_RING_TYPE_VCN_ENC &&
	    !adev->vcn.using_unified_queue)
		atomic_dec(&ring->adev->vcn.inst[ring->me].dpg_enc_submission_cnt);

	atomic_dec(&ring->adev->vcn.total_submission_cnt);

	schedule_delayed_work(&ring->adev->vcn.idle_work, VCN_IDLE_TIMEOUT);
}

int amdgpu_vcn_dec_ring_test_ring(struct amdgpu_ring *ring)
{
	struct amdgpu_device *adev = ring->adev;
	uint32_t tmp = 0;
	unsigned int i;
	int r;

	/* VCN in SRIOV does not support direct register read/write */
	if (amdgpu_sriov_vf(adev))
		return 0;

	WREG32(adev->vcn.inst[ring->me].external.scratch9, 0xCAFEDEAD);
	r = amdgpu_ring_alloc(ring, 3);
	if (r)
		return r;
	amdgpu_ring_write(ring, PACKET0(adev->vcn.internal.scratch9, 0));
	amdgpu_ring_write(ring, 0xDEADBEEF);
	amdgpu_ring_commit(ring);
	for (i = 0; i < adev->usec_timeout; i++) {
		tmp = RREG32(adev->vcn.inst[ring->me].external.scratch9);
		if (tmp == 0xDEADBEEF)
			break;
		udelay(1);
	}

	if (i >= adev->usec_timeout)
		r = -ETIMEDOUT;

	return r;
}

int amdgpu_vcn_dec_sw_ring_test_ring(struct amdgpu_ring *ring)
{
	struct amdgpu_device *adev = ring->adev;
	uint32_t rptr;
	unsigned int i;
	int r;

	if (amdgpu_sriov_vf(adev))
		return 0;

	r = amdgpu_ring_alloc(ring, 16);
	if (r)
		return r;

	rptr = amdgpu_ring_get_rptr(ring);

	amdgpu_ring_write(ring, VCN_DEC_SW_CMD_END);
	amdgpu_ring_commit(ring);

	for (i = 0; i < adev->usec_timeout; i++) {
		if (amdgpu_ring_get_rptr(ring) != rptr)
			break;
		udelay(1);
	}

	if (i >= adev->usec_timeout)
		r = -ETIMEDOUT;

	return r;
}

static int amdgpu_vcn_dec_send_msg(struct amdgpu_ring *ring,
				   struct amdgpu_ib *ib_msg,
				   struct dma_fence **fence)
{
	u64 addr = AMDGPU_GPU_PAGE_ALIGN(ib_msg->gpu_addr);
	struct amdgpu_device *adev = ring->adev;
	struct dma_fence *f = NULL;
	struct amdgpu_job *job;
	struct amdgpu_ib *ib;
	int i, r;

	r = amdgpu_job_alloc_with_ib(ring->adev, NULL, NULL,
				     64, AMDGPU_IB_POOL_DIRECT,
				     &job);
	if (r)
		goto err;

	ib = &job->ibs[0];
	ib->ptr[0] = PACKET0(adev->vcn.internal.data0, 0);
	ib->ptr[1] = addr;
	ib->ptr[2] = PACKET0(adev->vcn.internal.data1, 0);
	ib->ptr[3] = addr >> 32;
	ib->ptr[4] = PACKET0(adev->vcn.internal.cmd, 0);
	ib->ptr[5] = 0;
	for (i = 6; i < 16; i += 2) {
		ib->ptr[i] = PACKET0(adev->vcn.internal.nop, 0);
		ib->ptr[i+1] = 0;
	}
	ib->length_dw = 16;

	r = amdgpu_job_submit_direct(job, ring, &f);
	if (r)
		goto err_free;

	amdgpu_ib_free(ib_msg, f);

	if (fence)
		*fence = dma_fence_get(f);
	dma_fence_put(f);

	return 0;

err_free:
	amdgpu_job_free(job);
err:
	amdgpu_ib_free(ib_msg, f);
	return r;
}

static int amdgpu_vcn_dec_get_create_msg(struct amdgpu_ring *ring, uint32_t handle,
		struct amdgpu_ib *ib)
{
	struct amdgpu_device *adev = ring->adev;
	uint32_t *msg;
	int r, i;

	memset(ib, 0, sizeof(*ib));
	r = amdgpu_ib_get(adev, NULL, AMDGPU_GPU_PAGE_SIZE * 2,
			AMDGPU_IB_POOL_DIRECT,
			ib);
	if (r)
		return r;

	msg = (uint32_t *)AMDGPU_GPU_PAGE_ALIGN((unsigned long)ib->ptr);
	msg[0] = cpu_to_le32(0x00000028);
	msg[1] = cpu_to_le32(0x00000038);
	msg[2] = cpu_to_le32(0x00000001);
	msg[3] = cpu_to_le32(0x00000000);
	msg[4] = cpu_to_le32(handle);
	msg[5] = cpu_to_le32(0x00000000);
	msg[6] = cpu_to_le32(0x00000001);
	msg[7] = cpu_to_le32(0x00000028);
	msg[8] = cpu_to_le32(0x00000010);
	msg[9] = cpu_to_le32(0x00000000);
	msg[10] = cpu_to_le32(0x00000007);
	msg[11] = cpu_to_le32(0x00000000);
	msg[12] = cpu_to_le32(0x00000780);
	msg[13] = cpu_to_le32(0x00000440);
	for (i = 14; i < 1024; ++i)
		msg[i] = cpu_to_le32(0x0);

	return 0;
}

static int amdgpu_vcn_dec_get_destroy_msg(struct amdgpu_ring *ring, uint32_t handle,
					  struct amdgpu_ib *ib)
{
	struct amdgpu_device *adev = ring->adev;
	uint32_t *msg;
	int r, i;

	memset(ib, 0, sizeof(*ib));
	r = amdgpu_ib_get(adev, NULL, AMDGPU_GPU_PAGE_SIZE * 2,
			AMDGPU_IB_POOL_DIRECT,
			ib);
	if (r)
		return r;

	msg = (uint32_t *)AMDGPU_GPU_PAGE_ALIGN((unsigned long)ib->ptr);
	msg[0] = cpu_to_le32(0x00000028);
	msg[1] = cpu_to_le32(0x00000018);
	msg[2] = cpu_to_le32(0x00000000);
	msg[3] = cpu_to_le32(0x00000002);
	msg[4] = cpu_to_le32(handle);
	msg[5] = cpu_to_le32(0x00000000);
	for (i = 6; i < 1024; ++i)
		msg[i] = cpu_to_le32(0x0);

	return 0;
}

int amdgpu_vcn_dec_ring_test_ib(struct amdgpu_ring *ring, long timeout)
{
	struct dma_fence *fence = NULL;
	struct amdgpu_ib ib;
	long r;

	r = amdgpu_vcn_dec_get_create_msg(ring, 1, &ib);
	if (r)
		goto error;

	r = amdgpu_vcn_dec_send_msg(ring, &ib, NULL);
	if (r)
		goto error;
	r = amdgpu_vcn_dec_get_destroy_msg(ring, 1, &ib);
	if (r)
		goto error;

	r = amdgpu_vcn_dec_send_msg(ring, &ib, &fence);
	if (r)
		goto error;

	r = dma_fence_wait_timeout(fence, false, timeout);
	if (r == 0)
		r = -ETIMEDOUT;
	else if (r > 0)
		r = 0;

	dma_fence_put(fence);
error:
	return r;
}

static uint32_t *amdgpu_vcn_unified_ring_ib_header(struct amdgpu_ib *ib,
						uint32_t ib_pack_in_dw, bool enc)
{
	uint32_t *ib_checksum;

	ib->ptr[ib->length_dw++] = 0x00000010; /* single queue checksum */
	ib->ptr[ib->length_dw++] = 0x30000002;
	ib_checksum = &ib->ptr[ib->length_dw++];
	ib->ptr[ib->length_dw++] = ib_pack_in_dw;

	ib->ptr[ib->length_dw++] = 0x00000010; /* engine info */
	ib->ptr[ib->length_dw++] = 0x30000001;
	ib->ptr[ib->length_dw++] = enc ? 0x2 : 0x3;
	ib->ptr[ib->length_dw++] = ib_pack_in_dw * sizeof(uint32_t);

	return ib_checksum;
}

static void amdgpu_vcn_unified_ring_ib_checksum(uint32_t **ib_checksum,
						uint32_t ib_pack_in_dw)
{
	uint32_t i;
	uint32_t checksum = 0;

	for (i = 0; i < ib_pack_in_dw; i++)
		checksum += *(*ib_checksum + 2 + i);

	**ib_checksum = checksum;
}

static int amdgpu_vcn_dec_sw_send_msg(struct amdgpu_ring *ring,
				      struct amdgpu_ib *ib_msg,
				      struct dma_fence **fence)
{
	struct amdgpu_vcn_decode_buffer *decode_buffer = NULL;
	unsigned int ib_size_dw = 64;
	struct amdgpu_device *adev = ring->adev;
	struct dma_fence *f = NULL;
	struct amdgpu_job *job;
	struct amdgpu_ib *ib;
	uint64_t addr = AMDGPU_GPU_PAGE_ALIGN(ib_msg->gpu_addr);
	uint32_t *ib_checksum;
	uint32_t ib_pack_in_dw;
	int i, r;

	if (adev->vcn.using_unified_queue)
		ib_size_dw += 8;

	r = amdgpu_job_alloc_with_ib(ring->adev, NULL, NULL,
				     ib_size_dw * 4, AMDGPU_IB_POOL_DIRECT,
				     &job);
	if (r)
		goto err;

	ib = &job->ibs[0];
	ib->length_dw = 0;

	/* single queue headers */
	if (adev->vcn.using_unified_queue) {
		ib_pack_in_dw = sizeof(struct amdgpu_vcn_decode_buffer) / sizeof(uint32_t)
						+ 4 + 2; /* engine info + decoding ib in dw */
		ib_checksum = amdgpu_vcn_unified_ring_ib_header(ib, ib_pack_in_dw, false);
	}

	ib->ptr[ib->length_dw++] = sizeof(struct amdgpu_vcn_decode_buffer) + 8;
	ib->ptr[ib->length_dw++] = cpu_to_le32(AMDGPU_VCN_IB_FLAG_DECODE_BUFFER);
	decode_buffer = (struct amdgpu_vcn_decode_buffer *)&(ib->ptr[ib->length_dw]);
	ib->length_dw += sizeof(struct amdgpu_vcn_decode_buffer) / 4;
	memset(decode_buffer, 0, sizeof(struct amdgpu_vcn_decode_buffer));

	decode_buffer->valid_buf_flag |= cpu_to_le32(AMDGPU_VCN_CMD_FLAG_MSG_BUFFER);
	decode_buffer->msg_buffer_address_hi = cpu_to_le32(addr >> 32);
	decode_buffer->msg_buffer_address_lo = cpu_to_le32(addr);

	for (i = ib->length_dw; i < ib_size_dw; ++i)
		ib->ptr[i] = 0x0;

	if (adev->vcn.using_unified_queue)
		amdgpu_vcn_unified_ring_ib_checksum(&ib_checksum, ib_pack_in_dw);

	r = amdgpu_job_submit_direct(job, ring, &f);
	if (r)
		goto err_free;

	amdgpu_ib_free(ib_msg, f);

	if (fence)
		*fence = dma_fence_get(f);
	dma_fence_put(f);

	return 0;

err_free:
	amdgpu_job_free(job);
err:
	amdgpu_ib_free(ib_msg, f);
	return r;
}

int amdgpu_vcn_dec_sw_ring_test_ib(struct amdgpu_ring *ring, long timeout)
{
	struct dma_fence *fence = NULL;
	struct amdgpu_ib ib;
	long r;

	r = amdgpu_vcn_dec_get_create_msg(ring, 1, &ib);
	if (r)
		goto error;

	r = amdgpu_vcn_dec_sw_send_msg(ring, &ib, NULL);
	if (r)
		goto error;
	r = amdgpu_vcn_dec_get_destroy_msg(ring, 1, &ib);
	if (r)
		goto error;

	r = amdgpu_vcn_dec_sw_send_msg(ring, &ib, &fence);
	if (r)
		goto error;

	r = dma_fence_wait_timeout(fence, false, timeout);
	if (r == 0)
		r = -ETIMEDOUT;
	else if (r > 0)
		r = 0;

	dma_fence_put(fence);
error:
	return r;
}

int amdgpu_vcn_enc_ring_test_ring(struct amdgpu_ring *ring)
{
	struct amdgpu_device *adev = ring->adev;
	uint32_t rptr;
	unsigned int i;
	int r;

	if (amdgpu_sriov_vf(adev))
		return 0;

	r = amdgpu_ring_alloc(ring, 16);
	if (r)
		return r;

	rptr = amdgpu_ring_get_rptr(ring);

	amdgpu_ring_write(ring, VCN_ENC_CMD_END);
	amdgpu_ring_commit(ring);

	for (i = 0; i < adev->usec_timeout; i++) {
		if (amdgpu_ring_get_rptr(ring) != rptr)
			break;
		udelay(1);
	}

	if (i >= adev->usec_timeout)
		r = -ETIMEDOUT;

	return r;
}

static int amdgpu_vcn_enc_get_create_msg(struct amdgpu_ring *ring, uint32_t handle,
					 struct amdgpu_ib *ib_msg,
					 struct dma_fence **fence)
{
	unsigned int ib_size_dw = 16;
	struct amdgpu_device *adev = ring->adev;
	struct amdgpu_job *job;
	struct amdgpu_ib *ib;
	struct dma_fence *f = NULL;
	uint32_t *ib_checksum = NULL;
	uint64_t addr;
	int i, r;

	if (adev->vcn.using_unified_queue)
		ib_size_dw += 8;

	r = amdgpu_job_alloc_with_ib(ring->adev, NULL, NULL,
				     ib_size_dw * 4, AMDGPU_IB_POOL_DIRECT,
				     &job);
	if (r)
		return r;

	ib = &job->ibs[0];
	addr = AMDGPU_GPU_PAGE_ALIGN(ib_msg->gpu_addr);

	ib->length_dw = 0;

	if (adev->vcn.using_unified_queue)
		ib_checksum = amdgpu_vcn_unified_ring_ib_header(ib, 0x11, true);

	ib->ptr[ib->length_dw++] = 0x00000018;
	ib->ptr[ib->length_dw++] = 0x00000001; /* session info */
	ib->ptr[ib->length_dw++] = handle;
	ib->ptr[ib->length_dw++] = upper_32_bits(addr);
	ib->ptr[ib->length_dw++] = addr;
	ib->ptr[ib->length_dw++] = 0x00000000;

	ib->ptr[ib->length_dw++] = 0x00000014;
	ib->ptr[ib->length_dw++] = 0x00000002; /* task info */
	ib->ptr[ib->length_dw++] = 0x0000001c;
	ib->ptr[ib->length_dw++] = 0x00000000;
	ib->ptr[ib->length_dw++] = 0x00000000;

	ib->ptr[ib->length_dw++] = 0x00000008;
	ib->ptr[ib->length_dw++] = 0x08000001; /* op initialize */

	for (i = ib->length_dw; i < ib_size_dw; ++i)
		ib->ptr[i] = 0x0;

	if (adev->vcn.using_unified_queue)
		amdgpu_vcn_unified_ring_ib_checksum(&ib_checksum, 0x11);

	r = amdgpu_job_submit_direct(job, ring, &f);
	if (r)
		goto err;

	if (fence)
		*fence = dma_fence_get(f);
	dma_fence_put(f);

	return 0;

err:
	amdgpu_job_free(job);
	return r;
}

static int amdgpu_vcn_enc_get_destroy_msg(struct amdgpu_ring *ring, uint32_t handle,
					  struct amdgpu_ib *ib_msg,
					  struct dma_fence **fence)
{
	unsigned int ib_size_dw = 16;
	struct amdgpu_device *adev = ring->adev;
	struct amdgpu_job *job;
	struct amdgpu_ib *ib;
	struct dma_fence *f = NULL;
	uint32_t *ib_checksum = NULL;
	uint64_t addr;
	int i, r;

	if (adev->vcn.using_unified_queue)
		ib_size_dw += 8;

	r = amdgpu_job_alloc_with_ib(ring->adev, NULL, NULL,
				     ib_size_dw * 4, AMDGPU_IB_POOL_DIRECT,
				     &job);
	if (r)
		return r;

	ib = &job->ibs[0];
	addr = AMDGPU_GPU_PAGE_ALIGN(ib_msg->gpu_addr);

	ib->length_dw = 0;

	if (adev->vcn.using_unified_queue)
		ib_checksum = amdgpu_vcn_unified_ring_ib_header(ib, 0x11, true);

	ib->ptr[ib->length_dw++] = 0x00000018;
	ib->ptr[ib->length_dw++] = 0x00000001;
	ib->ptr[ib->length_dw++] = handle;
	ib->ptr[ib->length_dw++] = upper_32_bits(addr);
	ib->ptr[ib->length_dw++] = addr;
	ib->ptr[ib->length_dw++] = 0x00000000;

	ib->ptr[ib->length_dw++] = 0x00000014;
	ib->ptr[ib->length_dw++] = 0x00000002;
	ib->ptr[ib->length_dw++] = 0x0000001c;
	ib->ptr[ib->length_dw++] = 0x00000000;
	ib->ptr[ib->length_dw++] = 0x00000000;

	ib->ptr[ib->length_dw++] = 0x00000008;
	ib->ptr[ib->length_dw++] = 0x08000002; /* op close session */

	for (i = ib->length_dw; i < ib_size_dw; ++i)
		ib->ptr[i] = 0x0;

	if (adev->vcn.using_unified_queue)
		amdgpu_vcn_unified_ring_ib_checksum(&ib_checksum, 0x11);

	r = amdgpu_job_submit_direct(job, ring, &f);
	if (r)
		goto err;

	if (fence)
		*fence = dma_fence_get(f);
	dma_fence_put(f);

	return 0;

err:
	amdgpu_job_free(job);
	return r;
}

int amdgpu_vcn_enc_ring_test_ib(struct amdgpu_ring *ring, long timeout)
{
	struct amdgpu_device *adev = ring->adev;
	struct dma_fence *fence = NULL;
	struct amdgpu_ib ib;
	long r;

	memset(&ib, 0, sizeof(ib));
	r = amdgpu_ib_get(adev, NULL, (128 << 10) + AMDGPU_GPU_PAGE_SIZE,
			AMDGPU_IB_POOL_DIRECT,
			&ib);
	if (r)
		return r;

	r = amdgpu_vcn_enc_get_create_msg(ring, 1, &ib, NULL);
	if (r)
		goto error;

	r = amdgpu_vcn_enc_get_destroy_msg(ring, 1, &ib, &fence);
	if (r)
		goto error;

	r = dma_fence_wait_timeout(fence, false, timeout);
	if (r == 0)
		r = -ETIMEDOUT;
	else if (r > 0)
		r = 0;

error:
	amdgpu_ib_free(&ib, fence);
	dma_fence_put(fence);

	return r;
}

int amdgpu_vcn_unified_ring_test_ib(struct amdgpu_ring *ring, long timeout)
{
	struct amdgpu_device *adev = ring->adev;
	long r;

	if ((amdgpu_ip_version(adev, UVD_HWIP, 0) != IP_VERSION(4, 0, 3)) &&
	    (amdgpu_ip_version(adev, UVD_HWIP, 0) != IP_VERSION(5, 0, 1))) {
		r = amdgpu_vcn_enc_ring_test_ib(ring, timeout);
		if (r)
			goto error;
	}

	r =  amdgpu_vcn_dec_sw_ring_test_ib(ring, timeout);

error:
	return r;
}

enum amdgpu_ring_priority_level amdgpu_vcn_get_enc_ring_prio(int ring)
{
	switch (ring) {
	case 0:
		return AMDGPU_RING_PRIO_0;
	case 1:
		return AMDGPU_RING_PRIO_1;
	case 2:
		return AMDGPU_RING_PRIO_2;
	default:
		return AMDGPU_RING_PRIO_0;
	}
}

void amdgpu_vcn_setup_ucode(struct amdgpu_device *adev)
{
	int i;
	unsigned int idx;

	if (adev->firmware.load_type == AMDGPU_FW_LOAD_PSP) {
		const struct common_firmware_header *hdr;

		for (i = 0; i < adev->vcn.num_vcn_inst; i++) {
			if (adev->vcn.harvest_config & (1 << i))
				continue;

			hdr = (const struct common_firmware_header *)adev->vcn.inst[i].fw->data;
			/* currently only support 2 FW instances */
			if (i >= 2) {
				dev_info(adev->dev, "More then 2 VCN FW instances!\n");
				break;
			}
			idx = AMDGPU_UCODE_ID_VCN + i;
			adev->firmware.ucode[idx].ucode_id = idx;
			adev->firmware.ucode[idx].fw = adev->vcn.inst[i].fw;
			adev->firmware.fw_size +=
				ALIGN(le32_to_cpu(hdr->ucode_size_bytes), PAGE_SIZE);

			if (amdgpu_ip_version(adev, UVD_HWIP, 0) ==
			    IP_VERSION(4, 0, 3) ||
			    amdgpu_ip_version(adev, UVD_HWIP, 0) ==
			    IP_VERSION(5, 0, 1))
				break;
		}
	}
}

/*
 * debugfs for mapping vcn firmware log buffer.
 */
#if defined(CONFIG_DEBUG_FS)
static ssize_t amdgpu_debugfs_vcn_fwlog_read(struct file *f, char __user *buf,
					     size_t size, loff_t *pos)
{
	struct amdgpu_vcn_inst *vcn;
	void *log_buf;
	volatile struct amdgpu_vcn_fwlog *plog;
	unsigned int read_pos, write_pos, available, i, read_bytes = 0;
	unsigned int read_num[2] = {0};

	vcn = file_inode(f)->i_private;
	if (!vcn)
		return -ENODEV;

	if (!vcn->fw_shared.cpu_addr || !amdgpu_vcnfw_log)
		return -EFAULT;

	log_buf = vcn->fw_shared.cpu_addr + vcn->fw_shared.mem_size;

	plog = (volatile struct amdgpu_vcn_fwlog *)log_buf;
	read_pos = plog->rptr;
	write_pos = plog->wptr;

	if (read_pos > AMDGPU_VCNFW_LOG_SIZE || write_pos > AMDGPU_VCNFW_LOG_SIZE)
		return -EFAULT;

	if (!size || (read_pos == write_pos))
		return 0;

	if (write_pos > read_pos) {
		available = write_pos - read_pos;
		read_num[0] = min_t(size_t, size, available);
	} else {
		read_num[0] = AMDGPU_VCNFW_LOG_SIZE - read_pos;
		available = read_num[0] + write_pos - plog->header_size;
		if (size > available)
			read_num[1] = write_pos - plog->header_size;
		else if (size > read_num[0])
			read_num[1] = size - read_num[0];
		else
			read_num[0] = size;
	}

	for (i = 0; i < 2; i++) {
		if (read_num[i]) {
			if (read_pos == AMDGPU_VCNFW_LOG_SIZE)
				read_pos = plog->header_size;
			if (read_num[i] == copy_to_user((buf + read_bytes),
							(log_buf + read_pos), read_num[i]))
				return -EFAULT;

			read_bytes += read_num[i];
			read_pos += read_num[i];
		}
	}

	plog->rptr = read_pos;
	*pos += read_bytes;
	return read_bytes;
}

static const struct file_operations amdgpu_debugfs_vcnfwlog_fops = {
	.owner = THIS_MODULE,
	.read = amdgpu_debugfs_vcn_fwlog_read,
	.llseek = default_llseek
};
#endif

void amdgpu_debugfs_vcn_fwlog_init(struct amdgpu_device *adev, uint8_t i,
				   struct amdgpu_vcn_inst *vcn)
{
#if defined(CONFIG_DEBUG_FS)
	struct drm_minor *minor = adev_to_drm(adev)->primary;
	struct dentry *root = minor->debugfs_root;
	char name[32];

	sprintf(name, "amdgpu_vcn_%d_fwlog", i);
	debugfs_create_file_size(name, S_IFREG | 0444, root, vcn,
				 &amdgpu_debugfs_vcnfwlog_fops,
				 AMDGPU_VCNFW_LOG_SIZE);
#endif
}

void amdgpu_vcn_fwlog_init(struct amdgpu_vcn_inst *vcn)
{
#if defined(CONFIG_DEBUG_FS)
	volatile uint32_t *flag = vcn->fw_shared.cpu_addr;
	void *fw_log_cpu_addr = vcn->fw_shared.cpu_addr + vcn->fw_shared.mem_size;
	uint64_t fw_log_gpu_addr = vcn->fw_shared.gpu_addr + vcn->fw_shared.mem_size;
	volatile struct amdgpu_vcn_fwlog *log_buf = fw_log_cpu_addr;
	volatile struct amdgpu_fw_shared_fw_logging *fw_log = vcn->fw_shared.cpu_addr
							 + vcn->fw_shared.log_offset;
	*flag |= cpu_to_le32(AMDGPU_VCN_FW_LOGGING_FLAG);
	fw_log->is_enabled = 1;
	fw_log->addr_lo = cpu_to_le32(fw_log_gpu_addr & 0xFFFFFFFF);
	fw_log->addr_hi = cpu_to_le32(fw_log_gpu_addr >> 32);
	fw_log->size = cpu_to_le32(AMDGPU_VCNFW_LOG_SIZE);

	log_buf->header_size = sizeof(struct amdgpu_vcn_fwlog);
	log_buf->buffer_size = AMDGPU_VCNFW_LOG_SIZE;
	log_buf->rptr = log_buf->header_size;
	log_buf->wptr = log_buf->header_size;
	log_buf->wrapped = 0;
#endif
}

int amdgpu_vcn_process_poison_irq(struct amdgpu_device *adev,
				struct amdgpu_irq_src *source,
				struct amdgpu_iv_entry *entry)
{
	struct ras_common_if *ras_if = adev->vcn.ras_if;
	struct ras_dispatch_if ih_data = {
		.entry = entry,
	};

	if (!ras_if)
		return 0;

	if (!amdgpu_sriov_vf(adev)) {
		ih_data.head = *ras_if;
		amdgpu_ras_interrupt_dispatch(adev, &ih_data);
	} else {
		if (adev->virt.ops && adev->virt.ops->ras_poison_handler)
			adev->virt.ops->ras_poison_handler(adev, ras_if->block);
		else
			dev_warn(adev->dev,
				"No ras_poison_handler interface in SRIOV for VCN!\n");
	}

	return 0;
}

int amdgpu_vcn_ras_late_init(struct amdgpu_device *adev, struct ras_common_if *ras_block)
{
	int r, i;

	r = amdgpu_ras_block_late_init(adev, ras_block);
	if (r)
		return r;

	if (amdgpu_ras_is_supported(adev, ras_block->block)) {
		for (i = 0; i < adev->vcn.num_vcn_inst; i++) {
			if (adev->vcn.harvest_config & (1 << i) ||
			    !adev->vcn.inst[i].ras_poison_irq.funcs)
				continue;

			r = amdgpu_irq_get(adev, &adev->vcn.inst[i].ras_poison_irq, 0);
			if (r)
				goto late_fini;
		}
	}
	return 0;

late_fini:
	amdgpu_ras_block_late_fini(adev, ras_block);
	return r;
}

int amdgpu_vcn_ras_sw_init(struct amdgpu_device *adev)
{
	int err;
	struct amdgpu_vcn_ras *ras;

	if (!adev->vcn.ras)
		return 0;

	ras = adev->vcn.ras;
	err = amdgpu_ras_register_ras_block(adev, &ras->ras_block);
	if (err) {
		dev_err(adev->dev, "Failed to register vcn ras block!\n");
		return err;
	}

	strcpy(ras->ras_block.ras_comm.name, "vcn");
	ras->ras_block.ras_comm.block = AMDGPU_RAS_BLOCK__VCN;
	ras->ras_block.ras_comm.type = AMDGPU_RAS_ERROR__POISON;
	adev->vcn.ras_if = &ras->ras_block.ras_comm;

	if (!ras->ras_block.ras_late_init)
		ras->ras_block.ras_late_init = amdgpu_vcn_ras_late_init;

	return 0;
}

int amdgpu_vcn_psp_update_sram(struct amdgpu_device *adev, int inst_idx,
			       enum AMDGPU_UCODE_ID ucode_id)
{
	struct amdgpu_firmware_info ucode = {
		.ucode_id = (ucode_id ? ucode_id :
			    (inst_idx ? AMDGPU_UCODE_ID_VCN1_RAM :
					AMDGPU_UCODE_ID_VCN0_RAM)),
		.mc_addr = adev->vcn.inst[inst_idx].dpg_sram_gpu_addr,
		.ucode_size = ((uintptr_t)adev->vcn.inst[inst_idx].dpg_sram_curr_addr -
			      (uintptr_t)adev->vcn.inst[inst_idx].dpg_sram_cpu_addr),
	};

	return psp_execute_ip_fw_load(&adev->psp, &ucode);
}

static ssize_t amdgpu_get_vcn_reset_mask(struct device *dev,
						struct device_attribute *attr,
						char *buf)
{
	struct drm_device *ddev = dev_get_drvdata(dev);
	struct amdgpu_device *adev = drm_to_adev(ddev);

	if (!adev)
		return -ENODEV;

	return amdgpu_show_reset_mask(buf, adev->vcn.supported_reset);
}

static DEVICE_ATTR(vcn_reset_mask, 0444,
		   amdgpu_get_vcn_reset_mask, NULL);

int amdgpu_vcn_sysfs_reset_mask_init(struct amdgpu_device *adev)
{
	int r = 0;

	if (adev->vcn.num_vcn_inst) {
		r = device_create_file(adev->dev, &dev_attr_vcn_reset_mask);
		if (r)
			return r;
	}

	return r;
}

void amdgpu_vcn_sysfs_reset_mask_fini(struct amdgpu_device *adev)
{
	if (adev->dev->kobj.sd) {
		if (adev->vcn.num_vcn_inst)
			device_remove_file(adev->dev, &dev_attr_vcn_reset_mask);
	}
<<<<<<< HEAD
=======
}

/*
 * debugfs to enable/disable vcn job submission to specific core or
 * instance. It is created only if the queue type is unified.
 */
#if defined(CONFIG_DEBUG_FS)
static int amdgpu_debugfs_vcn_sched_mask_set(void *data, u64 val)
{
	struct amdgpu_device *adev = (struct amdgpu_device *)data;
	u32 i;
	u64 mask;
	struct amdgpu_ring *ring;

	if (!adev)
		return -ENODEV;

	mask = (1ULL << adev->vcn.num_vcn_inst) - 1;
	if ((val & mask) == 0)
		return -EINVAL;
	for (i = 0; i < adev->vcn.num_vcn_inst; ++i) {
		ring = &adev->vcn.inst[i].ring_enc[0];
		if (val & (1ULL << i))
			ring->sched.ready = true;
		else
			ring->sched.ready = false;
	}
	/* publish sched.ready flag update effective immediately across smp */
	smp_rmb();
	return 0;
}

static int amdgpu_debugfs_vcn_sched_mask_get(void *data, u64 *val)
{
	struct amdgpu_device *adev = (struct amdgpu_device *)data;
	u32 i;
	u64 mask = 0;
	struct amdgpu_ring *ring;

	if (!adev)
		return -ENODEV;
	for (i = 0; i < adev->vcn.num_vcn_inst; ++i) {
		ring = &adev->vcn.inst[i].ring_enc[0];
		if (ring->sched.ready)
			mask |= 1ULL << i;
		}
	*val = mask;
	return 0;
}

DEFINE_DEBUGFS_ATTRIBUTE(amdgpu_debugfs_vcn_sched_mask_fops,
			 amdgpu_debugfs_vcn_sched_mask_get,
			 amdgpu_debugfs_vcn_sched_mask_set, "%llx\n");
#endif

void amdgpu_debugfs_vcn_sched_mask_init(struct amdgpu_device *adev)
{
#if defined(CONFIG_DEBUG_FS)
	struct drm_minor *minor = adev_to_drm(adev)->primary;
	struct dentry *root = minor->debugfs_root;
	char name[32];

	if (adev->vcn.num_vcn_inst <= 1 || !adev->vcn.using_unified_queue)
		return;
	sprintf(name, "amdgpu_vcn_sched_mask");
	debugfs_create_file(name, 0600, root, adev,
			    &amdgpu_debugfs_vcn_sched_mask_fops);
#endif
>>>>>>> a5a056c8
}<|MERGE_RESOLUTION|>--- conflicted
+++ resolved
@@ -1328,8 +1328,6 @@
 		if (adev->vcn.num_vcn_inst)
 			device_remove_file(adev->dev, &dev_attr_vcn_reset_mask);
 	}
-<<<<<<< HEAD
-=======
 }
 
 /*
@@ -1398,5 +1396,4 @@
 	debugfs_create_file(name, 0600, root, adev,
 			    &amdgpu_debugfs_vcn_sched_mask_fops);
 #endif
->>>>>>> a5a056c8
 }