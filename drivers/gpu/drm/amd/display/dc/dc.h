--- conflicted
+++ resolved
@@ -55,11 +55,7 @@
 struct set_config_cmd_payload;
 struct dmub_notification;
 
-<<<<<<< HEAD
-#define DC_VER "3.2.310"
-=======
 #define DC_VER "3.2.316"
->>>>>>> a5a056c8
 
 #define MAX_SURFACES 4
 #define MAX_PLANES 6
