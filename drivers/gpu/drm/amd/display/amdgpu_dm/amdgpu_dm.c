/*
 * Copyright 2015 Advanced Micro Devices, Inc.
 *
 * Permission is hereby granted, free of charge, to any person obtaining a
 * copy of this software and associated documentation files (the "Software"),
 * to deal in the Software without restriction, including without limitation
 * the rights to use, copy, modify, merge, publish, distribute, sublicense,
 * and/or sell copies of the Software, and to permit persons to whom the
 * Software is furnished to do so, subject to the following conditions:
 *
 * The above copyright notice and this permission notice shall be included in
 * all copies or substantial portions of the Software.
 *
 * THE SOFTWARE IS PROVIDED "AS IS", WITHOUT WARRANTY OF ANY KIND, EXPRESS OR
 * IMPLIED, INCLUDING BUT NOT LIMITED TO THE WARRANTIES OF MERCHANTABILITY,
 * FITNESS FOR A PARTICULAR PURPOSE AND NONINFRINGEMENT.  IN NO EVENT SHALL
 * THE COPYRIGHT HOLDER(S) OR AUTHOR(S) BE LIABLE FOR ANY CLAIM, DAMAGES OR
 * OTHER LIABILITY, WHETHER IN AN ACTION OF CONTRACT, TORT OR OTHERWISE,
 * ARISING FROM, OUT OF OR IN CONNECTION WITH THE SOFTWARE OR THE USE OR
 * OTHER DEALINGS IN THE SOFTWARE.
 *
 * Authors: AMD
 *
 */

/* The caprices of the preprocessor require that this be declared right here */
#define CREATE_TRACE_POINTS

#include "dm_services_types.h"
#include "dc.h"
#include "link_enc_cfg.h"
#include "dc/inc/core_types.h"
#include "dal_asic_id.h"
#include "dmub/dmub_srv.h"
#include "dc/inc/hw/dmcu.h"
#include "dc/inc/hw/abm.h"
#include "dc/dc_dmub_srv.h"
#include "dc/dc_edid_parser.h"
#include "dc/dc_stat.h"
#include "dc/dc_state.h"
#include "amdgpu_dm_trace.h"
#include "dpcd_defs.h"
#include "link/protocols/link_dpcd.h"
#include "link_service_types.h"
#include "link/protocols/link_dp_capability.h"
#include "link/protocols/link_ddc.h"

#include "vid.h"
#include "amdgpu.h"
#include "amdgpu_display.h"
#include "amdgpu_ucode.h"
#include "atom.h"
#include "amdgpu_dm.h"
#include "amdgpu_dm_plane.h"
#include "amdgpu_dm_crtc.h"
#include "amdgpu_dm_hdcp.h"
#include <drm/display/drm_hdcp_helper.h>
#include "amdgpu_dm_wb.h"
#include "amdgpu_pm.h"
#include "amdgpu_atombios.h"

#include "amd_shared.h"
#include "amdgpu_dm_irq.h"
#include "dm_helpers.h"
#include "amdgpu_dm_mst_types.h"
#if defined(CONFIG_DEBUG_FS)
#include "amdgpu_dm_debugfs.h"
#endif
#include "amdgpu_dm_psr.h"
#include "amdgpu_dm_replay.h"

#include "ivsrcid/ivsrcid_vislands30.h"

#include <linux/backlight.h>
#include <linux/module.h>
#include <linux/moduleparam.h>
#include <linux/types.h>
#include <linux/pm_runtime.h>
#include <linux/pci.h>
#include <linux/power_supply.h>
#include <linux/firmware.h>
#include <linux/component.h>
#include <linux/dmi.h>
#include <linux/sort.h>

#include <drm/display/drm_dp_mst_helper.h>
#include <drm/display/drm_hdmi_helper.h>
#include <drm/drm_atomic.h>
#include <drm/drm_atomic_uapi.h>
#include <drm/drm_atomic_helper.h>
#include <drm/drm_blend.h>
#include <drm/drm_fixed.h>
#include <drm/drm_fourcc.h>
#include <drm/drm_edid.h>
#include <drm/drm_eld.h>
#include <drm/drm_vblank.h>
#include <drm/drm_audio_component.h>
#include <drm/drm_gem_atomic_helper.h>

#include <acpi/video.h>

#include "ivsrcid/dcn/irqsrcs_dcn_1_0.h"

#include "dcn/dcn_1_0_offset.h"
#include "dcn/dcn_1_0_sh_mask.h"
#include "soc15_hw_ip.h"
#include "soc15_common.h"
#include "vega10_ip_offset.h"

#include "gc/gc_11_0_0_offset.h"
#include "gc/gc_11_0_0_sh_mask.h"

#include "modules/inc/mod_freesync.h"
#include "modules/power/power_helpers.h"

#define FIRMWARE_RENOIR_DMUB "amdgpu/renoir_dmcub.bin"
MODULE_FIRMWARE(FIRMWARE_RENOIR_DMUB);
#define FIRMWARE_SIENNA_CICHLID_DMUB "amdgpu/sienna_cichlid_dmcub.bin"
MODULE_FIRMWARE(FIRMWARE_SIENNA_CICHLID_DMUB);
#define FIRMWARE_NAVY_FLOUNDER_DMUB "amdgpu/navy_flounder_dmcub.bin"
MODULE_FIRMWARE(FIRMWARE_NAVY_FLOUNDER_DMUB);
#define FIRMWARE_GREEN_SARDINE_DMUB "amdgpu/green_sardine_dmcub.bin"
MODULE_FIRMWARE(FIRMWARE_GREEN_SARDINE_DMUB);
#define FIRMWARE_VANGOGH_DMUB "amdgpu/vangogh_dmcub.bin"
MODULE_FIRMWARE(FIRMWARE_VANGOGH_DMUB);
#define FIRMWARE_DIMGREY_CAVEFISH_DMUB "amdgpu/dimgrey_cavefish_dmcub.bin"
MODULE_FIRMWARE(FIRMWARE_DIMGREY_CAVEFISH_DMUB);
#define FIRMWARE_BEIGE_GOBY_DMUB "amdgpu/beige_goby_dmcub.bin"
MODULE_FIRMWARE(FIRMWARE_BEIGE_GOBY_DMUB);
#define FIRMWARE_YELLOW_CARP_DMUB "amdgpu/yellow_carp_dmcub.bin"
MODULE_FIRMWARE(FIRMWARE_YELLOW_CARP_DMUB);
#define FIRMWARE_DCN_314_DMUB "amdgpu/dcn_3_1_4_dmcub.bin"
MODULE_FIRMWARE(FIRMWARE_DCN_314_DMUB);
#define FIRMWARE_DCN_315_DMUB "amdgpu/dcn_3_1_5_dmcub.bin"
MODULE_FIRMWARE(FIRMWARE_DCN_315_DMUB);
#define FIRMWARE_DCN316_DMUB "amdgpu/dcn_3_1_6_dmcub.bin"
MODULE_FIRMWARE(FIRMWARE_DCN316_DMUB);

#define FIRMWARE_DCN_V3_2_0_DMCUB "amdgpu/dcn_3_2_0_dmcub.bin"
MODULE_FIRMWARE(FIRMWARE_DCN_V3_2_0_DMCUB);
#define FIRMWARE_DCN_V3_2_1_DMCUB "amdgpu/dcn_3_2_1_dmcub.bin"
MODULE_FIRMWARE(FIRMWARE_DCN_V3_2_1_DMCUB);

#define FIRMWARE_RAVEN_DMCU		"amdgpu/raven_dmcu.bin"
MODULE_FIRMWARE(FIRMWARE_RAVEN_DMCU);

#define FIRMWARE_NAVI12_DMCU            "amdgpu/navi12_dmcu.bin"
MODULE_FIRMWARE(FIRMWARE_NAVI12_DMCU);

#define FIRMWARE_DCN_35_DMUB "amdgpu/dcn_3_5_dmcub.bin"
MODULE_FIRMWARE(FIRMWARE_DCN_35_DMUB);

#define FIRMWARE_DCN_351_DMUB "amdgpu/dcn_3_5_1_dmcub.bin"
MODULE_FIRMWARE(FIRMWARE_DCN_351_DMUB);

#define FIRMWARE_DCN_401_DMUB "amdgpu/dcn_4_0_1_dmcub.bin"
MODULE_FIRMWARE(FIRMWARE_DCN_401_DMUB);

/* Number of bytes in PSP header for firmware. */
#define PSP_HEADER_BYTES 0x100

/* Number of bytes in PSP footer for firmware. */
#define PSP_FOOTER_BYTES 0x100

/**
 * DOC: overview
 *
 * The AMDgpu display manager, **amdgpu_dm** (or even simpler,
 * **dm**) sits between DRM and DC. It acts as a liaison, converting DRM
 * requests into DC requests, and DC responses into DRM responses.
 *
 * The root control structure is &struct amdgpu_display_manager.
 */

/* basic init/fini API */
static int amdgpu_dm_init(struct amdgpu_device *adev);
static void amdgpu_dm_fini(struct amdgpu_device *adev);
static bool is_freesync_video_mode(const struct drm_display_mode *mode, struct amdgpu_dm_connector *aconnector);
static void reset_freesync_config_for_crtc(struct dm_crtc_state *new_crtc_state);

static enum drm_mode_subconnector get_subconnector_type(struct dc_link *link)
{
	switch (link->dpcd_caps.dongle_type) {
	case DISPLAY_DONGLE_NONE:
		return DRM_MODE_SUBCONNECTOR_Native;
	case DISPLAY_DONGLE_DP_VGA_CONVERTER:
		return DRM_MODE_SUBCONNECTOR_VGA;
	case DISPLAY_DONGLE_DP_DVI_CONVERTER:
	case DISPLAY_DONGLE_DP_DVI_DONGLE:
		return DRM_MODE_SUBCONNECTOR_DVID;
	case DISPLAY_DONGLE_DP_HDMI_CONVERTER:
	case DISPLAY_DONGLE_DP_HDMI_DONGLE:
		return DRM_MODE_SUBCONNECTOR_HDMIA;
	case DISPLAY_DONGLE_DP_HDMI_MISMATCHED_DONGLE:
	default:
		return DRM_MODE_SUBCONNECTOR_Unknown;
	}
}

static void update_subconnector_property(struct amdgpu_dm_connector *aconnector)
{
	struct dc_link *link = aconnector->dc_link;
	struct drm_connector *connector = &aconnector->base;
	enum drm_mode_subconnector subconnector = DRM_MODE_SUBCONNECTOR_Unknown;

	if (connector->connector_type != DRM_MODE_CONNECTOR_DisplayPort)
		return;

	if (aconnector->dc_sink)
		subconnector = get_subconnector_type(link);

	drm_object_property_set_value(&connector->base,
			connector->dev->mode_config.dp_subconnector_property,
			subconnector);
}

/*
 * initializes drm_device display related structures, based on the information
 * provided by DAL. The drm strcutures are: drm_crtc, drm_connector,
 * drm_encoder, drm_mode_config
 *
 * Returns 0 on success
 */
static int amdgpu_dm_initialize_drm_device(struct amdgpu_device *adev);
/* removes and deallocates the drm structures, created by the above function */
static void amdgpu_dm_destroy_drm_device(struct amdgpu_display_manager *dm);

static int amdgpu_dm_connector_init(struct amdgpu_display_manager *dm,
				    struct amdgpu_dm_connector *amdgpu_dm_connector,
				    u32 link_index,
				    struct amdgpu_encoder *amdgpu_encoder);
static int amdgpu_dm_encoder_init(struct drm_device *dev,
				  struct amdgpu_encoder *aencoder,
				  uint32_t link_index);

static int amdgpu_dm_connector_get_modes(struct drm_connector *connector);

static void amdgpu_dm_atomic_commit_tail(struct drm_atomic_state *state);

static int amdgpu_dm_atomic_check(struct drm_device *dev,
				  struct drm_atomic_state *state);

static void handle_hpd_irq_helper(struct amdgpu_dm_connector *aconnector);
static void handle_hpd_rx_irq(void *param);

static bool
is_timing_unchanged_for_freesync(struct drm_crtc_state *old_crtc_state,
				 struct drm_crtc_state *new_crtc_state);
/*
 * dm_vblank_get_counter
 *
 * @brief
 * Get counter for number of vertical blanks
 *
 * @param
 * struct amdgpu_device *adev - [in] desired amdgpu device
 * int disp_idx - [in] which CRTC to get the counter from
 *
 * @return
 * Counter for vertical blanks
 */
static u32 dm_vblank_get_counter(struct amdgpu_device *adev, int crtc)
{
	struct amdgpu_crtc *acrtc = NULL;

	if (crtc >= adev->mode_info.num_crtc)
		return 0;

	acrtc = adev->mode_info.crtcs[crtc];

	if (!acrtc->dm_irq_params.stream) {
		DRM_ERROR("dc_stream_state is NULL for crtc '%d'!\n",
			  crtc);
		return 0;
	}

	return dc_stream_get_vblank_counter(acrtc->dm_irq_params.stream);
}

static int dm_crtc_get_scanoutpos(struct amdgpu_device *adev, int crtc,
				  u32 *vbl, u32 *position)
{
	u32 v_blank_start = 0, v_blank_end = 0, h_position = 0, v_position = 0;
	struct amdgpu_crtc *acrtc = NULL;
	struct dc *dc = adev->dm.dc;

	if ((crtc < 0) || (crtc >= adev->mode_info.num_crtc))
		return -EINVAL;

	acrtc = adev->mode_info.crtcs[crtc];

	if (!acrtc->dm_irq_params.stream) {
		DRM_ERROR("dc_stream_state is NULL for crtc '%d'!\n",
			  crtc);
		return 0;
	}

	if (dc && dc->caps.ips_support && dc->idle_optimizations_allowed)
		dc_allow_idle_optimizations(dc, false);

	/*
	 * TODO rework base driver to use values directly.
	 * for now parse it back into reg-format
	 */
	dc_stream_get_scanoutpos(acrtc->dm_irq_params.stream,
				 &v_blank_start,
				 &v_blank_end,
				 &h_position,
				 &v_position);

	*position = v_position | (h_position << 16);
	*vbl = v_blank_start | (v_blank_end << 16);

	return 0;
}

static bool dm_is_idle(void *handle)
{
	/* XXX todo */
	return true;
}

static int dm_wait_for_idle(void *handle)
{
	/* XXX todo */
	return 0;
}

static bool dm_check_soft_reset(void *handle)
{
	return false;
}

static int dm_soft_reset(void *handle)
{
	/* XXX todo */
	return 0;
}

static struct amdgpu_crtc *
get_crtc_by_otg_inst(struct amdgpu_device *adev,
		     int otg_inst)
{
	struct drm_device *dev = adev_to_drm(adev);
	struct drm_crtc *crtc;
	struct amdgpu_crtc *amdgpu_crtc;

	if (WARN_ON(otg_inst == -1))
		return adev->mode_info.crtcs[0];

	list_for_each_entry(crtc, &dev->mode_config.crtc_list, head) {
		amdgpu_crtc = to_amdgpu_crtc(crtc);

		if (amdgpu_crtc->otg_inst == otg_inst)
			return amdgpu_crtc;
	}

	return NULL;
}

static inline bool is_dc_timing_adjust_needed(struct dm_crtc_state *old_state,
					      struct dm_crtc_state *new_state)
{
	if (new_state->freesync_config.state ==  VRR_STATE_ACTIVE_FIXED)
		return true;
	else if (amdgpu_dm_crtc_vrr_active(old_state) != amdgpu_dm_crtc_vrr_active(new_state))
		return true;
	else
		return false;
}

/*
 * DC will program planes with their z-order determined by their ordering
 * in the dc_surface_updates array. This comparator is used to sort them
 * by descending zpos.
 */
static int dm_plane_layer_index_cmp(const void *a, const void *b)
{
	const struct dc_surface_update *sa = (struct dc_surface_update *)a;
	const struct dc_surface_update *sb = (struct dc_surface_update *)b;

	/* Sort by descending dc_plane layer_index (i.e. normalized_zpos) */
	return sb->surface->layer_index - sa->surface->layer_index;
}

/**
 * update_planes_and_stream_adapter() - Send planes to be updated in DC
 *
 * DC has a generic way to update planes and stream via
 * dc_update_planes_and_stream function; however, DM might need some
 * adjustments and preparation before calling it. This function is a wrapper
 * for the dc_update_planes_and_stream that does any required configuration
 * before passing control to DC.
 *
 * @dc: Display Core control structure
 * @update_type: specify whether it is FULL/MEDIUM/FAST update
 * @planes_count: planes count to update
 * @stream: stream state
 * @stream_update: stream update
 * @array_of_surface_update: dc surface update pointer
 *
 */
static inline bool update_planes_and_stream_adapter(struct dc *dc,
						    int update_type,
						    int planes_count,
						    struct dc_stream_state *stream,
						    struct dc_stream_update *stream_update,
						    struct dc_surface_update *array_of_surface_update)
{
	sort(array_of_surface_update, planes_count,
	     sizeof(*array_of_surface_update), dm_plane_layer_index_cmp, NULL);

	/*
	 * Previous frame finished and HW is ready for optimization.
	 */
	if (update_type == UPDATE_TYPE_FAST)
		dc_post_update_surfaces_to_stream(dc);

	return dc_update_planes_and_stream(dc,
					   array_of_surface_update,
					   planes_count,
					   stream,
					   stream_update);
}

/**
 * dm_pflip_high_irq() - Handle pageflip interrupt
 * @interrupt_params: ignored
 *
 * Handles the pageflip interrupt by notifying all interested parties
 * that the pageflip has been completed.
 */
static void dm_pflip_high_irq(void *interrupt_params)
{
	struct amdgpu_crtc *amdgpu_crtc;
	struct common_irq_params *irq_params = interrupt_params;
	struct amdgpu_device *adev = irq_params->adev;
	struct drm_device *dev = adev_to_drm(adev);
	unsigned long flags;
	struct drm_pending_vblank_event *e;
	u32 vpos, hpos, v_blank_start, v_blank_end;
	bool vrr_active;

	amdgpu_crtc = get_crtc_by_otg_inst(adev, irq_params->irq_src - IRQ_TYPE_PFLIP);

	/* IRQ could occur when in initial stage */
	/* TODO work and BO cleanup */
	if (amdgpu_crtc == NULL) {
		drm_dbg_state(dev, "CRTC is null, returning.\n");
		return;
	}

	spin_lock_irqsave(&adev_to_drm(adev)->event_lock, flags);

	if (amdgpu_crtc->pflip_status != AMDGPU_FLIP_SUBMITTED) {
		drm_dbg_state(dev,
			      "amdgpu_crtc->pflip_status = %d != AMDGPU_FLIP_SUBMITTED(%d) on crtc:%d[%p]\n",
			      amdgpu_crtc->pflip_status, AMDGPU_FLIP_SUBMITTED,
			      amdgpu_crtc->crtc_id, amdgpu_crtc);
		spin_unlock_irqrestore(&adev_to_drm(adev)->event_lock, flags);
		return;
	}

	/* page flip completed. */
	e = amdgpu_crtc->event;
	amdgpu_crtc->event = NULL;

	WARN_ON(!e);

	vrr_active = amdgpu_dm_crtc_vrr_active_irq(amdgpu_crtc);

	/* Fixed refresh rate, or VRR scanout position outside front-porch? */
	if (!vrr_active ||
	    !dc_stream_get_scanoutpos(amdgpu_crtc->dm_irq_params.stream, &v_blank_start,
				      &v_blank_end, &hpos, &vpos) ||
	    (vpos < v_blank_start)) {
		/* Update to correct count and vblank timestamp if racing with
		 * vblank irq. This also updates to the correct vblank timestamp
		 * even in VRR mode, as scanout is past the front-porch atm.
		 */
		drm_crtc_accurate_vblank_count(&amdgpu_crtc->base);

		/* Wake up userspace by sending the pageflip event with proper
		 * count and timestamp of vblank of flip completion.
		 */
		if (e) {
			drm_crtc_send_vblank_event(&amdgpu_crtc->base, e);

			/* Event sent, so done with vblank for this flip */
			drm_crtc_vblank_put(&amdgpu_crtc->base);
		}
	} else if (e) {
		/* VRR active and inside front-porch: vblank count and
		 * timestamp for pageflip event will only be up to date after
		 * drm_crtc_handle_vblank() has been executed from late vblank
		 * irq handler after start of back-porch (vline 0). We queue the
		 * pageflip event for send-out by drm_crtc_handle_vblank() with
		 * updated timestamp and count, once it runs after us.
		 *
		 * We need to open-code this instead of using the helper
		 * drm_crtc_arm_vblank_event(), as that helper would
		 * call drm_crtc_accurate_vblank_count(), which we must
		 * not call in VRR mode while we are in front-porch!
		 */

		/* sequence will be replaced by real count during send-out. */
		e->sequence = drm_crtc_vblank_count(&amdgpu_crtc->base);
		e->pipe = amdgpu_crtc->crtc_id;

		list_add_tail(&e->base.link, &adev_to_drm(adev)->vblank_event_list);
		e = NULL;
	}

	/* Keep track of vblank of this flip for flip throttling. We use the
	 * cooked hw counter, as that one incremented at start of this vblank
	 * of pageflip completion, so last_flip_vblank is the forbidden count
	 * for queueing new pageflips if vsync + VRR is enabled.
	 */
	amdgpu_crtc->dm_irq_params.last_flip_vblank =
		amdgpu_get_vblank_counter_kms(&amdgpu_crtc->base);

	amdgpu_crtc->pflip_status = AMDGPU_FLIP_NONE;
	spin_unlock_irqrestore(&adev_to_drm(adev)->event_lock, flags);

	drm_dbg_state(dev,
		      "crtc:%d[%p], pflip_stat:AMDGPU_FLIP_NONE, vrr[%d]-fp %d\n",
		      amdgpu_crtc->crtc_id, amdgpu_crtc, vrr_active, (int)!e);
}

static void dm_vupdate_high_irq(void *interrupt_params)
{
	struct common_irq_params *irq_params = interrupt_params;
	struct amdgpu_device *adev = irq_params->adev;
	struct amdgpu_crtc *acrtc;
	struct drm_device *drm_dev;
	struct drm_vblank_crtc *vblank;
	ktime_t frame_duration_ns, previous_timestamp;
	unsigned long flags;
	int vrr_active;

	acrtc = get_crtc_by_otg_inst(adev, irq_params->irq_src - IRQ_TYPE_VUPDATE);

	if (acrtc) {
		vrr_active = amdgpu_dm_crtc_vrr_active_irq(acrtc);
		drm_dev = acrtc->base.dev;
		vblank = drm_crtc_vblank_crtc(&acrtc->base);
		previous_timestamp = atomic64_read(&irq_params->previous_timestamp);
		frame_duration_ns = vblank->time - previous_timestamp;

		if (frame_duration_ns > 0) {
			trace_amdgpu_refresh_rate_track(acrtc->base.index,
						frame_duration_ns,
						ktime_divns(NSEC_PER_SEC, frame_duration_ns));
			atomic64_set(&irq_params->previous_timestamp, vblank->time);
		}

		drm_dbg_vbl(drm_dev,
			    "crtc:%d, vupdate-vrr:%d\n", acrtc->crtc_id,
			    vrr_active);

		/* Core vblank handling is done here after end of front-porch in
		 * vrr mode, as vblank timestamping will give valid results
		 * while now done after front-porch. This will also deliver
		 * page-flip completion events that have been queued to us
		 * if a pageflip happened inside front-porch.
		 */
		if (vrr_active) {
			amdgpu_dm_crtc_handle_vblank(acrtc);

			/* BTR processing for pre-DCE12 ASICs */
			if (acrtc->dm_irq_params.stream &&
			    adev->family < AMDGPU_FAMILY_AI) {
				spin_lock_irqsave(&adev_to_drm(adev)->event_lock, flags);
				mod_freesync_handle_v_update(
				    adev->dm.freesync_module,
				    acrtc->dm_irq_params.stream,
				    &acrtc->dm_irq_params.vrr_params);

				dc_stream_adjust_vmin_vmax(
				    adev->dm.dc,
				    acrtc->dm_irq_params.stream,
				    &acrtc->dm_irq_params.vrr_params.adjust);
				spin_unlock_irqrestore(&adev_to_drm(adev)->event_lock, flags);
			}
		}
	}
}

/**
 * dm_crtc_high_irq() - Handles CRTC interrupt
 * @interrupt_params: used for determining the CRTC instance
 *
 * Handles the CRTC/VSYNC interrupt by notfying DRM's VBLANK
 * event handler.
 */
static void dm_crtc_high_irq(void *interrupt_params)
{
	struct common_irq_params *irq_params = interrupt_params;
	struct amdgpu_device *adev = irq_params->adev;
	struct drm_writeback_job *job;
	struct amdgpu_crtc *acrtc;
	unsigned long flags;
	int vrr_active;

	acrtc = get_crtc_by_otg_inst(adev, irq_params->irq_src - IRQ_TYPE_VBLANK);
	if (!acrtc)
		return;

	if (acrtc->wb_conn) {
		spin_lock_irqsave(&acrtc->wb_conn->job_lock, flags);

		if (acrtc->wb_pending) {
			job = list_first_entry_or_null(&acrtc->wb_conn->job_queue,
						       struct drm_writeback_job,
						       list_entry);
			acrtc->wb_pending = false;
			spin_unlock_irqrestore(&acrtc->wb_conn->job_lock, flags);

			if (job) {
				unsigned int v_total, refresh_hz;
				struct dc_stream_state *stream = acrtc->dm_irq_params.stream;

				v_total = stream->adjust.v_total_max ?
					  stream->adjust.v_total_max : stream->timing.v_total;
				refresh_hz = div_u64((uint64_t) stream->timing.pix_clk_100hz *
					     100LL, (v_total * stream->timing.h_total));
				mdelay(1000 / refresh_hz);

				drm_writeback_signal_completion(acrtc->wb_conn, 0);
				dc_stream_fc_disable_writeback(adev->dm.dc,
							       acrtc->dm_irq_params.stream, 0);
			}
		} else
			spin_unlock_irqrestore(&acrtc->wb_conn->job_lock, flags);
	}

	vrr_active = amdgpu_dm_crtc_vrr_active_irq(acrtc);

	drm_dbg_vbl(adev_to_drm(adev),
		    "crtc:%d, vupdate-vrr:%d, planes:%d\n", acrtc->crtc_id,
		    vrr_active, acrtc->dm_irq_params.active_planes);

	/**
	 * Core vblank handling at start of front-porch is only possible
	 * in non-vrr mode, as only there vblank timestamping will give
	 * valid results while done in front-porch. Otherwise defer it
	 * to dm_vupdate_high_irq after end of front-porch.
	 */
	if (!vrr_active)
		amdgpu_dm_crtc_handle_vblank(acrtc);

	/**
	 * Following stuff must happen at start of vblank, for crc
	 * computation and below-the-range btr support in vrr mode.
	 */
	amdgpu_dm_crtc_handle_crc_irq(&acrtc->base);

	/* BTR updates need to happen before VUPDATE on Vega and above. */
	if (adev->family < AMDGPU_FAMILY_AI)
		return;

	spin_lock_irqsave(&adev_to_drm(adev)->event_lock, flags);

	if (acrtc->dm_irq_params.stream &&
	    acrtc->dm_irq_params.vrr_params.supported &&
	    acrtc->dm_irq_params.freesync_config.state ==
		    VRR_STATE_ACTIVE_VARIABLE) {
		mod_freesync_handle_v_update(adev->dm.freesync_module,
					     acrtc->dm_irq_params.stream,
					     &acrtc->dm_irq_params.vrr_params);

		dc_stream_adjust_vmin_vmax(adev->dm.dc, acrtc->dm_irq_params.stream,
					   &acrtc->dm_irq_params.vrr_params.adjust);
	}

	/*
	 * If there aren't any active_planes then DCH HUBP may be clock-gated.
	 * In that case, pageflip completion interrupts won't fire and pageflip
	 * completion events won't get delivered. Prevent this by sending
	 * pending pageflip events from here if a flip is still pending.
	 *
	 * If any planes are enabled, use dm_pflip_high_irq() instead, to
	 * avoid race conditions between flip programming and completion,
	 * which could cause too early flip completion events.
	 */
	if (adev->family >= AMDGPU_FAMILY_RV &&
	    acrtc->pflip_status == AMDGPU_FLIP_SUBMITTED &&
	    acrtc->dm_irq_params.active_planes == 0) {
		if (acrtc->event) {
			drm_crtc_send_vblank_event(&acrtc->base, acrtc->event);
			acrtc->event = NULL;
			drm_crtc_vblank_put(&acrtc->base);
		}
		acrtc->pflip_status = AMDGPU_FLIP_NONE;
	}

	spin_unlock_irqrestore(&adev_to_drm(adev)->event_lock, flags);
}

#if defined(CONFIG_DRM_AMD_SECURE_DISPLAY)
/**
 * dm_dcn_vertical_interrupt0_high_irq() - Handles OTG Vertical interrupt0 for
 * DCN generation ASICs
 * @interrupt_params: interrupt parameters
 *
 * Used to set crc window/read out crc value at vertical line 0 position
 */
static void dm_dcn_vertical_interrupt0_high_irq(void *interrupt_params)
{
	struct common_irq_params *irq_params = interrupt_params;
	struct amdgpu_device *adev = irq_params->adev;
	struct amdgpu_crtc *acrtc;

	acrtc = get_crtc_by_otg_inst(adev, irq_params->irq_src - IRQ_TYPE_VLINE0);

	if (!acrtc)
		return;

	amdgpu_dm_crtc_handle_crc_window_irq(&acrtc->base);
}
#endif /* CONFIG_DRM_AMD_SECURE_DISPLAY */

/**
 * dmub_aux_setconfig_callback - Callback for AUX or SET_CONFIG command.
 * @adev: amdgpu_device pointer
 * @notify: dmub notification structure
 *
 * Dmub AUX or SET_CONFIG command completion processing callback
 * Copies dmub notification to DM which is to be read by AUX command.
 * issuing thread and also signals the event to wake up the thread.
 */
static void dmub_aux_setconfig_callback(struct amdgpu_device *adev,
					struct dmub_notification *notify)
{
	if (adev->dm.dmub_notify)
		memcpy(adev->dm.dmub_notify, notify, sizeof(struct dmub_notification));
	if (notify->type == DMUB_NOTIFICATION_AUX_REPLY)
		complete(&adev->dm.dmub_aux_transfer_done);
}

/**
 * dmub_hpd_callback - DMUB HPD interrupt processing callback.
 * @adev: amdgpu_device pointer
 * @notify: dmub notification structure
 *
 * Dmub Hpd interrupt processing callback. Gets displayindex through the
 * ink index and calls helper to do the processing.
 */
static void dmub_hpd_callback(struct amdgpu_device *adev,
			      struct dmub_notification *notify)
{
	struct amdgpu_dm_connector *aconnector;
	struct amdgpu_dm_connector *hpd_aconnector = NULL;
	struct drm_connector *connector;
	struct drm_connector_list_iter iter;
	struct dc_link *link;
	u8 link_index = 0;
	struct drm_device *dev;

	if (adev == NULL)
		return;

	if (notify == NULL) {
		DRM_ERROR("DMUB HPD callback notification was NULL");
		return;
	}

	if (notify->link_index > adev->dm.dc->link_count) {
		DRM_ERROR("DMUB HPD index (%u)is abnormal", notify->link_index);
		return;
	}

	/* Skip DMUB HPD IRQ in suspend/resume. We will probe them later. */
	if (notify->type == DMUB_NOTIFICATION_HPD && adev->in_suspend) {
		DRM_INFO("Skip DMUB HPD IRQ callback in suspend/resume\n");
		return;
	}

	link_index = notify->link_index;
	link = adev->dm.dc->links[link_index];
	dev = adev->dm.ddev;

	drm_connector_list_iter_begin(dev, &iter);
	drm_for_each_connector_iter(connector, &iter) {

		if (connector->connector_type == DRM_MODE_CONNECTOR_WRITEBACK)
			continue;

		aconnector = to_amdgpu_dm_connector(connector);
		if (link && aconnector->dc_link == link) {
			if (notify->type == DMUB_NOTIFICATION_HPD)
				DRM_INFO("DMUB HPD IRQ callback: link_index=%u\n", link_index);
			else if (notify->type == DMUB_NOTIFICATION_HPD_IRQ)
				DRM_INFO("DMUB HPD RX IRQ callback: link_index=%u\n", link_index);
			else
				DRM_WARN("DMUB Unknown HPD callback type %d, link_index=%u\n",
						notify->type, link_index);

			hpd_aconnector = aconnector;
			break;
		}
	}
	drm_connector_list_iter_end(&iter);

	if (hpd_aconnector) {
		if (notify->type == DMUB_NOTIFICATION_HPD) {
			if (hpd_aconnector->dc_link->hpd_status == (notify->hpd_status == DP_HPD_PLUG))
				DRM_WARN("DMUB reported hpd status unchanged. link_index=%u\n", link_index);
			handle_hpd_irq_helper(hpd_aconnector);
		} else if (notify->type == DMUB_NOTIFICATION_HPD_IRQ) {
			handle_hpd_rx_irq(hpd_aconnector);
		}
	}
}

/**
 * dmub_hpd_sense_callback - DMUB HPD sense processing callback.
 * @adev: amdgpu_device pointer
 * @notify: dmub notification structure
 *
 * HPD sense changes can occur during low power states and need to be
 * notified from firmware to driver.
 */
static void dmub_hpd_sense_callback(struct amdgpu_device *adev,
			      struct dmub_notification *notify)
{
	DRM_DEBUG_DRIVER("DMUB HPD SENSE callback.\n");
}

/**
 * register_dmub_notify_callback - Sets callback for DMUB notify
 * @adev: amdgpu_device pointer
 * @type: Type of dmub notification
 * @callback: Dmub interrupt callback function
 * @dmub_int_thread_offload: offload indicator
 *
 * API to register a dmub callback handler for a dmub notification
 * Also sets indicator whether callback processing to be offloaded.
 * to dmub interrupt handling thread
 * Return: true if successfully registered, false if there is existing registration
 */
static bool register_dmub_notify_callback(struct amdgpu_device *adev,
					  enum dmub_notification_type type,
					  dmub_notify_interrupt_callback_t callback,
					  bool dmub_int_thread_offload)
{
	if (callback != NULL && type < ARRAY_SIZE(adev->dm.dmub_thread_offload)) {
		adev->dm.dmub_callback[type] = callback;
		adev->dm.dmub_thread_offload[type] = dmub_int_thread_offload;
	} else
		return false;

	return true;
}

static void dm_handle_hpd_work(struct work_struct *work)
{
	struct dmub_hpd_work *dmub_hpd_wrk;

	dmub_hpd_wrk = container_of(work, struct dmub_hpd_work, handle_hpd_work);

	if (!dmub_hpd_wrk->dmub_notify) {
		DRM_ERROR("dmub_hpd_wrk dmub_notify is NULL");
		return;
	}

	if (dmub_hpd_wrk->dmub_notify->type < ARRAY_SIZE(dmub_hpd_wrk->adev->dm.dmub_callback)) {
		dmub_hpd_wrk->adev->dm.dmub_callback[dmub_hpd_wrk->dmub_notify->type](dmub_hpd_wrk->adev,
		dmub_hpd_wrk->dmub_notify);
	}

	kfree(dmub_hpd_wrk->dmub_notify);
	kfree(dmub_hpd_wrk);

}

#define DMUB_TRACE_MAX_READ 64
/**
 * dm_dmub_outbox1_low_irq() - Handles Outbox interrupt
 * @interrupt_params: used for determining the Outbox instance
 *
 * Handles the Outbox Interrupt
 * event handler.
 */
static void dm_dmub_outbox1_low_irq(void *interrupt_params)
{
	struct dmub_notification notify = {0};
	struct common_irq_params *irq_params = interrupt_params;
	struct amdgpu_device *adev = irq_params->adev;
	struct amdgpu_display_manager *dm = &adev->dm;
	struct dmcub_trace_buf_entry entry = { 0 };
	u32 count = 0;
	struct dmub_hpd_work *dmub_hpd_wrk;
	static const char *const event_type[] = {
		"NO_DATA",
		"AUX_REPLY",
		"HPD",
		"HPD_IRQ",
		"SET_CONFIGC_REPLY",
		"DPIA_NOTIFICATION",
		"HPD_SENSE_NOTIFY",
	};

	do {
		if (dc_dmub_srv_get_dmub_outbox0_msg(dm->dc, &entry)) {
			trace_amdgpu_dmub_trace_high_irq(entry.trace_code, entry.tick_count,
							entry.param0, entry.param1);

			DRM_DEBUG_DRIVER("trace_code:%u, tick_count:%u, param0:%u, param1:%u\n",
				 entry.trace_code, entry.tick_count, entry.param0, entry.param1);
		} else
			break;

		count++;

	} while (count <= DMUB_TRACE_MAX_READ);

	if (count > DMUB_TRACE_MAX_READ)
		DRM_DEBUG_DRIVER("Warning : count > DMUB_TRACE_MAX_READ");

	if (dc_enable_dmub_notifications(adev->dm.dc) &&
		irq_params->irq_src == DC_IRQ_SOURCE_DMCUB_OUTBOX) {

		do {
			dc_stat_get_dmub_notification(adev->dm.dc, &notify);
			if (notify.type >= ARRAY_SIZE(dm->dmub_thread_offload)) {
				DRM_ERROR("DM: notify type %d invalid!", notify.type);
				continue;
			}
			if (!dm->dmub_callback[notify.type]) {
				DRM_WARN("DMUB notification skipped due to no handler: type=%s\n",
					event_type[notify.type]);
				continue;
			}
			if (dm->dmub_thread_offload[notify.type] == true) {
				dmub_hpd_wrk = kzalloc(sizeof(*dmub_hpd_wrk), GFP_ATOMIC);
				if (!dmub_hpd_wrk) {
					DRM_ERROR("Failed to allocate dmub_hpd_wrk");
					return;
				}
				dmub_hpd_wrk->dmub_notify = kmemdup(&notify, sizeof(struct dmub_notification),
								    GFP_ATOMIC);
				if (!dmub_hpd_wrk->dmub_notify) {
					kfree(dmub_hpd_wrk);
					DRM_ERROR("Failed to allocate dmub_hpd_wrk->dmub_notify");
					return;
				}
				INIT_WORK(&dmub_hpd_wrk->handle_hpd_work, dm_handle_hpd_work);
				dmub_hpd_wrk->adev = adev;
				queue_work(adev->dm.delayed_hpd_wq, &dmub_hpd_wrk->handle_hpd_work);
			} else {
				dm->dmub_callback[notify.type](adev, &notify);
			}
		} while (notify.pending_notification);
	}
}

static int dm_set_clockgating_state(void *handle,
		  enum amd_clockgating_state state)
{
	return 0;
}

static int dm_set_powergating_state(void *handle,
		  enum amd_powergating_state state)
{
	return 0;
}

/* Prototypes of private functions */
static int dm_early_init(void *handle);

/* Allocate memory for FBC compressed data  */
static void amdgpu_dm_fbc_init(struct drm_connector *connector)
{
	struct amdgpu_device *adev = drm_to_adev(connector->dev);
	struct dm_compressor_info *compressor = &adev->dm.compressor;
	struct amdgpu_dm_connector *aconn = to_amdgpu_dm_connector(connector);
	struct drm_display_mode *mode;
	unsigned long max_size = 0;

	if (adev->dm.dc->fbc_compressor == NULL)
		return;

	if (aconn->dc_link->connector_signal != SIGNAL_TYPE_EDP)
		return;

	if (compressor->bo_ptr)
		return;


	list_for_each_entry(mode, &connector->modes, head) {
		if (max_size < (unsigned long) mode->htotal * mode->vtotal)
			max_size = (unsigned long) mode->htotal * mode->vtotal;
	}

	if (max_size) {
		int r = amdgpu_bo_create_kernel(adev, max_size * 4, PAGE_SIZE,
			    AMDGPU_GEM_DOMAIN_GTT, &compressor->bo_ptr,
			    &compressor->gpu_addr, &compressor->cpu_addr);

		if (r)
			DRM_ERROR("DM: Failed to initialize FBC\n");
		else {
			adev->dm.dc->ctx->fbc_gpu_addr = compressor->gpu_addr;
			DRM_INFO("DM: FBC alloc %lu\n", max_size*4);
		}

	}

}

static int amdgpu_dm_audio_component_get_eld(struct device *kdev, int port,
					  int pipe, bool *enabled,
					  unsigned char *buf, int max_bytes)
{
	struct drm_device *dev = dev_get_drvdata(kdev);
	struct amdgpu_device *adev = drm_to_adev(dev);
	struct drm_connector *connector;
	struct drm_connector_list_iter conn_iter;
	struct amdgpu_dm_connector *aconnector;
	int ret = 0;

	*enabled = false;

	mutex_lock(&adev->dm.audio_lock);

	drm_connector_list_iter_begin(dev, &conn_iter);
	drm_for_each_connector_iter(connector, &conn_iter) {

		if (connector->connector_type == DRM_MODE_CONNECTOR_WRITEBACK)
			continue;

		aconnector = to_amdgpu_dm_connector(connector);
		if (aconnector->audio_inst != port)
			continue;

		*enabled = true;
		ret = drm_eld_size(connector->eld);
		memcpy(buf, connector->eld, min(max_bytes, ret));

		break;
	}
	drm_connector_list_iter_end(&conn_iter);

	mutex_unlock(&adev->dm.audio_lock);

	DRM_DEBUG_KMS("Get ELD : idx=%d ret=%d en=%d\n", port, ret, *enabled);

	return ret;
}

static const struct drm_audio_component_ops amdgpu_dm_audio_component_ops = {
	.get_eld = amdgpu_dm_audio_component_get_eld,
};

static int amdgpu_dm_audio_component_bind(struct device *kdev,
				       struct device *hda_kdev, void *data)
{
	struct drm_device *dev = dev_get_drvdata(kdev);
	struct amdgpu_device *adev = drm_to_adev(dev);
	struct drm_audio_component *acomp = data;

	acomp->ops = &amdgpu_dm_audio_component_ops;
	acomp->dev = kdev;
	adev->dm.audio_component = acomp;

	return 0;
}

static void amdgpu_dm_audio_component_unbind(struct device *kdev,
					  struct device *hda_kdev, void *data)
{
	struct amdgpu_device *adev = drm_to_adev(dev_get_drvdata(kdev));
	struct drm_audio_component *acomp = data;

	acomp->ops = NULL;
	acomp->dev = NULL;
	adev->dm.audio_component = NULL;
}

static const struct component_ops amdgpu_dm_audio_component_bind_ops = {
	.bind	= amdgpu_dm_audio_component_bind,
	.unbind	= amdgpu_dm_audio_component_unbind,
};

static int amdgpu_dm_audio_init(struct amdgpu_device *adev)
{
	int i, ret;

	if (!amdgpu_audio)
		return 0;

	adev->mode_info.audio.enabled = true;

	adev->mode_info.audio.num_pins = adev->dm.dc->res_pool->audio_count;

	for (i = 0; i < adev->mode_info.audio.num_pins; i++) {
		adev->mode_info.audio.pin[i].channels = -1;
		adev->mode_info.audio.pin[i].rate = -1;
		adev->mode_info.audio.pin[i].bits_per_sample = -1;
		adev->mode_info.audio.pin[i].status_bits = 0;
		adev->mode_info.audio.pin[i].category_code = 0;
		adev->mode_info.audio.pin[i].connected = false;
		adev->mode_info.audio.pin[i].id =
			adev->dm.dc->res_pool->audios[i]->inst;
		adev->mode_info.audio.pin[i].offset = 0;
	}

	ret = component_add(adev->dev, &amdgpu_dm_audio_component_bind_ops);
	if (ret < 0)
		return ret;

	adev->dm.audio_registered = true;

	return 0;
}

static void amdgpu_dm_audio_fini(struct amdgpu_device *adev)
{
	if (!amdgpu_audio)
		return;

	if (!adev->mode_info.audio.enabled)
		return;

	if (adev->dm.audio_registered) {
		component_del(adev->dev, &amdgpu_dm_audio_component_bind_ops);
		adev->dm.audio_registered = false;
	}

	/* TODO: Disable audio? */

	adev->mode_info.audio.enabled = false;
}

static  void amdgpu_dm_audio_eld_notify(struct amdgpu_device *adev, int pin)
{
	struct drm_audio_component *acomp = adev->dm.audio_component;

	if (acomp && acomp->audio_ops && acomp->audio_ops->pin_eld_notify) {
		DRM_DEBUG_KMS("Notify ELD: %d\n", pin);

		acomp->audio_ops->pin_eld_notify(acomp->audio_ops->audio_ptr,
						 pin, -1);
	}
}

static int dm_dmub_hw_init(struct amdgpu_device *adev)
{
	const struct dmcub_firmware_header_v1_0 *hdr;
	struct dmub_srv *dmub_srv = adev->dm.dmub_srv;
	struct dmub_srv_fb_info *fb_info = adev->dm.dmub_fb_info;
	const struct firmware *dmub_fw = adev->dm.dmub_fw;
	struct dmcu *dmcu = adev->dm.dc->res_pool->dmcu;
	struct abm *abm = adev->dm.dc->res_pool->abm;
	struct dc_context *ctx = adev->dm.dc->ctx;
	struct dmub_srv_hw_params hw_params;
	enum dmub_status status;
	const unsigned char *fw_inst_const, *fw_bss_data;
	u32 i, fw_inst_const_size, fw_bss_data_size;
	bool has_hw_support;

	if (!dmub_srv)
		/* DMUB isn't supported on the ASIC. */
		return 0;

	if (!fb_info) {
		DRM_ERROR("No framebuffer info for DMUB service.\n");
		return -EINVAL;
	}

	if (!dmub_fw) {
		/* Firmware required for DMUB support. */
		DRM_ERROR("No firmware provided for DMUB.\n");
		return -EINVAL;
	}

	/* initialize register offsets for ASICs with runtime initialization available */
	if (dmub_srv->hw_funcs.init_reg_offsets)
		dmub_srv->hw_funcs.init_reg_offsets(dmub_srv, ctx);

	status = dmub_srv_has_hw_support(dmub_srv, &has_hw_support);
	if (status != DMUB_STATUS_OK) {
		DRM_ERROR("Error checking HW support for DMUB: %d\n", status);
		return -EINVAL;
	}

	if (!has_hw_support) {
		DRM_INFO("DMUB unsupported on ASIC\n");
		return 0;
	}

	/* Reset DMCUB if it was previously running - before we overwrite its memory. */
	status = dmub_srv_hw_reset(dmub_srv);
	if (status != DMUB_STATUS_OK)
		DRM_WARN("Error resetting DMUB HW: %d\n", status);

	hdr = (const struct dmcub_firmware_header_v1_0 *)dmub_fw->data;

	fw_inst_const = dmub_fw->data +
			le32_to_cpu(hdr->header.ucode_array_offset_bytes) +
			PSP_HEADER_BYTES;

	fw_bss_data = dmub_fw->data +
		      le32_to_cpu(hdr->header.ucode_array_offset_bytes) +
		      le32_to_cpu(hdr->inst_const_bytes);

	/* Copy firmware and bios info into FB memory. */
	fw_inst_const_size = le32_to_cpu(hdr->inst_const_bytes) -
			     PSP_HEADER_BYTES - PSP_FOOTER_BYTES;

	fw_bss_data_size = le32_to_cpu(hdr->bss_data_bytes);

	/* if adev->firmware.load_type == AMDGPU_FW_LOAD_PSP,
	 * amdgpu_ucode_init_single_fw will load dmub firmware
	 * fw_inst_const part to cw0; otherwise, the firmware back door load
	 * will be done by dm_dmub_hw_init
	 */
	if (adev->firmware.load_type != AMDGPU_FW_LOAD_PSP) {
		memcpy(fb_info->fb[DMUB_WINDOW_0_INST_CONST].cpu_addr, fw_inst_const,
				fw_inst_const_size);
	}

	if (fw_bss_data_size)
		memcpy(fb_info->fb[DMUB_WINDOW_2_BSS_DATA].cpu_addr,
		       fw_bss_data, fw_bss_data_size);

	/* Copy firmware bios info into FB memory. */
	memcpy(fb_info->fb[DMUB_WINDOW_3_VBIOS].cpu_addr, adev->bios,
	       adev->bios_size);

	/* Reset regions that need to be reset. */
	memset(fb_info->fb[DMUB_WINDOW_4_MAILBOX].cpu_addr, 0,
	fb_info->fb[DMUB_WINDOW_4_MAILBOX].size);

	memset(fb_info->fb[DMUB_WINDOW_5_TRACEBUFF].cpu_addr, 0,
	       fb_info->fb[DMUB_WINDOW_5_TRACEBUFF].size);

	memset(fb_info->fb[DMUB_WINDOW_6_FW_STATE].cpu_addr, 0,
	       fb_info->fb[DMUB_WINDOW_6_FW_STATE].size);

	memset(fb_info->fb[DMUB_WINDOW_SHARED_STATE].cpu_addr, 0,
	       fb_info->fb[DMUB_WINDOW_SHARED_STATE].size);

	/* Initialize hardware. */
	memset(&hw_params, 0, sizeof(hw_params));
	hw_params.fb_base = adev->gmc.fb_start;
	hw_params.fb_offset = adev->vm_manager.vram_base_offset;

	/* backdoor load firmware and trigger dmub running */
	if (adev->firmware.load_type != AMDGPU_FW_LOAD_PSP)
		hw_params.load_inst_const = true;

	if (dmcu)
		hw_params.psp_version = dmcu->psp_version;

	for (i = 0; i < fb_info->num_fb; ++i)
		hw_params.fb[i] = &fb_info->fb[i];

	switch (amdgpu_ip_version(adev, DCE_HWIP, 0)) {
	case IP_VERSION(3, 1, 3):
	case IP_VERSION(3, 1, 4):
	case IP_VERSION(3, 5, 0):
	case IP_VERSION(3, 5, 1):
	case IP_VERSION(4, 0, 1):
		hw_params.dpia_supported = true;
		hw_params.disable_dpia = adev->dm.dc->debug.dpia_debug.bits.disable_dpia;
		break;
	default:
		break;
	}

	switch (amdgpu_ip_version(adev, DCE_HWIP, 0)) {
	case IP_VERSION(3, 5, 0):
	case IP_VERSION(3, 5, 1):
		hw_params.ips_sequential_ono = adev->external_rev_id > 0x10;
		break;
	default:
		break;
	}

	status = dmub_srv_hw_init(dmub_srv, &hw_params);
	if (status != DMUB_STATUS_OK) {
		DRM_ERROR("Error initializing DMUB HW: %d\n", status);
		return -EINVAL;
	}

	/* Wait for firmware load to finish. */
	status = dmub_srv_wait_for_auto_load(dmub_srv, 100000);
	if (status != DMUB_STATUS_OK)
		DRM_WARN("Wait for DMUB auto-load failed: %d\n", status);

	/* Init DMCU and ABM if available. */
	if (dmcu && abm) {
		dmcu->funcs->dmcu_init(dmcu);
		abm->dmcu_is_running = dmcu->funcs->is_dmcu_initialized(dmcu);
	}

	if (!adev->dm.dc->ctx->dmub_srv)
		adev->dm.dc->ctx->dmub_srv = dc_dmub_srv_create(adev->dm.dc, dmub_srv);
	if (!adev->dm.dc->ctx->dmub_srv) {
		DRM_ERROR("Couldn't allocate DC DMUB server!\n");
		return -ENOMEM;
	}

	DRM_INFO("DMUB hardware initialized: version=0x%08X\n",
		 adev->dm.dmcub_fw_version);

	return 0;
}

static void dm_dmub_hw_resume(struct amdgpu_device *adev)
{
	struct dmub_srv *dmub_srv = adev->dm.dmub_srv;
	enum dmub_status status;
	bool init;
	int r;

	if (!dmub_srv) {
		/* DMUB isn't supported on the ASIC. */
		return;
	}

	status = dmub_srv_is_hw_init(dmub_srv, &init);
	if (status != DMUB_STATUS_OK)
		DRM_WARN("DMUB hardware init check failed: %d\n", status);

	if (status == DMUB_STATUS_OK && init) {
		/* Wait for firmware load to finish. */
		status = dmub_srv_wait_for_auto_load(dmub_srv, 100000);
		if (status != DMUB_STATUS_OK)
			DRM_WARN("Wait for DMUB auto-load failed: %d\n", status);
	} else {
		/* Perform the full hardware initialization. */
		r = dm_dmub_hw_init(adev);
		if (r)
			DRM_ERROR("DMUB interface failed to initialize: status=%d\n", r);
	}
}

static void mmhub_read_system_context(struct amdgpu_device *adev, struct dc_phy_addr_space_config *pa_config)
{
	u64 pt_base;
	u32 logical_addr_low;
	u32 logical_addr_high;
	u32 agp_base, agp_bot, agp_top;
	PHYSICAL_ADDRESS_LOC page_table_start, page_table_end, page_table_base;

	memset(pa_config, 0, sizeof(*pa_config));

	agp_base = 0;
	agp_bot = adev->gmc.agp_start >> 24;
	agp_top = adev->gmc.agp_end >> 24;

	/* AGP aperture is disabled */
	if (agp_bot > agp_top) {
		logical_addr_low = adev->gmc.fb_start >> 18;
		if (adev->apu_flags & (AMD_APU_IS_RAVEN2 |
				       AMD_APU_IS_RENOIR |
				       AMD_APU_IS_GREEN_SARDINE))
			/*
			 * Raven2 has a HW issue that it is unable to use the vram which
			 * is out of MC_VM_SYSTEM_APERTURE_HIGH_ADDR. So here is the
			 * workaround that increase system aperture high address (add 1)
			 * to get rid of the VM fault and hardware hang.
			 */
			logical_addr_high = (adev->gmc.fb_end >> 18) + 0x1;
		else
			logical_addr_high = adev->gmc.fb_end >> 18;
	} else {
		logical_addr_low = min(adev->gmc.fb_start, adev->gmc.agp_start) >> 18;
		if (adev->apu_flags & (AMD_APU_IS_RAVEN2 |
				       AMD_APU_IS_RENOIR |
				       AMD_APU_IS_GREEN_SARDINE))
			/*
			 * Raven2 has a HW issue that it is unable to use the vram which
			 * is out of MC_VM_SYSTEM_APERTURE_HIGH_ADDR. So here is the
			 * workaround that increase system aperture high address (add 1)
			 * to get rid of the VM fault and hardware hang.
			 */
			logical_addr_high = max((adev->gmc.fb_end >> 18) + 0x1, adev->gmc.agp_end >> 18);
		else
			logical_addr_high = max(adev->gmc.fb_end, adev->gmc.agp_end) >> 18;
	}

	pt_base = amdgpu_gmc_pd_addr(adev->gart.bo);

	page_table_start.high_part = upper_32_bits(adev->gmc.gart_start >>
						   AMDGPU_GPU_PAGE_SHIFT);
	page_table_start.low_part = lower_32_bits(adev->gmc.gart_start >>
						  AMDGPU_GPU_PAGE_SHIFT);
	page_table_end.high_part = upper_32_bits(adev->gmc.gart_end >>
						 AMDGPU_GPU_PAGE_SHIFT);
	page_table_end.low_part = lower_32_bits(adev->gmc.gart_end >>
						AMDGPU_GPU_PAGE_SHIFT);
	page_table_base.high_part = upper_32_bits(pt_base);
	page_table_base.low_part = lower_32_bits(pt_base);

	pa_config->system_aperture.start_addr = (uint64_t)logical_addr_low << 18;
	pa_config->system_aperture.end_addr = (uint64_t)logical_addr_high << 18;

	pa_config->system_aperture.agp_base = (uint64_t)agp_base << 24;
	pa_config->system_aperture.agp_bot = (uint64_t)agp_bot << 24;
	pa_config->system_aperture.agp_top = (uint64_t)agp_top << 24;

	pa_config->system_aperture.fb_base = adev->gmc.fb_start;
	pa_config->system_aperture.fb_offset = adev->vm_manager.vram_base_offset;
	pa_config->system_aperture.fb_top = adev->gmc.fb_end;

	pa_config->gart_config.page_table_start_addr = page_table_start.quad_part << 12;
	pa_config->gart_config.page_table_end_addr = page_table_end.quad_part << 12;
	pa_config->gart_config.page_table_base_addr = page_table_base.quad_part;

	pa_config->is_hvm_enabled = adev->mode_info.gpu_vm_support;

}

static void force_connector_state(
	struct amdgpu_dm_connector *aconnector,
	enum drm_connector_force force_state)
{
	struct drm_connector *connector = &aconnector->base;

	mutex_lock(&connector->dev->mode_config.mutex);
	aconnector->base.force = force_state;
	mutex_unlock(&connector->dev->mode_config.mutex);

	mutex_lock(&aconnector->hpd_lock);
	drm_kms_helper_connector_hotplug_event(connector);
	mutex_unlock(&aconnector->hpd_lock);
}

static void dm_handle_hpd_rx_offload_work(struct work_struct *work)
{
	struct hpd_rx_irq_offload_work *offload_work;
	struct amdgpu_dm_connector *aconnector;
	struct dc_link *dc_link;
	struct amdgpu_device *adev;
	enum dc_connection_type new_connection_type = dc_connection_none;
	unsigned long flags;
	union test_response test_response;

	memset(&test_response, 0, sizeof(test_response));

	offload_work = container_of(work, struct hpd_rx_irq_offload_work, work);
	aconnector = offload_work->offload_wq->aconnector;

	if (!aconnector) {
		DRM_ERROR("Can't retrieve aconnector in hpd_rx_irq_offload_work");
		goto skip;
	}

	adev = drm_to_adev(aconnector->base.dev);
	dc_link = aconnector->dc_link;

	mutex_lock(&aconnector->hpd_lock);
	if (!dc_link_detect_connection_type(dc_link, &new_connection_type))
		DRM_ERROR("KMS: Failed to detect connector\n");
	mutex_unlock(&aconnector->hpd_lock);

	if (new_connection_type == dc_connection_none)
		goto skip;

	if (amdgpu_in_reset(adev))
		goto skip;

	if (offload_work->data.bytes.device_service_irq.bits.UP_REQ_MSG_RDY ||
		offload_work->data.bytes.device_service_irq.bits.DOWN_REP_MSG_RDY) {
		dm_handle_mst_sideband_msg_ready_event(&aconnector->mst_mgr, DOWN_OR_UP_MSG_RDY_EVENT);
		spin_lock_irqsave(&offload_work->offload_wq->offload_lock, flags);
		offload_work->offload_wq->is_handling_mst_msg_rdy_event = false;
		spin_unlock_irqrestore(&offload_work->offload_wq->offload_lock, flags);
		goto skip;
	}

	mutex_lock(&adev->dm.dc_lock);
	if (offload_work->data.bytes.device_service_irq.bits.AUTOMATED_TEST) {
		dc_link_dp_handle_automated_test(dc_link);

		if (aconnector->timing_changed) {
			/* force connector disconnect and reconnect */
			force_connector_state(aconnector, DRM_FORCE_OFF);
			msleep(100);
			force_connector_state(aconnector, DRM_FORCE_UNSPECIFIED);
		}

		test_response.bits.ACK = 1;

		core_link_write_dpcd(
		dc_link,
		DP_TEST_RESPONSE,
		&test_response.raw,
		sizeof(test_response));
	} else if ((dc_link->connector_signal != SIGNAL_TYPE_EDP) &&
			dc_link_check_link_loss_status(dc_link, &offload_work->data) &&
			dc_link_dp_allow_hpd_rx_irq(dc_link)) {
		/* offload_work->data is from handle_hpd_rx_irq->
		 * schedule_hpd_rx_offload_work.this is defer handle
		 * for hpd short pulse. upon here, link status may be
		 * changed, need get latest link status from dpcd
		 * registers. if link status is good, skip run link
		 * training again.
		 */
		union hpd_irq_data irq_data;

		memset(&irq_data, 0, sizeof(irq_data));

		/* before dc_link_dp_handle_link_loss, allow new link lost handle
		 * request be added to work queue if link lost at end of dc_link_
		 * dp_handle_link_loss
		 */
		spin_lock_irqsave(&offload_work->offload_wq->offload_lock, flags);
		offload_work->offload_wq->is_handling_link_loss = false;
		spin_unlock_irqrestore(&offload_work->offload_wq->offload_lock, flags);

		if ((dc_link_dp_read_hpd_rx_irq_data(dc_link, &irq_data) == DC_OK) &&
			dc_link_check_link_loss_status(dc_link, &irq_data))
			dc_link_dp_handle_link_loss(dc_link);
	}
	mutex_unlock(&adev->dm.dc_lock);

skip:
	kfree(offload_work);

}

static struct hpd_rx_irq_offload_work_queue *hpd_rx_irq_create_workqueue(struct dc *dc)
{
	int max_caps = dc->caps.max_links;
	int i = 0;
	struct hpd_rx_irq_offload_work_queue *hpd_rx_offload_wq = NULL;

	hpd_rx_offload_wq = kcalloc(max_caps, sizeof(*hpd_rx_offload_wq), GFP_KERNEL);

	if (!hpd_rx_offload_wq)
		return NULL;


	for (i = 0; i < max_caps; i++) {
		hpd_rx_offload_wq[i].wq =
				    create_singlethread_workqueue("amdgpu_dm_hpd_rx_offload_wq");

		if (hpd_rx_offload_wq[i].wq == NULL) {
			DRM_ERROR("create amdgpu_dm_hpd_rx_offload_wq fail!");
			goto out_err;
		}

		spin_lock_init(&hpd_rx_offload_wq[i].offload_lock);
	}

	return hpd_rx_offload_wq;

out_err:
	for (i = 0; i < max_caps; i++) {
		if (hpd_rx_offload_wq[i].wq)
			destroy_workqueue(hpd_rx_offload_wq[i].wq);
	}
	kfree(hpd_rx_offload_wq);
	return NULL;
}

struct amdgpu_stutter_quirk {
	u16 chip_vendor;
	u16 chip_device;
	u16 subsys_vendor;
	u16 subsys_device;
	u8 revision;
};

static const struct amdgpu_stutter_quirk amdgpu_stutter_quirk_list[] = {
	/* https://bugzilla.kernel.org/show_bug.cgi?id=214417 */
	{ 0x1002, 0x15dd, 0x1002, 0x15dd, 0xc8 },
	{ 0, 0, 0, 0, 0 },
};

static bool dm_should_disable_stutter(struct pci_dev *pdev)
{
	const struct amdgpu_stutter_quirk *p = amdgpu_stutter_quirk_list;

	while (p && p->chip_device != 0) {
		if (pdev->vendor == p->chip_vendor &&
		    pdev->device == p->chip_device &&
		    pdev->subsystem_vendor == p->subsys_vendor &&
		    pdev->subsystem_device == p->subsys_device &&
		    pdev->revision == p->revision) {
			return true;
		}
		++p;
	}
	return false;
}

static const struct dmi_system_id hpd_disconnect_quirk_table[] = {
	{
		.matches = {
			DMI_MATCH(DMI_SYS_VENDOR, "Dell Inc."),
			DMI_MATCH(DMI_PRODUCT_NAME, "Precision 3660"),
		},
	},
	{
		.matches = {
			DMI_MATCH(DMI_SYS_VENDOR, "Dell Inc."),
			DMI_MATCH(DMI_PRODUCT_NAME, "Precision 3260"),
		},
	},
	{
		.matches = {
			DMI_MATCH(DMI_SYS_VENDOR, "Dell Inc."),
			DMI_MATCH(DMI_PRODUCT_NAME, "Precision 3460"),
		},
	},
	{
		.matches = {
			DMI_MATCH(DMI_SYS_VENDOR, "Dell Inc."),
			DMI_MATCH(DMI_PRODUCT_NAME, "OptiPlex Tower Plus 7010"),
		},
	},
	{
		.matches = {
			DMI_MATCH(DMI_SYS_VENDOR, "Dell Inc."),
			DMI_MATCH(DMI_PRODUCT_NAME, "OptiPlex Tower 7010"),
		},
	},
	{
		.matches = {
			DMI_MATCH(DMI_SYS_VENDOR, "Dell Inc."),
			DMI_MATCH(DMI_PRODUCT_NAME, "OptiPlex SFF Plus 7010"),
		},
	},
	{
		.matches = {
			DMI_MATCH(DMI_SYS_VENDOR, "Dell Inc."),
			DMI_MATCH(DMI_PRODUCT_NAME, "OptiPlex SFF 7010"),
		},
	},
	{
		.matches = {
			DMI_MATCH(DMI_SYS_VENDOR, "Dell Inc."),
			DMI_MATCH(DMI_PRODUCT_NAME, "OptiPlex Micro Plus 7010"),
		},
	},
	{
		.matches = {
			DMI_MATCH(DMI_SYS_VENDOR, "Dell Inc."),
			DMI_MATCH(DMI_PRODUCT_NAME, "OptiPlex Micro 7010"),
		},
	},
	{}
	/* TODO: refactor this from a fixed table to a dynamic option */
};

static void retrieve_dmi_info(struct amdgpu_display_manager *dm)
{
	const struct dmi_system_id *dmi_id;

	dm->aux_hpd_discon_quirk = false;

	dmi_id = dmi_first_match(hpd_disconnect_quirk_table);
	if (dmi_id) {
		dm->aux_hpd_discon_quirk = true;
		DRM_INFO("aux_hpd_discon_quirk attached\n");
	}
}

void*
dm_allocate_gpu_mem(
		struct amdgpu_device *adev,
		enum dc_gpu_mem_alloc_type type,
		size_t size,
		long long *addr)
{
	struct dal_allocation *da;
	u32 domain = (type == DC_MEM_ALLOC_TYPE_GART) ?
		AMDGPU_GEM_DOMAIN_GTT : AMDGPU_GEM_DOMAIN_VRAM;
	int ret;

	da = kzalloc(sizeof(struct dal_allocation), GFP_KERNEL);
	if (!da)
		return NULL;

	ret = amdgpu_bo_create_kernel(adev, size, PAGE_SIZE,
				      domain, &da->bo,
				      &da->gpu_addr, &da->cpu_ptr);

	*addr = da->gpu_addr;

	if (ret) {
		kfree(da);
		return NULL;
	}

	/* add da to list in dm */
	list_add(&da->list, &adev->dm.da_list);

	return da->cpu_ptr;
}

static enum dmub_status
dm_dmub_send_vbios_gpint_command(struct amdgpu_device *adev,
				 enum dmub_gpint_command command_code,
				 uint16_t param,
				 uint32_t timeout_us)
{
	union dmub_gpint_data_register reg, test;
	uint32_t i;

	/* Assume that VBIOS DMUB is ready to take commands */

	reg.bits.status = 1;
	reg.bits.command_code = command_code;
	reg.bits.param = param;

	cgs_write_register(adev->dm.cgs_device, 0x34c0 + 0x01f8, reg.all);

	for (i = 0; i < timeout_us; ++i) {
		udelay(1);

		/* Check if our GPINT got acked */
		reg.bits.status = 0;
		test = (union dmub_gpint_data_register)
			cgs_read_register(adev->dm.cgs_device, 0x34c0 + 0x01f8);

		if (test.all == reg.all)
			return DMUB_STATUS_OK;
	}

	return DMUB_STATUS_TIMEOUT;
}

static struct dml2_soc_bb *dm_dmub_get_vbios_bounding_box(struct amdgpu_device *adev)
{
	struct dml2_soc_bb *bb;
	long long addr;
	int i = 0;
	uint16_t chunk;
	enum dmub_gpint_command send_addrs[] = {
		DMUB_GPINT__SET_BB_ADDR_WORD0,
		DMUB_GPINT__SET_BB_ADDR_WORD1,
		DMUB_GPINT__SET_BB_ADDR_WORD2,
		DMUB_GPINT__SET_BB_ADDR_WORD3,
	};
	enum dmub_status ret;

	switch (amdgpu_ip_version(adev, DCE_HWIP, 0)) {
	case IP_VERSION(4, 0, 1):
		break;
	default:
		return NULL;
	}

	bb =  dm_allocate_gpu_mem(adev,
				  DC_MEM_ALLOC_TYPE_GART,
				  sizeof(struct dml2_soc_bb),
				  &addr);
	if (!bb)
		return NULL;

	for (i = 0; i < 4; i++) {
		/* Extract 16-bit chunk */
		chunk = ((uint64_t) addr >> (i * 16)) & 0xFFFF;
		/* Send the chunk */
		ret = dm_dmub_send_vbios_gpint_command(adev, send_addrs[i], chunk, 30000);
		if (ret != DMUB_STATUS_OK)
			/* No need to free bb here since it shall be done in dm_sw_fini() */
			return NULL;
	}

	/* Now ask DMUB to copy the bb */
	ret = dm_dmub_send_vbios_gpint_command(adev, DMUB_GPINT__BB_COPY, 1, 200000);
	if (ret != DMUB_STATUS_OK)
		return NULL;

	return bb;
}

static enum dmub_ips_disable_type dm_get_default_ips_mode(
	struct amdgpu_device *adev)
{
	enum dmub_ips_disable_type ret = DMUB_IPS_ENABLE;

	switch (amdgpu_ip_version(adev, DCE_HWIP, 0)) {
	case IP_VERSION(3, 5, 0):
		/*
		 * On DCN35 systems with Z8 enabled, it's possible for IPS2 + Z8 to
		 * cause a hard hang. A fix exists for newer PMFW.
		 *
		 * As a workaround, for non-fixed PMFW, force IPS1+RCG as the deepest
		 * IPS state in all cases, except for s0ix and all displays off (DPMS),
		 * where IPS2 is allowed.
		 *
		 * When checking pmfw version, use the major and minor only.
		 */
		if ((adev->pm.fw_version & 0x00FFFF00) < 0x005D6300)
			ret = DMUB_IPS_RCG_IN_ACTIVE_IPS2_IN_OFF;
		else if (amdgpu_ip_version(adev, GC_HWIP, 0) > IP_VERSION(11, 5, 0))
			/*
			 * Other ASICs with DCN35 that have residency issues with
			 * IPS2 in idle.
			 * We want them to use IPS2 only in display off cases.
			 */
			ret =  DMUB_IPS_RCG_IN_ACTIVE_IPS2_IN_OFF;
		break;
	case IP_VERSION(3, 5, 1):
		ret =  DMUB_IPS_RCG_IN_ACTIVE_IPS2_IN_OFF;
		break;
	default:
		/* ASICs older than DCN35 do not have IPSs */
		if (amdgpu_ip_version(adev, DCE_HWIP, 0) < IP_VERSION(3, 5, 0))
			ret = DMUB_IPS_DISABLE_ALL;
		break;
	}

	return ret;
}

static int amdgpu_dm_init(struct amdgpu_device *adev)
{
	struct dc_init_data init_data;
	struct dc_callback_init init_params;
	int r;

	adev->dm.ddev = adev_to_drm(adev);
	adev->dm.adev = adev;

	/* Zero all the fields */
	memset(&init_data, 0, sizeof(init_data));
	memset(&init_params, 0, sizeof(init_params));

	mutex_init(&adev->dm.dpia_aux_lock);
	mutex_init(&adev->dm.dc_lock);
	mutex_init(&adev->dm.audio_lock);

	if (amdgpu_dm_irq_init(adev)) {
		DRM_ERROR("amdgpu: failed to initialize DM IRQ support.\n");
		goto error;
	}

	init_data.asic_id.chip_family = adev->family;

	init_data.asic_id.pci_revision_id = adev->pdev->revision;
	init_data.asic_id.hw_internal_rev = adev->external_rev_id;
	init_data.asic_id.chip_id = adev->pdev->device;

	init_data.asic_id.vram_width = adev->gmc.vram_width;
	/* TODO: initialize init_data.asic_id.vram_type here!!!! */
	init_data.asic_id.atombios_base_address =
		adev->mode_info.atom_context->bios;

	init_data.driver = adev;

	/* cgs_device was created in dm_sw_init() */
	init_data.cgs_device = adev->dm.cgs_device;

	init_data.dce_environment = DCE_ENV_PRODUCTION_DRV;

	switch (amdgpu_ip_version(adev, DCE_HWIP, 0)) {
	case IP_VERSION(2, 1, 0):
		switch (adev->dm.dmcub_fw_version) {
		case 0: /* development */
		case 0x1: /* linux-firmware.git hash 6d9f399 */
		case 0x01000000: /* linux-firmware.git hash 9a0b0f4 */
			init_data.flags.disable_dmcu = false;
			break;
		default:
			init_data.flags.disable_dmcu = true;
		}
		break;
	case IP_VERSION(2, 0, 3):
		init_data.flags.disable_dmcu = true;
		break;
	default:
		break;
	}

	/* APU support S/G display by default except:
	 * ASICs before Carrizo,
	 * RAVEN1 (Users reported stability issue)
	 */

	if (adev->asic_type < CHIP_CARRIZO) {
		init_data.flags.gpu_vm_support = false;
	} else if (adev->asic_type == CHIP_RAVEN) {
		if (adev->apu_flags & AMD_APU_IS_RAVEN)
			init_data.flags.gpu_vm_support = false;
		else
			init_data.flags.gpu_vm_support = (amdgpu_sg_display != 0);
	} else {
		init_data.flags.gpu_vm_support = (amdgpu_sg_display != 0) && (adev->flags & AMD_IS_APU);
	}

	adev->mode_info.gpu_vm_support = init_data.flags.gpu_vm_support;

	if (amdgpu_dc_feature_mask & DC_FBC_MASK)
		init_data.flags.fbc_support = true;

	if (amdgpu_dc_feature_mask & DC_MULTI_MON_PP_MCLK_SWITCH_MASK)
		init_data.flags.multi_mon_pp_mclk_switch = true;

	if (amdgpu_dc_feature_mask & DC_DISABLE_FRACTIONAL_PWM_MASK)
		init_data.flags.disable_fractional_pwm = true;

	if (amdgpu_dc_feature_mask & DC_EDP_NO_POWER_SEQUENCING)
		init_data.flags.edp_no_power_sequencing = true;

	if (amdgpu_dc_feature_mask & DC_DISABLE_LTTPR_DP1_4A)
		init_data.flags.allow_lttpr_non_transparent_mode.bits.DP1_4A = true;
	if (amdgpu_dc_feature_mask & DC_DISABLE_LTTPR_DP2_0)
		init_data.flags.allow_lttpr_non_transparent_mode.bits.DP2_0 = true;

	init_data.flags.seamless_boot_edp_requested = false;

	if (amdgpu_device_seamless_boot_supported(adev)) {
		init_data.flags.seamless_boot_edp_requested = true;
		init_data.flags.allow_seamless_boot_optimization = true;
		DRM_INFO("Seamless boot condition check passed\n");
	}

	init_data.flags.enable_mipi_converter_optimization = true;

	init_data.dcn_reg_offsets = adev->reg_offset[DCE_HWIP][0];
	init_data.nbio_reg_offsets = adev->reg_offset[NBIO_HWIP][0];
	init_data.clk_reg_offsets = adev->reg_offset[CLK_HWIP][0];

	if (amdgpu_dc_debug_mask & DC_DISABLE_IPS)
		init_data.flags.disable_ips = DMUB_IPS_DISABLE_ALL;
	else if (amdgpu_dc_debug_mask & DC_DISABLE_IPS_DYNAMIC)
		init_data.flags.disable_ips = DMUB_IPS_DISABLE_DYNAMIC;
	else if (amdgpu_dc_debug_mask & DC_DISABLE_IPS2_DYNAMIC)
		init_data.flags.disable_ips = DMUB_IPS_RCG_IN_ACTIVE_IPS2_IN_OFF;
	else if (amdgpu_dc_debug_mask & DC_FORCE_IPS_ENABLE)
		init_data.flags.disable_ips = DMUB_IPS_ENABLE;
	else
		init_data.flags.disable_ips = dm_get_default_ips_mode(adev);

	init_data.flags.disable_ips_in_vpb = 0;

	/* Enable DWB for tested platforms only */
	if (amdgpu_ip_version(adev, DCE_HWIP, 0) >= IP_VERSION(3, 0, 0))
		init_data.num_virtual_links = 1;

	retrieve_dmi_info(&adev->dm);

	if (adev->dm.bb_from_dmub)
		init_data.bb_from_dmub = adev->dm.bb_from_dmub;
	else
		init_data.bb_from_dmub = NULL;

	/* Display Core create. */
	adev->dm.dc = dc_create(&init_data);

	if (adev->dm.dc) {
		DRM_INFO("Display Core v%s initialized on %s\n", DC_VER,
			 dce_version_to_string(adev->dm.dc->ctx->dce_version));
	} else {
		DRM_INFO("Display Core failed to initialize with v%s!\n", DC_VER);
		goto error;
	}

	if (amdgpu_dc_debug_mask & DC_DISABLE_PIPE_SPLIT) {
		adev->dm.dc->debug.force_single_disp_pipe_split = false;
		adev->dm.dc->debug.pipe_split_policy = MPC_SPLIT_AVOID;
	}

	if (adev->asic_type != CHIP_CARRIZO && adev->asic_type != CHIP_STONEY)
		adev->dm.dc->debug.disable_stutter = amdgpu_pp_feature_mask & PP_STUTTER_MODE ? false : true;
	if (dm_should_disable_stutter(adev->pdev))
		adev->dm.dc->debug.disable_stutter = true;

	if (amdgpu_dc_debug_mask & DC_DISABLE_STUTTER)
		adev->dm.dc->debug.disable_stutter = true;

	if (amdgpu_dc_debug_mask & DC_DISABLE_DSC)
		adev->dm.dc->debug.disable_dsc = true;

	if (amdgpu_dc_debug_mask & DC_DISABLE_CLOCK_GATING)
		adev->dm.dc->debug.disable_clock_gate = true;

	if (amdgpu_dc_debug_mask & DC_FORCE_SUBVP_MCLK_SWITCH)
		adev->dm.dc->debug.force_subvp_mclk_switch = true;

	if (amdgpu_dc_debug_mask & DC_ENABLE_DML2) {
		adev->dm.dc->debug.using_dml2 = true;
		adev->dm.dc->debug.using_dml21 = true;
	}

	adev->dm.dc->debug.visual_confirm = amdgpu_dc_visual_confirm;

	/* TODO: Remove after DP2 receiver gets proper support of Cable ID feature */
	adev->dm.dc->debug.ignore_cable_id = true;

	if (adev->dm.dc->caps.dp_hdmi21_pcon_support)
		DRM_INFO("DP-HDMI FRL PCON supported\n");

	r = dm_dmub_hw_init(adev);
	if (r) {
		DRM_ERROR("DMUB interface failed to initialize: status=%d\n", r);
		goto error;
	}

	dc_hardware_init(adev->dm.dc);

	adev->dm.hpd_rx_offload_wq = hpd_rx_irq_create_workqueue(adev->dm.dc);
	if (!adev->dm.hpd_rx_offload_wq) {
		DRM_ERROR("amdgpu: failed to create hpd rx offload workqueue.\n");
		goto error;
	}

	if ((adev->flags & AMD_IS_APU) && (adev->asic_type >= CHIP_CARRIZO)) {
		struct dc_phy_addr_space_config pa_config;

		mmhub_read_system_context(adev, &pa_config);

		// Call the DC init_memory func
		dc_setup_system_context(adev->dm.dc, &pa_config);
	}

	adev->dm.freesync_module = mod_freesync_create(adev->dm.dc);
	if (!adev->dm.freesync_module) {
		DRM_ERROR(
		"amdgpu: failed to initialize freesync_module.\n");
	} else
		DRM_DEBUG_DRIVER("amdgpu: freesync_module init done %p.\n",
				adev->dm.freesync_module);

	amdgpu_dm_init_color_mod();

	if (adev->dm.dc->caps.max_links > 0) {
		adev->dm.vblank_control_workqueue =
			create_singlethread_workqueue("dm_vblank_control_workqueue");
		if (!adev->dm.vblank_control_workqueue)
			DRM_ERROR("amdgpu: failed to initialize vblank_workqueue.\n");
	}

	if (adev->dm.dc->caps.ips_support &&
	    adev->dm.dc->config.disable_ips != DMUB_IPS_DISABLE_ALL)
		adev->dm.idle_workqueue = idle_create_workqueue(adev);

	if (adev->dm.dc->caps.max_links > 0 && adev->family >= AMDGPU_FAMILY_RV) {
		adev->dm.hdcp_workqueue = hdcp_create_workqueue(adev, &init_params.cp_psp, adev->dm.dc);

		if (!adev->dm.hdcp_workqueue)
			DRM_ERROR("amdgpu: failed to initialize hdcp_workqueue.\n");
		else
			DRM_DEBUG_DRIVER("amdgpu: hdcp_workqueue init done %p.\n", adev->dm.hdcp_workqueue);

		dc_init_callbacks(adev->dm.dc, &init_params);
	}
	if (dc_is_dmub_outbox_supported(adev->dm.dc)) {
		init_completion(&adev->dm.dmub_aux_transfer_done);
		adev->dm.dmub_notify = kzalloc(sizeof(struct dmub_notification), GFP_KERNEL);
		if (!adev->dm.dmub_notify) {
			DRM_INFO("amdgpu: fail to allocate adev->dm.dmub_notify");
			goto error;
		}

		adev->dm.delayed_hpd_wq = create_singlethread_workqueue("amdgpu_dm_hpd_wq");
		if (!adev->dm.delayed_hpd_wq) {
			DRM_ERROR("amdgpu: failed to create hpd offload workqueue.\n");
			goto error;
		}

		amdgpu_dm_outbox_init(adev);
		if (!register_dmub_notify_callback(adev, DMUB_NOTIFICATION_AUX_REPLY,
			dmub_aux_setconfig_callback, false)) {
			DRM_ERROR("amdgpu: fail to register dmub aux callback");
			goto error;
		}
		/* Enable outbox notification only after IRQ handlers are registered and DMUB is alive.
		 * It is expected that DMUB will resend any pending notifications at this point. Note
		 * that hpd and hpd_irq handler registration are deferred to register_hpd_handlers() to
		 * align legacy interface initialization sequence. Connection status will be proactivly
		 * detected once in the amdgpu_dm_initialize_drm_device.
		 */
		dc_enable_dmub_outbox(adev->dm.dc);

		/* DPIA trace goes to dmesg logs only if outbox is enabled */
		if (amdgpu_dc_debug_mask & DC_ENABLE_DPIA_TRACE)
			dc_dmub_srv_enable_dpia_trace(adev->dm.dc);
	}

	if (amdgpu_dm_initialize_drm_device(adev)) {
		DRM_ERROR(
		"amdgpu: failed to initialize sw for display support.\n");
		goto error;
	}

	/* create fake encoders for MST */
	dm_dp_create_fake_mst_encoders(adev);

	/* TODO: Add_display_info? */

	/* TODO use dynamic cursor width */
	adev_to_drm(adev)->mode_config.cursor_width = adev->dm.dc->caps.max_cursor_size;
	adev_to_drm(adev)->mode_config.cursor_height = adev->dm.dc->caps.max_cursor_size;

	if (drm_vblank_init(adev_to_drm(adev), adev->dm.display_indexes_num)) {
		DRM_ERROR(
		"amdgpu: failed to initialize sw for display support.\n");
		goto error;
	}

#if defined(CONFIG_DRM_AMD_SECURE_DISPLAY)
	adev->dm.secure_display_ctxs = amdgpu_dm_crtc_secure_display_create_contexts(adev);
	if (!adev->dm.secure_display_ctxs)
		DRM_ERROR("amdgpu: failed to initialize secure display contexts.\n");
#endif

	DRM_DEBUG_DRIVER("KMS initialized.\n");

	return 0;
error:
	amdgpu_dm_fini(adev);

	return -EINVAL;
}

static int amdgpu_dm_early_fini(void *handle)
{
	struct amdgpu_device *adev = (struct amdgpu_device *)handle;

	amdgpu_dm_audio_fini(adev);

	return 0;
}

static void amdgpu_dm_fini(struct amdgpu_device *adev)
{
	int i;

	if (adev->dm.vblank_control_workqueue) {
		destroy_workqueue(adev->dm.vblank_control_workqueue);
		adev->dm.vblank_control_workqueue = NULL;
	}

	if (adev->dm.idle_workqueue) {
		if (adev->dm.idle_workqueue->running) {
			adev->dm.idle_workqueue->enable = false;
			flush_work(&adev->dm.idle_workqueue->work);
		}

		kfree(adev->dm.idle_workqueue);
		adev->dm.idle_workqueue = NULL;
	}

	amdgpu_dm_destroy_drm_device(&adev->dm);

#if defined(CONFIG_DRM_AMD_SECURE_DISPLAY)
	if (adev->dm.secure_display_ctxs) {
		for (i = 0; i < adev->mode_info.num_crtc; i++) {
			if (adev->dm.secure_display_ctxs[i].crtc) {
				flush_work(&adev->dm.secure_display_ctxs[i].notify_ta_work);
				flush_work(&adev->dm.secure_display_ctxs[i].forward_roi_work);
			}
		}
		kfree(adev->dm.secure_display_ctxs);
		adev->dm.secure_display_ctxs = NULL;
	}
#endif
	if (adev->dm.hdcp_workqueue) {
		hdcp_destroy(&adev->dev->kobj, adev->dm.hdcp_workqueue);
		adev->dm.hdcp_workqueue = NULL;
	}

	if (adev->dm.dc) {
		dc_deinit_callbacks(adev->dm.dc);
		dc_dmub_srv_destroy(&adev->dm.dc->ctx->dmub_srv);
		if (dc_enable_dmub_notifications(adev->dm.dc)) {
			kfree(adev->dm.dmub_notify);
			adev->dm.dmub_notify = NULL;
			destroy_workqueue(adev->dm.delayed_hpd_wq);
			adev->dm.delayed_hpd_wq = NULL;
		}
	}

	if (adev->dm.dmub_bo)
		amdgpu_bo_free_kernel(&adev->dm.dmub_bo,
				      &adev->dm.dmub_bo_gpu_addr,
				      &adev->dm.dmub_bo_cpu_addr);

	if (adev->dm.hpd_rx_offload_wq && adev->dm.dc) {
		for (i = 0; i < adev->dm.dc->caps.max_links; i++) {
			if (adev->dm.hpd_rx_offload_wq[i].wq) {
				destroy_workqueue(adev->dm.hpd_rx_offload_wq[i].wq);
				adev->dm.hpd_rx_offload_wq[i].wq = NULL;
			}
		}

		kfree(adev->dm.hpd_rx_offload_wq);
		adev->dm.hpd_rx_offload_wq = NULL;
	}

	/* DC Destroy TODO: Replace destroy DAL */
	if (adev->dm.dc)
		dc_destroy(&adev->dm.dc);
	/*
	 * TODO: pageflip, vlank interrupt
	 *
	 * amdgpu_dm_irq_fini(adev);
	 */

	if (adev->dm.cgs_device) {
		amdgpu_cgs_destroy_device(adev->dm.cgs_device);
		adev->dm.cgs_device = NULL;
	}
	if (adev->dm.freesync_module) {
		mod_freesync_destroy(adev->dm.freesync_module);
		adev->dm.freesync_module = NULL;
	}

	mutex_destroy(&adev->dm.audio_lock);
	mutex_destroy(&adev->dm.dc_lock);
	mutex_destroy(&adev->dm.dpia_aux_lock);
}

static int load_dmcu_fw(struct amdgpu_device *adev)
{
	const char *fw_name_dmcu = NULL;
	int r;
	const struct dmcu_firmware_header_v1_0 *hdr;

	switch (adev->asic_type) {
#if defined(CONFIG_DRM_AMD_DC_SI)
	case CHIP_TAHITI:
	case CHIP_PITCAIRN:
	case CHIP_VERDE:
	case CHIP_OLAND:
#endif
	case CHIP_BONAIRE:
	case CHIP_HAWAII:
	case CHIP_KAVERI:
	case CHIP_KABINI:
	case CHIP_MULLINS:
	case CHIP_TONGA:
	case CHIP_FIJI:
	case CHIP_CARRIZO:
	case CHIP_STONEY:
	case CHIP_POLARIS11:
	case CHIP_POLARIS10:
	case CHIP_POLARIS12:
	case CHIP_VEGAM:
	case CHIP_VEGA10:
	case CHIP_VEGA12:
	case CHIP_VEGA20:
		return 0;
	case CHIP_NAVI12:
		fw_name_dmcu = FIRMWARE_NAVI12_DMCU;
		break;
	case CHIP_RAVEN:
		if (ASICREV_IS_PICASSO(adev->external_rev_id))
			fw_name_dmcu = FIRMWARE_RAVEN_DMCU;
		else if (ASICREV_IS_RAVEN2(adev->external_rev_id))
			fw_name_dmcu = FIRMWARE_RAVEN_DMCU;
		else
			return 0;
		break;
	default:
		switch (amdgpu_ip_version(adev, DCE_HWIP, 0)) {
		case IP_VERSION(2, 0, 2):
		case IP_VERSION(2, 0, 3):
		case IP_VERSION(2, 0, 0):
		case IP_VERSION(2, 1, 0):
		case IP_VERSION(3, 0, 0):
		case IP_VERSION(3, 0, 2):
		case IP_VERSION(3, 0, 3):
		case IP_VERSION(3, 0, 1):
		case IP_VERSION(3, 1, 2):
		case IP_VERSION(3, 1, 3):
		case IP_VERSION(3, 1, 4):
		case IP_VERSION(3, 1, 5):
		case IP_VERSION(3, 1, 6):
		case IP_VERSION(3, 2, 0):
		case IP_VERSION(3, 2, 1):
		case IP_VERSION(3, 5, 0):
		case IP_VERSION(3, 5, 1):
		case IP_VERSION(4, 0, 1):
			return 0;
		default:
			break;
		}
		DRM_ERROR("Unsupported ASIC type: 0x%X\n", adev->asic_type);
		return -EINVAL;
	}

	if (adev->firmware.load_type != AMDGPU_FW_LOAD_PSP) {
		DRM_DEBUG_KMS("dm: DMCU firmware not supported on direct or SMU loading\n");
		return 0;
	}

	r = amdgpu_ucode_request(adev, &adev->dm.fw_dmcu, "%s", fw_name_dmcu);
	if (r == -ENODEV) {
		/* DMCU firmware is not necessary, so don't raise a fuss if it's missing */
		DRM_DEBUG_KMS("dm: DMCU firmware not found\n");
		adev->dm.fw_dmcu = NULL;
		return 0;
	}
	if (r) {
		dev_err(adev->dev, "amdgpu_dm: Can't validate firmware \"%s\"\n",
			fw_name_dmcu);
		amdgpu_ucode_release(&adev->dm.fw_dmcu);
		return r;
	}

	hdr = (const struct dmcu_firmware_header_v1_0 *)adev->dm.fw_dmcu->data;
	adev->firmware.ucode[AMDGPU_UCODE_ID_DMCU_ERAM].ucode_id = AMDGPU_UCODE_ID_DMCU_ERAM;
	adev->firmware.ucode[AMDGPU_UCODE_ID_DMCU_ERAM].fw = adev->dm.fw_dmcu;
	adev->firmware.fw_size +=
		ALIGN(le32_to_cpu(hdr->header.ucode_size_bytes) - le32_to_cpu(hdr->intv_size_bytes), PAGE_SIZE);

	adev->firmware.ucode[AMDGPU_UCODE_ID_DMCU_INTV].ucode_id = AMDGPU_UCODE_ID_DMCU_INTV;
	adev->firmware.ucode[AMDGPU_UCODE_ID_DMCU_INTV].fw = adev->dm.fw_dmcu;
	adev->firmware.fw_size +=
		ALIGN(le32_to_cpu(hdr->intv_size_bytes), PAGE_SIZE);

	adev->dm.dmcu_fw_version = le32_to_cpu(hdr->header.ucode_version);

	DRM_DEBUG_KMS("PSP loading DMCU firmware\n");

	return 0;
}

static uint32_t amdgpu_dm_dmub_reg_read(void *ctx, uint32_t address)
{
	struct amdgpu_device *adev = ctx;

	return dm_read_reg(adev->dm.dc->ctx, address);
}

static void amdgpu_dm_dmub_reg_write(void *ctx, uint32_t address,
				     uint32_t value)
{
	struct amdgpu_device *adev = ctx;

	return dm_write_reg(adev->dm.dc->ctx, address, value);
}

static int dm_dmub_sw_init(struct amdgpu_device *adev)
{
	struct dmub_srv_create_params create_params;
	struct dmub_srv_region_params region_params;
	struct dmub_srv_region_info region_info;
	struct dmub_srv_memory_params memory_params;
	struct dmub_srv_fb_info *fb_info;
	struct dmub_srv *dmub_srv;
	const struct dmcub_firmware_header_v1_0 *hdr;
	enum dmub_asic dmub_asic;
	enum dmub_status status;
	static enum dmub_window_memory_type window_memory_type[DMUB_WINDOW_TOTAL] = {
		DMUB_WINDOW_MEMORY_TYPE_FB,		//DMUB_WINDOW_0_INST_CONST
		DMUB_WINDOW_MEMORY_TYPE_FB,		//DMUB_WINDOW_1_STACK
		DMUB_WINDOW_MEMORY_TYPE_FB,		//DMUB_WINDOW_2_BSS_DATA
		DMUB_WINDOW_MEMORY_TYPE_FB,		//DMUB_WINDOW_3_VBIOS
		DMUB_WINDOW_MEMORY_TYPE_FB,		//DMUB_WINDOW_4_MAILBOX
		DMUB_WINDOW_MEMORY_TYPE_FB,		//DMUB_WINDOW_5_TRACEBUFF
		DMUB_WINDOW_MEMORY_TYPE_FB,		//DMUB_WINDOW_6_FW_STATE
		DMUB_WINDOW_MEMORY_TYPE_FB,		//DMUB_WINDOW_7_SCRATCH_MEM
		DMUB_WINDOW_MEMORY_TYPE_FB,		//DMUB_WINDOW_SHARED_STATE
	};
	int r;

	switch (amdgpu_ip_version(adev, DCE_HWIP, 0)) {
	case IP_VERSION(2, 1, 0):
		dmub_asic = DMUB_ASIC_DCN21;
		break;
	case IP_VERSION(3, 0, 0):
		dmub_asic = DMUB_ASIC_DCN30;
		break;
	case IP_VERSION(3, 0, 1):
		dmub_asic = DMUB_ASIC_DCN301;
		break;
	case IP_VERSION(3, 0, 2):
		dmub_asic = DMUB_ASIC_DCN302;
		break;
	case IP_VERSION(3, 0, 3):
		dmub_asic = DMUB_ASIC_DCN303;
		break;
	case IP_VERSION(3, 1, 2):
	case IP_VERSION(3, 1, 3):
		dmub_asic = (adev->external_rev_id == YELLOW_CARP_B0) ? DMUB_ASIC_DCN31B : DMUB_ASIC_DCN31;
		break;
	case IP_VERSION(3, 1, 4):
		dmub_asic = DMUB_ASIC_DCN314;
		break;
	case IP_VERSION(3, 1, 5):
		dmub_asic = DMUB_ASIC_DCN315;
		break;
	case IP_VERSION(3, 1, 6):
		dmub_asic = DMUB_ASIC_DCN316;
		break;
	case IP_VERSION(3, 2, 0):
		dmub_asic = DMUB_ASIC_DCN32;
		break;
	case IP_VERSION(3, 2, 1):
		dmub_asic = DMUB_ASIC_DCN321;
		break;
	case IP_VERSION(3, 5, 0):
	case IP_VERSION(3, 5, 1):
		dmub_asic = DMUB_ASIC_DCN35;
		break;
	case IP_VERSION(4, 0, 1):
		dmub_asic = DMUB_ASIC_DCN401;
		break;

	default:
		/* ASIC doesn't support DMUB. */
		return 0;
	}

	hdr = (const struct dmcub_firmware_header_v1_0 *)adev->dm.dmub_fw->data;
	adev->dm.dmcub_fw_version = le32_to_cpu(hdr->header.ucode_version);

	if (adev->firmware.load_type == AMDGPU_FW_LOAD_PSP) {
		adev->firmware.ucode[AMDGPU_UCODE_ID_DMCUB].ucode_id =
			AMDGPU_UCODE_ID_DMCUB;
		adev->firmware.ucode[AMDGPU_UCODE_ID_DMCUB].fw =
			adev->dm.dmub_fw;
		adev->firmware.fw_size +=
			ALIGN(le32_to_cpu(hdr->inst_const_bytes), PAGE_SIZE);

		DRM_INFO("Loading DMUB firmware via PSP: version=0x%08X\n",
			 adev->dm.dmcub_fw_version);
	}


	adev->dm.dmub_srv = kzalloc(sizeof(*adev->dm.dmub_srv), GFP_KERNEL);
	dmub_srv = adev->dm.dmub_srv;

	if (!dmub_srv) {
		DRM_ERROR("Failed to allocate DMUB service!\n");
		return -ENOMEM;
	}

	memset(&create_params, 0, sizeof(create_params));
	create_params.user_ctx = adev;
	create_params.funcs.reg_read = amdgpu_dm_dmub_reg_read;
	create_params.funcs.reg_write = amdgpu_dm_dmub_reg_write;
	create_params.asic = dmub_asic;

	/* Create the DMUB service. */
	status = dmub_srv_create(dmub_srv, &create_params);
	if (status != DMUB_STATUS_OK) {
		DRM_ERROR("Error creating DMUB service: %d\n", status);
		return -EINVAL;
	}

	/* Calculate the size of all the regions for the DMUB service. */
	memset(&region_params, 0, sizeof(region_params));

	region_params.inst_const_size = le32_to_cpu(hdr->inst_const_bytes) -
					PSP_HEADER_BYTES - PSP_FOOTER_BYTES;
	region_params.bss_data_size = le32_to_cpu(hdr->bss_data_bytes);
	region_params.vbios_size = adev->bios_size;
	region_params.fw_bss_data = region_params.bss_data_size ?
		adev->dm.dmub_fw->data +
		le32_to_cpu(hdr->header.ucode_array_offset_bytes) +
		le32_to_cpu(hdr->inst_const_bytes) : NULL;
	region_params.fw_inst_const =
		adev->dm.dmub_fw->data +
		le32_to_cpu(hdr->header.ucode_array_offset_bytes) +
		PSP_HEADER_BYTES;
	region_params.window_memory_type = window_memory_type;

	status = dmub_srv_calc_region_info(dmub_srv, &region_params,
					   &region_info);

	if (status != DMUB_STATUS_OK) {
		DRM_ERROR("Error calculating DMUB region info: %d\n", status);
		return -EINVAL;
	}

	/*
	 * Allocate a framebuffer based on the total size of all the regions.
	 * TODO: Move this into GART.
	 */
	r = amdgpu_bo_create_kernel(adev, region_info.fb_size, PAGE_SIZE,
				    AMDGPU_GEM_DOMAIN_VRAM |
				    AMDGPU_GEM_DOMAIN_GTT,
				    &adev->dm.dmub_bo,
				    &adev->dm.dmub_bo_gpu_addr,
				    &adev->dm.dmub_bo_cpu_addr);
	if (r)
		return r;

	/* Rebase the regions on the framebuffer address. */
	memset(&memory_params, 0, sizeof(memory_params));
	memory_params.cpu_fb_addr = adev->dm.dmub_bo_cpu_addr;
	memory_params.gpu_fb_addr = adev->dm.dmub_bo_gpu_addr;
	memory_params.region_info = &region_info;
	memory_params.window_memory_type = window_memory_type;

	adev->dm.dmub_fb_info =
		kzalloc(sizeof(*adev->dm.dmub_fb_info), GFP_KERNEL);
	fb_info = adev->dm.dmub_fb_info;

	if (!fb_info) {
		DRM_ERROR(
			"Failed to allocate framebuffer info for DMUB service!\n");
		return -ENOMEM;
	}

	status = dmub_srv_calc_mem_info(dmub_srv, &memory_params, fb_info);
	if (status != DMUB_STATUS_OK) {
		DRM_ERROR("Error calculating DMUB FB info: %d\n", status);
		return -EINVAL;
	}

	adev->dm.bb_from_dmub = dm_dmub_get_vbios_bounding_box(adev);

	return 0;
}

static int dm_sw_init(void *handle)
{
	struct amdgpu_device *adev = (struct amdgpu_device *)handle;
	int r;

	adev->dm.cgs_device = amdgpu_cgs_create_device(adev);

	if (!adev->dm.cgs_device) {
		DRM_ERROR("amdgpu: failed to create cgs device.\n");
		return -EINVAL;
	}

	/* Moved from dm init since we need to use allocations for storing bounding box data */
	INIT_LIST_HEAD(&adev->dm.da_list);

	r = dm_dmub_sw_init(adev);
	if (r)
		return r;

	return load_dmcu_fw(adev);
}

static int dm_sw_fini(void *handle)
{
	struct amdgpu_device *adev = (struct amdgpu_device *)handle;
	struct dal_allocation *da;

	list_for_each_entry(da, &adev->dm.da_list, list) {
		if (adev->dm.bb_from_dmub == (void *) da->cpu_ptr) {
			amdgpu_bo_free_kernel(&da->bo, &da->gpu_addr, &da->cpu_ptr);
			list_del(&da->list);
			kfree(da);
			break;
		}
	}

	adev->dm.bb_from_dmub = NULL;

	kfree(adev->dm.dmub_fb_info);
	adev->dm.dmub_fb_info = NULL;

	if (adev->dm.dmub_srv) {
		dmub_srv_destroy(adev->dm.dmub_srv);
		kfree(adev->dm.dmub_srv);
		adev->dm.dmub_srv = NULL;
	}

	amdgpu_ucode_release(&adev->dm.dmub_fw);
	amdgpu_ucode_release(&adev->dm.fw_dmcu);

	return 0;
}

static int detect_mst_link_for_all_connectors(struct drm_device *dev)
{
	struct amdgpu_dm_connector *aconnector;
	struct drm_connector *connector;
	struct drm_connector_list_iter iter;
	int ret = 0;

	drm_connector_list_iter_begin(dev, &iter);
	drm_for_each_connector_iter(connector, &iter) {

		if (connector->connector_type == DRM_MODE_CONNECTOR_WRITEBACK)
			continue;

		aconnector = to_amdgpu_dm_connector(connector);
		if (aconnector->dc_link->type == dc_connection_mst_branch &&
		    aconnector->mst_mgr.aux) {
			drm_dbg_kms(dev, "DM_MST: starting TM on aconnector: %p [id: %d]\n",
					 aconnector,
					 aconnector->base.base.id);

			ret = drm_dp_mst_topology_mgr_set_mst(&aconnector->mst_mgr, true);
			if (ret < 0) {
				drm_err(dev, "DM_MST: Failed to start MST\n");
				aconnector->dc_link->type =
					dc_connection_single;
				ret = dm_helpers_dp_mst_stop_top_mgr(aconnector->dc_link->ctx,
								     aconnector->dc_link);
				break;
			}
		}
	}
	drm_connector_list_iter_end(&iter);

	return ret;
}

static int dm_late_init(void *handle)
{
	struct amdgpu_device *adev = (struct amdgpu_device *)handle;

	struct dmcu_iram_parameters params;
	unsigned int linear_lut[16];
	int i;
	struct dmcu *dmcu = NULL;

	dmcu = adev->dm.dc->res_pool->dmcu;

	for (i = 0; i < 16; i++)
		linear_lut[i] = 0xFFFF * i / 15;

	params.set = 0;
	params.backlight_ramping_override = false;
	params.backlight_ramping_start = 0xCCCC;
	params.backlight_ramping_reduction = 0xCCCCCCCC;
	params.backlight_lut_array_size = 16;
	params.backlight_lut_array = linear_lut;

	/* Min backlight level after ABM reduction,  Don't allow below 1%
	 * 0xFFFF x 0.01 = 0x28F
	 */
	params.min_abm_backlight = 0x28F;
	/* In the case where abm is implemented on dmcub,
	 * dmcu object will be null.
	 * ABM 2.4 and up are implemented on dmcub.
	 */
	if (dmcu) {
		if (!dmcu_load_iram(dmcu, params))
			return -EINVAL;
	} else if (adev->dm.dc->ctx->dmub_srv) {
		struct dc_link *edp_links[MAX_NUM_EDP];
		int edp_num;

		dc_get_edp_links(adev->dm.dc, edp_links, &edp_num);
		for (i = 0; i < edp_num; i++) {
			if (!dmub_init_abm_config(adev->dm.dc->res_pool, params, i))
				return -EINVAL;
		}
	}

	return detect_mst_link_for_all_connectors(adev_to_drm(adev));
}

static void resume_mst_branch_status(struct drm_dp_mst_topology_mgr *mgr)
{
	u8 buf[UUID_SIZE];
	guid_t guid;
	int ret;

	mutex_lock(&mgr->lock);
	if (!mgr->mst_primary)
		goto out_fail;

	if (drm_dp_read_dpcd_caps(mgr->aux, mgr->dpcd) < 0) {
		drm_dbg_kms(mgr->dev, "dpcd read failed - undocked during suspend?\n");
		goto out_fail;
	}

	ret = drm_dp_dpcd_writeb(mgr->aux, DP_MSTM_CTRL,
				 DP_MST_EN |
				 DP_UP_REQ_EN |
				 DP_UPSTREAM_IS_SRC);
	if (ret < 0) {
		drm_dbg_kms(mgr->dev, "mst write failed - undocked during suspend?\n");
		goto out_fail;
	}

	/* Some hubs forget their guids after they resume */
	ret = drm_dp_dpcd_read(mgr->aux, DP_GUID, buf, sizeof(buf));
	if (ret != sizeof(buf)) {
		drm_dbg_kms(mgr->dev, "dpcd read failed - undocked during suspend?\n");
		goto out_fail;
	}

	import_guid(&guid, buf);
<<<<<<< HEAD

	if (guid_is_null(&guid)) {
		guid_gen(&guid);
		export_guid(buf, &guid);

		ret = drm_dp_dpcd_write(mgr->aux, DP_GUID, buf, sizeof(buf));

=======

	if (guid_is_null(&guid)) {
		guid_gen(&guid);
		export_guid(buf, &guid);

		ret = drm_dp_dpcd_write(mgr->aux, DP_GUID, buf, sizeof(buf));

>>>>>>> 9372b6c4
		if (ret != sizeof(buf)) {
			drm_dbg_kms(mgr->dev, "check mstb guid failed - undocked during suspend?\n");
			goto out_fail;
		}
	}

	guid_copy(&mgr->mst_primary->guid, &guid);

out_fail:
	mutex_unlock(&mgr->lock);
}

static void s3_handle_mst(struct drm_device *dev, bool suspend)
{
	struct amdgpu_dm_connector *aconnector;
	struct drm_connector *connector;
	struct drm_connector_list_iter iter;
	struct drm_dp_mst_topology_mgr *mgr;

	drm_connector_list_iter_begin(dev, &iter);
	drm_for_each_connector_iter(connector, &iter) {

		if (connector->connector_type == DRM_MODE_CONNECTOR_WRITEBACK)
			continue;

		aconnector = to_amdgpu_dm_connector(connector);
		if (aconnector->dc_link->type != dc_connection_mst_branch ||
		    aconnector->mst_root)
			continue;

		mgr = &aconnector->mst_mgr;

		if (suspend) {
			drm_dp_mst_topology_mgr_suspend(mgr);
		} else {
			/* if extended timeout is supported in hardware,
			 * default to LTTPR timeout (3.2ms) first as a W/A for DP link layer
			 * CTS 4.2.1.1 regression introduced by CTS specs requirement update.
			 */
			try_to_configure_aux_timeout(aconnector->dc_link->ddc, LINK_AUX_DEFAULT_LTTPR_TIMEOUT_PERIOD);
			if (!dp_is_lttpr_present(aconnector->dc_link))
				try_to_configure_aux_timeout(aconnector->dc_link->ddc, LINK_AUX_DEFAULT_TIMEOUT_PERIOD);

			/* TODO: move resume_mst_branch_status() into drm mst resume again
			 * once topology probing work is pulled out from mst resume into mst
			 * resume 2nd step. mst resume 2nd step should be called after old
			 * state getting restored (i.e. drm_atomic_helper_resume()).
			 */
			resume_mst_branch_status(mgr);
		}
	}
	drm_connector_list_iter_end(&iter);
}

static int amdgpu_dm_smu_write_watermarks_table(struct amdgpu_device *adev)
{
	int ret = 0;

	/* This interface is for dGPU Navi1x.Linux dc-pplib interface depends
	 * on window driver dc implementation.
	 * For Navi1x, clock settings of dcn watermarks are fixed. the settings
	 * should be passed to smu during boot up and resume from s3.
	 * boot up: dc calculate dcn watermark clock settings within dc_create,
	 * dcn20_resource_construct
	 * then call pplib functions below to pass the settings to smu:
	 * smu_set_watermarks_for_clock_ranges
	 * smu_set_watermarks_table
	 * navi10_set_watermarks_table
	 * smu_write_watermarks_table
	 *
	 * For Renoir, clock settings of dcn watermark are also fixed values.
	 * dc has implemented different flow for window driver:
	 * dc_hardware_init / dc_set_power_state
	 * dcn10_init_hw
	 * notify_wm_ranges
	 * set_wm_ranges
	 * -- Linux
	 * smu_set_watermarks_for_clock_ranges
	 * renoir_set_watermarks_table
	 * smu_write_watermarks_table
	 *
	 * For Linux,
	 * dc_hardware_init -> amdgpu_dm_init
	 * dc_set_power_state --> dm_resume
	 *
	 * therefore, this function apply to navi10/12/14 but not Renoir
	 * *
	 */
	switch (amdgpu_ip_version(adev, DCE_HWIP, 0)) {
	case IP_VERSION(2, 0, 2):
	case IP_VERSION(2, 0, 0):
		break;
	default:
		return 0;
	}

	ret = amdgpu_dpm_write_watermarks_table(adev);
	if (ret) {
		DRM_ERROR("Failed to update WMTABLE!\n");
		return ret;
	}

	return 0;
}

/**
 * dm_hw_init() - Initialize DC device
 * @handle: The base driver device containing the amdgpu_dm device.
 *
 * Initialize the &struct amdgpu_display_manager device. This involves calling
 * the initializers of each DM component, then populating the struct with them.
 *
 * Although the function implies hardware initialization, both hardware and
 * software are initialized here. Splitting them out to their relevant init
 * hooks is a future TODO item.
 *
 * Some notable things that are initialized here:
 *
 * - Display Core, both software and hardware
 * - DC modules that we need (freesync and color management)
 * - DRM software states
 * - Interrupt sources and handlers
 * - Vblank support
 * - Debug FS entries, if enabled
 */
static int dm_hw_init(void *handle)
{
	struct amdgpu_device *adev = (struct amdgpu_device *)handle;
	int r;

	/* Create DAL display manager */
	r = amdgpu_dm_init(adev);
	if (r)
		return r;
	amdgpu_dm_hpd_init(adev);

	return 0;
}

/**
 * dm_hw_fini() - Teardown DC device
 * @handle: The base driver device containing the amdgpu_dm device.
 *
 * Teardown components within &struct amdgpu_display_manager that require
 * cleanup. This involves cleaning up the DRM device, DC, and any modules that
 * were loaded. Also flush IRQ workqueues and disable them.
 */
static int dm_hw_fini(void *handle)
{
	struct amdgpu_device *adev = (struct amdgpu_device *)handle;

	amdgpu_dm_hpd_fini(adev);

	amdgpu_dm_irq_fini(adev);
	amdgpu_dm_fini(adev);
	return 0;
}


static void dm_gpureset_toggle_interrupts(struct amdgpu_device *adev,
				 struct dc_state *state, bool enable)
{
	enum dc_irq_source irq_source;
	struct amdgpu_crtc *acrtc;
	int rc = -EBUSY;
	int i = 0;

	for (i = 0; i < state->stream_count; i++) {
		acrtc = get_crtc_by_otg_inst(
				adev, state->stream_status[i].primary_otg_inst);

		if (acrtc && state->stream_status[i].plane_count != 0) {
			irq_source = IRQ_TYPE_PFLIP + acrtc->otg_inst;
			rc = dc_interrupt_set(adev->dm.dc, irq_source, enable) ? 0 : -EBUSY;
			if (rc)
				DRM_WARN("Failed to %s pflip interrupts\n",
					 enable ? "enable" : "disable");

			if (enable) {
				if (amdgpu_dm_crtc_vrr_active(to_dm_crtc_state(acrtc->base.state)))
					rc = amdgpu_dm_crtc_set_vupdate_irq(&acrtc->base, true);
			} else
				rc = amdgpu_dm_crtc_set_vupdate_irq(&acrtc->base, false);

			if (rc)
				DRM_WARN("Failed to %sable vupdate interrupt\n", enable ? "en" : "dis");

			irq_source = IRQ_TYPE_VBLANK + acrtc->otg_inst;
			/* During gpu-reset we disable and then enable vblank irq, so
			 * don't use amdgpu_irq_get/put() to avoid refcount change.
			 */
			if (!dc_interrupt_set(adev->dm.dc, irq_source, enable))
				DRM_WARN("Failed to %sable vblank interrupt\n", enable ? "en" : "dis");
		}
	}

}

static enum dc_status amdgpu_dm_commit_zero_streams(struct dc *dc)
{
	struct dc_state *context = NULL;
	enum dc_status res = DC_ERROR_UNEXPECTED;
	int i;
	struct dc_stream_state *del_streams[MAX_PIPES];
	int del_streams_count = 0;
	struct dc_commit_streams_params params = {};

	memset(del_streams, 0, sizeof(del_streams));

	context = dc_state_create_current_copy(dc);
	if (context == NULL)
		goto context_alloc_fail;

	/* First remove from context all streams */
	for (i = 0; i < context->stream_count; i++) {
		struct dc_stream_state *stream = context->streams[i];

		del_streams[del_streams_count++] = stream;
	}

	/* Remove all planes for removed streams and then remove the streams */
	for (i = 0; i < del_streams_count; i++) {
		if (!dc_state_rem_all_planes_for_stream(dc, del_streams[i], context)) {
			res = DC_FAIL_DETACH_SURFACES;
			goto fail;
		}

		res = dc_state_remove_stream(dc, context, del_streams[i]);
		if (res != DC_OK)
			goto fail;
	}

	params.streams = context->streams;
	params.stream_count = context->stream_count;
	res = dc_commit_streams(dc, &params);

fail:
	dc_state_release(context);

context_alloc_fail:
	return res;
}

static void hpd_rx_irq_work_suspend(struct amdgpu_display_manager *dm)
{
	int i;

	if (dm->hpd_rx_offload_wq) {
		for (i = 0; i < dm->dc->caps.max_links; i++)
			flush_workqueue(dm->hpd_rx_offload_wq[i].wq);
	}
}

static int dm_suspend(void *handle)
{
	struct amdgpu_device *adev = handle;
	struct amdgpu_display_manager *dm = &adev->dm;
	int ret = 0;

	if (amdgpu_in_reset(adev)) {
		mutex_lock(&dm->dc_lock);

		dc_allow_idle_optimizations(adev->dm.dc, false);

		dm->cached_dc_state = dc_state_create_copy(dm->dc->current_state);

		if (dm->cached_dc_state)
			dm_gpureset_toggle_interrupts(adev, dm->cached_dc_state, false);

		amdgpu_dm_commit_zero_streams(dm->dc);

		amdgpu_dm_irq_suspend(adev);

		hpd_rx_irq_work_suspend(dm);

		return ret;
	}

	WARN_ON(adev->dm.cached_state);
	adev->dm.cached_state = drm_atomic_helper_suspend(adev_to_drm(adev));
	if (IS_ERR(adev->dm.cached_state))
		return PTR_ERR(adev->dm.cached_state);

	s3_handle_mst(adev_to_drm(adev), true);

	amdgpu_dm_irq_suspend(adev);

	hpd_rx_irq_work_suspend(dm);

	dc_set_power_state(dm->dc, DC_ACPI_CM_POWER_STATE_D3);

	if (dm->dc->caps.ips_support && adev->in_s0ix)
		dc_allow_idle_optimizations(dm->dc, true);

	dc_dmub_srv_set_power_state(dm->dc->ctx->dmub_srv, DC_ACPI_CM_POWER_STATE_D3);

	return 0;
}

struct drm_connector *
amdgpu_dm_find_first_crtc_matching_connector(struct drm_atomic_state *state,
					     struct drm_crtc *crtc)
{
	u32 i;
	struct drm_connector_state *new_con_state;
	struct drm_connector *connector;
	struct drm_crtc *crtc_from_state;

	for_each_new_connector_in_state(state, connector, new_con_state, i) {
		crtc_from_state = new_con_state->crtc;

		if (crtc_from_state == crtc)
			return connector;
	}

	return NULL;
}

static void emulated_link_detect(struct dc_link *link)
{
	struct dc_sink_init_data sink_init_data = { 0 };
	struct display_sink_capability sink_caps = { 0 };
	enum dc_edid_status edid_status;
	struct dc_context *dc_ctx = link->ctx;
	struct drm_device *dev = adev_to_drm(dc_ctx->driver_context);
	struct dc_sink *sink = NULL;
	struct dc_sink *prev_sink = NULL;

	link->type = dc_connection_none;
	prev_sink = link->local_sink;

	if (prev_sink)
		dc_sink_release(prev_sink);

	switch (link->connector_signal) {
	case SIGNAL_TYPE_HDMI_TYPE_A: {
		sink_caps.transaction_type = DDC_TRANSACTION_TYPE_I2C;
		sink_caps.signal = SIGNAL_TYPE_HDMI_TYPE_A;
		break;
	}

	case SIGNAL_TYPE_DVI_SINGLE_LINK: {
		sink_caps.transaction_type = DDC_TRANSACTION_TYPE_I2C;
		sink_caps.signal = SIGNAL_TYPE_DVI_SINGLE_LINK;
		break;
	}

	case SIGNAL_TYPE_DVI_DUAL_LINK: {
		sink_caps.transaction_type = DDC_TRANSACTION_TYPE_I2C;
		sink_caps.signal = SIGNAL_TYPE_DVI_DUAL_LINK;
		break;
	}

	case SIGNAL_TYPE_LVDS: {
		sink_caps.transaction_type = DDC_TRANSACTION_TYPE_I2C;
		sink_caps.signal = SIGNAL_TYPE_LVDS;
		break;
	}

	case SIGNAL_TYPE_EDP: {
		sink_caps.transaction_type =
			DDC_TRANSACTION_TYPE_I2C_OVER_AUX;
		sink_caps.signal = SIGNAL_TYPE_EDP;
		break;
	}

	case SIGNAL_TYPE_DISPLAY_PORT: {
		sink_caps.transaction_type =
			DDC_TRANSACTION_TYPE_I2C_OVER_AUX;
		sink_caps.signal = SIGNAL_TYPE_VIRTUAL;
		break;
	}

	default:
		drm_err(dev, "Invalid connector type! signal:%d\n",
			link->connector_signal);
		return;
	}

	sink_init_data.link = link;
	sink_init_data.sink_signal = sink_caps.signal;

	sink = dc_sink_create(&sink_init_data);
	if (!sink) {
		drm_err(dev, "Failed to create sink!\n");
		return;
	}

	/* dc_sink_create returns a new reference */
	link->local_sink = sink;

	edid_status = dm_helpers_read_local_edid(
			link->ctx,
			link,
			sink);

	if (edid_status != EDID_OK)
		drm_err(dev, "Failed to read EDID\n");

}

static void dm_gpureset_commit_state(struct dc_state *dc_state,
				     struct amdgpu_display_manager *dm)
{
	struct {
		struct dc_surface_update surface_updates[MAX_SURFACES];
		struct dc_plane_info plane_infos[MAX_SURFACES];
		struct dc_scaling_info scaling_infos[MAX_SURFACES];
		struct dc_flip_addrs flip_addrs[MAX_SURFACES];
		struct dc_stream_update stream_update;
	} *bundle;
	int k, m;

	bundle = kzalloc(sizeof(*bundle), GFP_KERNEL);

	if (!bundle) {
		drm_err(dm->ddev, "Failed to allocate update bundle\n");
		goto cleanup;
	}

	for (k = 0; k < dc_state->stream_count; k++) {
		bundle->stream_update.stream = dc_state->streams[k];

		for (m = 0; m < dc_state->stream_status->plane_count; m++) {
			bundle->surface_updates[m].surface =
				dc_state->stream_status->plane_states[m];
			bundle->surface_updates[m].surface->force_full_update =
				true;
		}

		update_planes_and_stream_adapter(dm->dc,
					 UPDATE_TYPE_FULL,
					 dc_state->stream_status->plane_count,
					 dc_state->streams[k],
					 &bundle->stream_update,
					 bundle->surface_updates);
	}

cleanup:
	kfree(bundle);
}

static int dm_resume(void *handle)
{
	struct amdgpu_device *adev = handle;
	struct drm_device *ddev = adev_to_drm(adev);
	struct amdgpu_display_manager *dm = &adev->dm;
	struct amdgpu_dm_connector *aconnector;
	struct drm_connector *connector;
	struct drm_connector_list_iter iter;
	struct drm_crtc *crtc;
	struct drm_crtc_state *new_crtc_state;
	struct dm_crtc_state *dm_new_crtc_state;
	struct drm_plane *plane;
	struct drm_plane_state *new_plane_state;
	struct dm_plane_state *dm_new_plane_state;
	struct dm_atomic_state *dm_state = to_dm_atomic_state(dm->atomic_obj.state);
	enum dc_connection_type new_connection_type = dc_connection_none;
	struct dc_state *dc_state;
	int i, r, j, ret;
	bool need_hotplug = false;
	struct dc_commit_streams_params commit_params = {};

	if (dm->dc->caps.ips_support) {
		dc_dmub_srv_apply_idle_power_optimizations(dm->dc, false);
	}

	if (amdgpu_in_reset(adev)) {
		dc_state = dm->cached_dc_state;

		/*
		 * The dc->current_state is backed up into dm->cached_dc_state
		 * before we commit 0 streams.
		 *
		 * DC will clear link encoder assignments on the real state
		 * but the changes won't propagate over to the copy we made
		 * before the 0 streams commit.
		 *
		 * DC expects that link encoder assignments are *not* valid
		 * when committing a state, so as a workaround we can copy
		 * off of the current state.
		 *
		 * We lose the previous assignments, but we had already
		 * commit 0 streams anyway.
		 */
		link_enc_cfg_copy(adev->dm.dc->current_state, dc_state);

		r = dm_dmub_hw_init(adev);
		if (r)
			DRM_ERROR("DMUB interface failed to initialize: status=%d\n", r);

		dc_dmub_srv_set_power_state(dm->dc->ctx->dmub_srv, DC_ACPI_CM_POWER_STATE_D0);
		dc_set_power_state(dm->dc, DC_ACPI_CM_POWER_STATE_D0);

		dc_resume(dm->dc);

		amdgpu_dm_irq_resume_early(adev);

		for (i = 0; i < dc_state->stream_count; i++) {
			dc_state->streams[i]->mode_changed = true;
			for (j = 0; j < dc_state->stream_status[i].plane_count; j++) {
				dc_state->stream_status[i].plane_states[j]->update_flags.raw
					= 0xffffffff;
			}
		}

		if (dc_is_dmub_outbox_supported(adev->dm.dc)) {
			amdgpu_dm_outbox_init(adev);
			dc_enable_dmub_outbox(adev->dm.dc);
		}

		commit_params.streams = dc_state->streams;
		commit_params.stream_count = dc_state->stream_count;
		dc_exit_ips_for_hw_access(dm->dc);
		WARN_ON(!dc_commit_streams(dm->dc, &commit_params));

		dm_gpureset_commit_state(dm->cached_dc_state, dm);

		dm_gpureset_toggle_interrupts(adev, dm->cached_dc_state, true);

		dc_state_release(dm->cached_dc_state);
		dm->cached_dc_state = NULL;

		amdgpu_dm_irq_resume_late(adev);

		mutex_unlock(&dm->dc_lock);

		return 0;
	}
	/* Recreate dc_state - DC invalidates it when setting power state to S3. */
	dc_state_release(dm_state->context);
	dm_state->context = dc_state_create(dm->dc, NULL);
	/* TODO: Remove dc_state->dccg, use dc->dccg directly. */

	/* Before powering on DC we need to re-initialize DMUB. */
	dm_dmub_hw_resume(adev);

	/* Re-enable outbox interrupts for DPIA. */
	if (dc_is_dmub_outbox_supported(adev->dm.dc)) {
		amdgpu_dm_outbox_init(adev);
		dc_enable_dmub_outbox(adev->dm.dc);
	}

	/* power on hardware */
	dc_dmub_srv_set_power_state(dm->dc->ctx->dmub_srv, DC_ACPI_CM_POWER_STATE_D0);
	dc_set_power_state(dm->dc, DC_ACPI_CM_POWER_STATE_D0);

	/* program HPD filter */
	dc_resume(dm->dc);

	/*
	 * early enable HPD Rx IRQ, should be done before set mode as short
	 * pulse interrupts are used for MST
	 */
	amdgpu_dm_irq_resume_early(adev);

	/* On resume we need to rewrite the MSTM control bits to enable MST*/
	s3_handle_mst(ddev, false);

	/* Do detection*/
	drm_connector_list_iter_begin(ddev, &iter);
	drm_for_each_connector_iter(connector, &iter) {

		if (connector->connector_type == DRM_MODE_CONNECTOR_WRITEBACK)
			continue;

		aconnector = to_amdgpu_dm_connector(connector);

		if (!aconnector->dc_link)
			continue;

		/*
		 * this is the case when traversing through already created end sink
		 * MST connectors, should be skipped
		 */
		if (aconnector->mst_root)
			continue;

		mutex_lock(&aconnector->hpd_lock);
		if (!dc_link_detect_connection_type(aconnector->dc_link, &new_connection_type))
			DRM_ERROR("KMS: Failed to detect connector\n");

		if (aconnector->base.force && new_connection_type == dc_connection_none) {
			emulated_link_detect(aconnector->dc_link);
		} else {
			mutex_lock(&dm->dc_lock);
			dc_exit_ips_for_hw_access(dm->dc);
			dc_link_detect(aconnector->dc_link, DETECT_REASON_RESUMEFROMS3S4);
			mutex_unlock(&dm->dc_lock);
		}

		if (aconnector->fake_enable && aconnector->dc_link->local_sink)
			aconnector->fake_enable = false;

		if (aconnector->dc_sink)
			dc_sink_release(aconnector->dc_sink);
		aconnector->dc_sink = NULL;
		amdgpu_dm_update_connector_after_detect(aconnector);
		mutex_unlock(&aconnector->hpd_lock);
	}
	drm_connector_list_iter_end(&iter);

	/* Force mode set in atomic commit */
	for_each_new_crtc_in_state(dm->cached_state, crtc, new_crtc_state, i) {
		new_crtc_state->active_changed = true;
		dm_new_crtc_state = to_dm_crtc_state(new_crtc_state);
		reset_freesync_config_for_crtc(dm_new_crtc_state);
	}

	/*
	 * atomic_check is expected to create the dc states. We need to release
	 * them here, since they were duplicated as part of the suspend
	 * procedure.
	 */
	for_each_new_crtc_in_state(dm->cached_state, crtc, new_crtc_state, i) {
		dm_new_crtc_state = to_dm_crtc_state(new_crtc_state);
		if (dm_new_crtc_state->stream) {
			WARN_ON(kref_read(&dm_new_crtc_state->stream->refcount) > 1);
			dc_stream_release(dm_new_crtc_state->stream);
			dm_new_crtc_state->stream = NULL;
		}
		dm_new_crtc_state->base.color_mgmt_changed = true;
	}

	for_each_new_plane_in_state(dm->cached_state, plane, new_plane_state, i) {
		dm_new_plane_state = to_dm_plane_state(new_plane_state);
		if (dm_new_plane_state->dc_state) {
			WARN_ON(kref_read(&dm_new_plane_state->dc_state->refcount) > 1);
			dc_plane_state_release(dm_new_plane_state->dc_state);
			dm_new_plane_state->dc_state = NULL;
		}
	}

	drm_atomic_helper_resume(ddev, dm->cached_state);

	dm->cached_state = NULL;

	/* Do mst topology probing after resuming cached state*/
	drm_connector_list_iter_begin(ddev, &iter);
	drm_for_each_connector_iter(connector, &iter) {

		if (connector->connector_type == DRM_MODE_CONNECTOR_WRITEBACK)
			continue;

		aconnector = to_amdgpu_dm_connector(connector);
		if (aconnector->dc_link->type != dc_connection_mst_branch ||
		    aconnector->mst_root)
			continue;

		ret = drm_dp_mst_topology_mgr_resume(&aconnector->mst_mgr, true);

		if (ret < 0) {
			dm_helpers_dp_mst_stop_top_mgr(aconnector->dc_link->ctx,
					aconnector->dc_link);
			need_hotplug = true;
		}
	}
	drm_connector_list_iter_end(&iter);

	if (need_hotplug)
		drm_kms_helper_hotplug_event(ddev);

	amdgpu_dm_irq_resume_late(adev);

	amdgpu_dm_smu_write_watermarks_table(adev);

	return 0;
}

/**
 * DOC: DM Lifecycle
 *
 * DM (and consequently DC) is registered in the amdgpu base driver as a IP
 * block. When CONFIG_DRM_AMD_DC is enabled, the DM device IP block is added to
 * the base driver's device list to be initialized and torn down accordingly.
 *
 * The functions to do so are provided as hooks in &struct amd_ip_funcs.
 */

static const struct amd_ip_funcs amdgpu_dm_funcs = {
	.name = "dm",
	.early_init = dm_early_init,
	.late_init = dm_late_init,
	.sw_init = dm_sw_init,
	.sw_fini = dm_sw_fini,
	.early_fini = amdgpu_dm_early_fini,
	.hw_init = dm_hw_init,
	.hw_fini = dm_hw_fini,
	.suspend = dm_suspend,
	.resume = dm_resume,
	.is_idle = dm_is_idle,
	.wait_for_idle = dm_wait_for_idle,
	.check_soft_reset = dm_check_soft_reset,
	.soft_reset = dm_soft_reset,
	.set_clockgating_state = dm_set_clockgating_state,
	.set_powergating_state = dm_set_powergating_state,
	.dump_ip_state = NULL,
	.print_ip_state = NULL,
};

const struct amdgpu_ip_block_version dm_ip_block = {
	.type = AMD_IP_BLOCK_TYPE_DCE,
	.major = 1,
	.minor = 0,
	.rev = 0,
	.funcs = &amdgpu_dm_funcs,
};


/**
 * DOC: atomic
 *
 * *WIP*
 */

static const struct drm_mode_config_funcs amdgpu_dm_mode_funcs = {
	.fb_create = amdgpu_display_user_framebuffer_create,
	.get_format_info = amdgpu_dm_plane_get_format_info,
	.atomic_check = amdgpu_dm_atomic_check,
	.atomic_commit = drm_atomic_helper_commit,
};

static struct drm_mode_config_helper_funcs amdgpu_dm_mode_config_helperfuncs = {
	.atomic_commit_tail = amdgpu_dm_atomic_commit_tail,
	.atomic_commit_setup = drm_dp_mst_atomic_setup_commit,
};

static void update_connector_ext_caps(struct amdgpu_dm_connector *aconnector)
{
	struct amdgpu_dm_backlight_caps *caps;
	struct drm_connector *conn_base;
	struct amdgpu_device *adev;
	struct drm_luminance_range_info *luminance_range;

	if (aconnector->bl_idx == -1 ||
	    aconnector->dc_link->connector_signal != SIGNAL_TYPE_EDP)
		return;

	conn_base = &aconnector->base;
	adev = drm_to_adev(conn_base->dev);

	caps = &adev->dm.backlight_caps[aconnector->bl_idx];
	caps->ext_caps = &aconnector->dc_link->dpcd_sink_ext_caps;
	caps->aux_support = false;

	if (caps->ext_caps->bits.oled == 1
	    /*
	     * ||
	     * caps->ext_caps->bits.sdr_aux_backlight_control == 1 ||
	     * caps->ext_caps->bits.hdr_aux_backlight_control == 1
	     */)
		caps->aux_support = true;

	if (amdgpu_backlight == 0)
		caps->aux_support = false;
	else if (amdgpu_backlight == 1)
		caps->aux_support = true;

	luminance_range = &conn_base->display_info.luminance_range;

	if (luminance_range->max_luminance) {
		caps->aux_min_input_signal = luminance_range->min_luminance;
		caps->aux_max_input_signal = luminance_range->max_luminance;
	} else {
		caps->aux_min_input_signal = 0;
		caps->aux_max_input_signal = 512;
	}
}

void amdgpu_dm_update_connector_after_detect(
		struct amdgpu_dm_connector *aconnector)
{
	struct drm_connector *connector = &aconnector->base;
	struct drm_device *dev = connector->dev;
	struct dc_sink *sink;

	/* MST handled by drm_mst framework */
	if (aconnector->mst_mgr.mst_state == true)
		return;

	sink = aconnector->dc_link->local_sink;
	if (sink)
		dc_sink_retain(sink);

	/*
	 * Edid mgmt connector gets first update only in mode_valid hook and then
	 * the connector sink is set to either fake or physical sink depends on link status.
	 * Skip if already done during boot.
	 */
	if (aconnector->base.force != DRM_FORCE_UNSPECIFIED
			&& aconnector->dc_em_sink) {

		/*
		 * For S3 resume with headless use eml_sink to fake stream
		 * because on resume connector->sink is set to NULL
		 */
		mutex_lock(&dev->mode_config.mutex);

		if (sink) {
			if (aconnector->dc_sink) {
				amdgpu_dm_update_freesync_caps(connector, NULL);
				/*
				 * retain and release below are used to
				 * bump up refcount for sink because the link doesn't point
				 * to it anymore after disconnect, so on next crtc to connector
				 * reshuffle by UMD we will get into unwanted dc_sink release
				 */
				dc_sink_release(aconnector->dc_sink);
			}
			aconnector->dc_sink = sink;
			dc_sink_retain(aconnector->dc_sink);
			amdgpu_dm_update_freesync_caps(connector,
					aconnector->edid);
		} else {
			amdgpu_dm_update_freesync_caps(connector, NULL);
			if (!aconnector->dc_sink) {
				aconnector->dc_sink = aconnector->dc_em_sink;
				dc_sink_retain(aconnector->dc_sink);
			}
		}

		mutex_unlock(&dev->mode_config.mutex);

		if (sink)
			dc_sink_release(sink);
		return;
	}

	/*
	 * TODO: temporary guard to look for proper fix
	 * if this sink is MST sink, we should not do anything
	 */
	if (sink && sink->sink_signal == SIGNAL_TYPE_DISPLAY_PORT_MST) {
		dc_sink_release(sink);
		return;
	}

	if (aconnector->dc_sink == sink) {
		/*
		 * We got a DP short pulse (Link Loss, DP CTS, etc...).
		 * Do nothing!!
		 */
		drm_dbg_kms(dev, "DCHPD: connector_id=%d: dc_sink didn't change.\n",
				 aconnector->connector_id);
		if (sink)
			dc_sink_release(sink);
		return;
	}

	drm_dbg_kms(dev, "DCHPD: connector_id=%d: Old sink=%p New sink=%p\n",
		    aconnector->connector_id, aconnector->dc_sink, sink);

	mutex_lock(&dev->mode_config.mutex);

	/*
	 * 1. Update status of the drm connector
	 * 2. Send an event and let userspace tell us what to do
	 */
	if (sink) {
		/*
		 * TODO: check if we still need the S3 mode update workaround.
		 * If yes, put it here.
		 */
		if (aconnector->dc_sink) {
			amdgpu_dm_update_freesync_caps(connector, NULL);
			dc_sink_release(aconnector->dc_sink);
		}

		aconnector->dc_sink = sink;
		dc_sink_retain(aconnector->dc_sink);
		if (sink->dc_edid.length == 0) {
			aconnector->edid = NULL;
			if (aconnector->dc_link->aux_mode) {
				drm_dp_cec_unset_edid(
					&aconnector->dm_dp_aux.aux);
			}
		} else {
			aconnector->edid =
				(struct edid *)sink->dc_edid.raw_edid;

			if (aconnector->dc_link->aux_mode)
				drm_dp_cec_set_edid(&aconnector->dm_dp_aux.aux,
						    aconnector->edid);
		}

		if (!aconnector->timing_requested) {
			aconnector->timing_requested =
				kzalloc(sizeof(struct dc_crtc_timing), GFP_KERNEL);
			if (!aconnector->timing_requested)
				drm_err(dev,
					"failed to create aconnector->requested_timing\n");
		}

		drm_connector_update_edid_property(connector, aconnector->edid);
		amdgpu_dm_update_freesync_caps(connector, aconnector->edid);
		update_connector_ext_caps(aconnector);
	} else {
		drm_dp_cec_unset_edid(&aconnector->dm_dp_aux.aux);
		amdgpu_dm_update_freesync_caps(connector, NULL);
		drm_connector_update_edid_property(connector, NULL);
		aconnector->num_modes = 0;
		dc_sink_release(aconnector->dc_sink);
		aconnector->dc_sink = NULL;
		aconnector->edid = NULL;
		kfree(aconnector->timing_requested);
		aconnector->timing_requested = NULL;
		/* Set CP to DESIRED if it was ENABLED, so we can re-enable it again on hotplug */
		if (connector->state->content_protection == DRM_MODE_CONTENT_PROTECTION_ENABLED)
			connector->state->content_protection = DRM_MODE_CONTENT_PROTECTION_DESIRED;
	}

	mutex_unlock(&dev->mode_config.mutex);

	update_subconnector_property(aconnector);

	if (sink)
		dc_sink_release(sink);
}

static void handle_hpd_irq_helper(struct amdgpu_dm_connector *aconnector)
{
	struct drm_connector *connector = &aconnector->base;
	struct drm_device *dev = connector->dev;
	enum dc_connection_type new_connection_type = dc_connection_none;
	struct amdgpu_device *adev = drm_to_adev(dev);
	struct dm_connector_state *dm_con_state = to_dm_connector_state(connector->state);
	struct dc *dc = aconnector->dc_link->ctx->dc;
	bool ret = false;

	if (adev->dm.disable_hpd_irq)
		return;

	/*
	 * In case of failure or MST no need to update connector status or notify the OS
	 * since (for MST case) MST does this in its own context.
	 */
	mutex_lock(&aconnector->hpd_lock);

	if (adev->dm.hdcp_workqueue) {
		hdcp_reset_display(adev->dm.hdcp_workqueue, aconnector->dc_link->link_index);
		dm_con_state->update_hdcp = true;
	}
	if (aconnector->fake_enable)
		aconnector->fake_enable = false;

	aconnector->timing_changed = false;

	if (!dc_link_detect_connection_type(aconnector->dc_link, &new_connection_type))
		DRM_ERROR("KMS: Failed to detect connector\n");

	if (aconnector->base.force && new_connection_type == dc_connection_none) {
		emulated_link_detect(aconnector->dc_link);

		drm_modeset_lock_all(dev);
		dm_restore_drm_connector_state(dev, connector);
		drm_modeset_unlock_all(dev);

		if (aconnector->base.force == DRM_FORCE_UNSPECIFIED)
			drm_kms_helper_connector_hotplug_event(connector);
	} else {
		mutex_lock(&adev->dm.dc_lock);
		dc_exit_ips_for_hw_access(dc);
		ret = dc_link_detect(aconnector->dc_link, DETECT_REASON_HPD);
		mutex_unlock(&adev->dm.dc_lock);
		if (ret) {
			amdgpu_dm_update_connector_after_detect(aconnector);

			drm_modeset_lock_all(dev);
			dm_restore_drm_connector_state(dev, connector);
			drm_modeset_unlock_all(dev);

			if (aconnector->base.force == DRM_FORCE_UNSPECIFIED)
				drm_kms_helper_connector_hotplug_event(connector);
		}
	}
	mutex_unlock(&aconnector->hpd_lock);

}

static void handle_hpd_irq(void *param)
{
	struct amdgpu_dm_connector *aconnector = (struct amdgpu_dm_connector *)param;

	handle_hpd_irq_helper(aconnector);

}

static void schedule_hpd_rx_offload_work(struct hpd_rx_irq_offload_work_queue *offload_wq,
							union hpd_irq_data hpd_irq_data)
{
	struct hpd_rx_irq_offload_work *offload_work =
				kzalloc(sizeof(*offload_work), GFP_KERNEL);

	if (!offload_work) {
		DRM_ERROR("Failed to allocate hpd_rx_irq_offload_work.\n");
		return;
	}

	INIT_WORK(&offload_work->work, dm_handle_hpd_rx_offload_work);
	offload_work->data = hpd_irq_data;
	offload_work->offload_wq = offload_wq;

	queue_work(offload_wq->wq, &offload_work->work);
	DRM_DEBUG_KMS("queue work to handle hpd_rx offload work");
}

static void handle_hpd_rx_irq(void *param)
{
	struct amdgpu_dm_connector *aconnector = (struct amdgpu_dm_connector *)param;
	struct drm_connector *connector = &aconnector->base;
	struct drm_device *dev = connector->dev;
	struct dc_link *dc_link = aconnector->dc_link;
	bool is_mst_root_connector = aconnector->mst_mgr.mst_state;
	bool result = false;
	enum dc_connection_type new_connection_type = dc_connection_none;
	struct amdgpu_device *adev = drm_to_adev(dev);
	union hpd_irq_data hpd_irq_data;
	bool link_loss = false;
	bool has_left_work = false;
	int idx = dc_link->link_index;
	struct hpd_rx_irq_offload_work_queue *offload_wq = &adev->dm.hpd_rx_offload_wq[idx];
	struct dc *dc = aconnector->dc_link->ctx->dc;

	memset(&hpd_irq_data, 0, sizeof(hpd_irq_data));

	if (adev->dm.disable_hpd_irq)
		return;

	/*
	 * TODO:Temporary add mutex to protect hpd interrupt not have a gpio
	 * conflict, after implement i2c helper, this mutex should be
	 * retired.
	 */
	mutex_lock(&aconnector->hpd_lock);

	result = dc_link_handle_hpd_rx_irq(dc_link, &hpd_irq_data,
						&link_loss, true, &has_left_work);

	if (!has_left_work)
		goto out;

	if (hpd_irq_data.bytes.device_service_irq.bits.AUTOMATED_TEST) {
		schedule_hpd_rx_offload_work(offload_wq, hpd_irq_data);
		goto out;
	}

	if (dc_link_dp_allow_hpd_rx_irq(dc_link)) {
		if (hpd_irq_data.bytes.device_service_irq.bits.UP_REQ_MSG_RDY ||
			hpd_irq_data.bytes.device_service_irq.bits.DOWN_REP_MSG_RDY) {
			bool skip = false;

			/*
			 * DOWN_REP_MSG_RDY is also handled by polling method
			 * mgr->cbs->poll_hpd_irq()
			 */
			spin_lock(&offload_wq->offload_lock);
			skip = offload_wq->is_handling_mst_msg_rdy_event;

			if (!skip)
				offload_wq->is_handling_mst_msg_rdy_event = true;

			spin_unlock(&offload_wq->offload_lock);

			if (!skip)
				schedule_hpd_rx_offload_work(offload_wq, hpd_irq_data);

			goto out;
		}

		if (link_loss) {
			bool skip = false;

			spin_lock(&offload_wq->offload_lock);
			skip = offload_wq->is_handling_link_loss;

			if (!skip)
				offload_wq->is_handling_link_loss = true;

			spin_unlock(&offload_wq->offload_lock);

			if (!skip)
				schedule_hpd_rx_offload_work(offload_wq, hpd_irq_data);

			goto out;
		}
	}

out:
	if (result && !is_mst_root_connector) {
		/* Downstream Port status changed. */
		if (!dc_link_detect_connection_type(dc_link, &new_connection_type))
			DRM_ERROR("KMS: Failed to detect connector\n");

		if (aconnector->base.force && new_connection_type == dc_connection_none) {
			emulated_link_detect(dc_link);

			if (aconnector->fake_enable)
				aconnector->fake_enable = false;

			amdgpu_dm_update_connector_after_detect(aconnector);


			drm_modeset_lock_all(dev);
			dm_restore_drm_connector_state(dev, connector);
			drm_modeset_unlock_all(dev);

			drm_kms_helper_connector_hotplug_event(connector);
		} else {
			bool ret = false;

			mutex_lock(&adev->dm.dc_lock);
			dc_exit_ips_for_hw_access(dc);
			ret = dc_link_detect(dc_link, DETECT_REASON_HPDRX);
			mutex_unlock(&adev->dm.dc_lock);

			if (ret) {
				if (aconnector->fake_enable)
					aconnector->fake_enable = false;

				amdgpu_dm_update_connector_after_detect(aconnector);

				drm_modeset_lock_all(dev);
				dm_restore_drm_connector_state(dev, connector);
				drm_modeset_unlock_all(dev);

				drm_kms_helper_connector_hotplug_event(connector);
			}
		}
	}
	if (hpd_irq_data.bytes.device_service_irq.bits.CP_IRQ) {
		if (adev->dm.hdcp_workqueue)
			hdcp_handle_cpirq(adev->dm.hdcp_workqueue,  aconnector->base.index);
	}

	if (dc_link->type != dc_connection_mst_branch)
		drm_dp_cec_irq(&aconnector->dm_dp_aux.aux);

	mutex_unlock(&aconnector->hpd_lock);
}

static int register_hpd_handlers(struct amdgpu_device *adev)
{
	struct drm_device *dev = adev_to_drm(adev);
	struct drm_connector *connector;
	struct amdgpu_dm_connector *aconnector;
	const struct dc_link *dc_link;
	struct dc_interrupt_params int_params = {0};

	int_params.requested_polarity = INTERRUPT_POLARITY_DEFAULT;
	int_params.current_polarity = INTERRUPT_POLARITY_DEFAULT;

	if (dc_is_dmub_outbox_supported(adev->dm.dc)) {
		if (!register_dmub_notify_callback(adev, DMUB_NOTIFICATION_HPD,
			dmub_hpd_callback, true)) {
			DRM_ERROR("amdgpu: fail to register dmub hpd callback");
			return -EINVAL;
		}

		if (!register_dmub_notify_callback(adev, DMUB_NOTIFICATION_HPD_IRQ,
			dmub_hpd_callback, true)) {
			DRM_ERROR("amdgpu: fail to register dmub hpd callback");
			return -EINVAL;
		}

		if (!register_dmub_notify_callback(adev, DMUB_NOTIFICATION_HPD_SENSE_NOTIFY,
			dmub_hpd_sense_callback, true)) {
			DRM_ERROR("amdgpu: fail to register dmub hpd sense callback");
			return -EINVAL;
		}
	}

	list_for_each_entry(connector,
			&dev->mode_config.connector_list, head)	{

		if (connector->connector_type == DRM_MODE_CONNECTOR_WRITEBACK)
			continue;

		aconnector = to_amdgpu_dm_connector(connector);
		dc_link = aconnector->dc_link;

		if (dc_link->irq_source_hpd != DC_IRQ_SOURCE_INVALID) {
			int_params.int_context = INTERRUPT_LOW_IRQ_CONTEXT;
			int_params.irq_source = dc_link->irq_source_hpd;

			if (int_params.irq_source == DC_IRQ_SOURCE_INVALID ||
				int_params.irq_source  < DC_IRQ_SOURCE_HPD1 ||
				int_params.irq_source  > DC_IRQ_SOURCE_HPD6) {
				DRM_ERROR("Failed to register hpd irq!\n");
				return -EINVAL;
			}

			if (!amdgpu_dm_irq_register_interrupt(adev, &int_params,
				handle_hpd_irq, (void *) aconnector))
				return -ENOMEM;
		}

		if (dc_link->irq_source_hpd_rx != DC_IRQ_SOURCE_INVALID) {

			/* Also register for DP short pulse (hpd_rx). */
			int_params.int_context = INTERRUPT_LOW_IRQ_CONTEXT;
			int_params.irq_source =	dc_link->irq_source_hpd_rx;

			if (int_params.irq_source == DC_IRQ_SOURCE_INVALID ||
				int_params.irq_source  < DC_IRQ_SOURCE_HPD1RX ||
				int_params.irq_source  > DC_IRQ_SOURCE_HPD6RX) {
				DRM_ERROR("Failed to register hpd rx irq!\n");
				return -EINVAL;
			}

			if (!amdgpu_dm_irq_register_interrupt(adev, &int_params,
				handle_hpd_rx_irq, (void *) aconnector))
				return -ENOMEM;
		}
	}
	return 0;
}

#if defined(CONFIG_DRM_AMD_DC_SI)
/* Register IRQ sources and initialize IRQ callbacks */
static int dce60_register_irq_handlers(struct amdgpu_device *adev)
{
	struct dc *dc = adev->dm.dc;
	struct common_irq_params *c_irq_params;
	struct dc_interrupt_params int_params = {0};
	int r;
	int i;
	unsigned int client_id = AMDGPU_IRQ_CLIENTID_LEGACY;

	int_params.requested_polarity = INTERRUPT_POLARITY_DEFAULT;
	int_params.current_polarity = INTERRUPT_POLARITY_DEFAULT;

	/*
	 * Actions of amdgpu_irq_add_id():
	 * 1. Register a set() function with base driver.
	 *    Base driver will call set() function to enable/disable an
	 *    interrupt in DC hardware.
	 * 2. Register amdgpu_dm_irq_handler().
	 *    Base driver will call amdgpu_dm_irq_handler() for ALL interrupts
	 *    coming from DC hardware.
	 *    amdgpu_dm_irq_handler() will re-direct the interrupt to DC
	 *    for acknowledging and handling.
	 */

	/* Use VBLANK interrupt */
	for (i = 0; i < adev->mode_info.num_crtc; i++) {
		r = amdgpu_irq_add_id(adev, client_id, i + 1, &adev->crtc_irq);
		if (r) {
			DRM_ERROR("Failed to add crtc irq id!\n");
			return r;
		}

		int_params.int_context = INTERRUPT_HIGH_IRQ_CONTEXT;
		int_params.irq_source =
			dc_interrupt_to_irq_source(dc, i + 1, 0);

		if (int_params.irq_source == DC_IRQ_SOURCE_INVALID ||
			int_params.irq_source  < DC_IRQ_SOURCE_VBLANK1 ||
			int_params.irq_source  > DC_IRQ_SOURCE_VBLANK6) {
			DRM_ERROR("Failed to register vblank irq!\n");
			return -EINVAL;
		}

		c_irq_params = &adev->dm.vblank_params[int_params.irq_source - DC_IRQ_SOURCE_VBLANK1];

		c_irq_params->adev = adev;
		c_irq_params->irq_src = int_params.irq_source;

		if (!amdgpu_dm_irq_register_interrupt(adev, &int_params,
			dm_crtc_high_irq, c_irq_params))
			return -ENOMEM;
	}

	/* Use GRPH_PFLIP interrupt */
	for (i = VISLANDS30_IV_SRCID_D1_GRPH_PFLIP;
			i <= VISLANDS30_IV_SRCID_D6_GRPH_PFLIP; i += 2) {
		r = amdgpu_irq_add_id(adev, client_id, i, &adev->pageflip_irq);
		if (r) {
			DRM_ERROR("Failed to add page flip irq id!\n");
			return r;
		}

		int_params.int_context = INTERRUPT_HIGH_IRQ_CONTEXT;
		int_params.irq_source =
			dc_interrupt_to_irq_source(dc, i, 0);

		if (int_params.irq_source == DC_IRQ_SOURCE_INVALID ||
			int_params.irq_source  < DC_IRQ_SOURCE_PFLIP_FIRST ||
			int_params.irq_source  > DC_IRQ_SOURCE_PFLIP_LAST) {
			DRM_ERROR("Failed to register pflip irq!\n");
			return -EINVAL;
		}

		c_irq_params = &adev->dm.pflip_params[int_params.irq_source - DC_IRQ_SOURCE_PFLIP_FIRST];

		c_irq_params->adev = adev;
		c_irq_params->irq_src = int_params.irq_source;

		if (!amdgpu_dm_irq_register_interrupt(adev, &int_params,
			dm_pflip_high_irq, c_irq_params))
			return -ENOMEM;
	}

	/* HPD */
	r = amdgpu_irq_add_id(adev, client_id,
			VISLANDS30_IV_SRCID_HOTPLUG_DETECT_A, &adev->hpd_irq);
	if (r) {
		DRM_ERROR("Failed to add hpd irq id!\n");
		return r;
	}

	r = register_hpd_handlers(adev);

	return r;
}
#endif

/* Register IRQ sources and initialize IRQ callbacks */
static int dce110_register_irq_handlers(struct amdgpu_device *adev)
{
	struct dc *dc = adev->dm.dc;
	struct common_irq_params *c_irq_params;
	struct dc_interrupt_params int_params = {0};
	int r;
	int i;
	unsigned int client_id = AMDGPU_IRQ_CLIENTID_LEGACY;

	if (adev->family >= AMDGPU_FAMILY_AI)
		client_id = SOC15_IH_CLIENTID_DCE;

	int_params.requested_polarity = INTERRUPT_POLARITY_DEFAULT;
	int_params.current_polarity = INTERRUPT_POLARITY_DEFAULT;

	/*
	 * Actions of amdgpu_irq_add_id():
	 * 1. Register a set() function with base driver.
	 *    Base driver will call set() function to enable/disable an
	 *    interrupt in DC hardware.
	 * 2. Register amdgpu_dm_irq_handler().
	 *    Base driver will call amdgpu_dm_irq_handler() for ALL interrupts
	 *    coming from DC hardware.
	 *    amdgpu_dm_irq_handler() will re-direct the interrupt to DC
	 *    for acknowledging and handling.
	 */

	/* Use VBLANK interrupt */
	for (i = VISLANDS30_IV_SRCID_D1_VERTICAL_INTERRUPT0; i <= VISLANDS30_IV_SRCID_D6_VERTICAL_INTERRUPT0; i++) {
		r = amdgpu_irq_add_id(adev, client_id, i, &adev->crtc_irq);
		if (r) {
			DRM_ERROR("Failed to add crtc irq id!\n");
			return r;
		}

		int_params.int_context = INTERRUPT_HIGH_IRQ_CONTEXT;
		int_params.irq_source =
			dc_interrupt_to_irq_source(dc, i, 0);

		if (int_params.irq_source == DC_IRQ_SOURCE_INVALID ||
			int_params.irq_source  < DC_IRQ_SOURCE_VBLANK1 ||
			int_params.irq_source  > DC_IRQ_SOURCE_VBLANK6) {
			DRM_ERROR("Failed to register vblank irq!\n");
			return -EINVAL;
		}

		c_irq_params = &adev->dm.vblank_params[int_params.irq_source - DC_IRQ_SOURCE_VBLANK1];

		c_irq_params->adev = adev;
		c_irq_params->irq_src = int_params.irq_source;

		if (!amdgpu_dm_irq_register_interrupt(adev, &int_params,
			dm_crtc_high_irq, c_irq_params))
			return -ENOMEM;
	}

	/* Use VUPDATE interrupt */
	for (i = VISLANDS30_IV_SRCID_D1_V_UPDATE_INT; i <= VISLANDS30_IV_SRCID_D6_V_UPDATE_INT; i += 2) {
		r = amdgpu_irq_add_id(adev, client_id, i, &adev->vupdate_irq);
		if (r) {
			DRM_ERROR("Failed to add vupdate irq id!\n");
			return r;
		}

		int_params.int_context = INTERRUPT_HIGH_IRQ_CONTEXT;
		int_params.irq_source =
			dc_interrupt_to_irq_source(dc, i, 0);

		if (int_params.irq_source == DC_IRQ_SOURCE_INVALID ||
			int_params.irq_source  < DC_IRQ_SOURCE_VUPDATE1 ||
			int_params.irq_source  > DC_IRQ_SOURCE_VUPDATE6) {
			DRM_ERROR("Failed to register vupdate irq!\n");
			return -EINVAL;
		}

		c_irq_params = &adev->dm.vupdate_params[int_params.irq_source - DC_IRQ_SOURCE_VUPDATE1];

		c_irq_params->adev = adev;
		c_irq_params->irq_src = int_params.irq_source;

		if (!amdgpu_dm_irq_register_interrupt(adev, &int_params,
			dm_vupdate_high_irq, c_irq_params))
			return -ENOMEM;
	}

	/* Use GRPH_PFLIP interrupt */
	for (i = VISLANDS30_IV_SRCID_D1_GRPH_PFLIP;
			i <= VISLANDS30_IV_SRCID_D6_GRPH_PFLIP; i += 2) {
		r = amdgpu_irq_add_id(adev, client_id, i, &adev->pageflip_irq);
		if (r) {
			DRM_ERROR("Failed to add page flip irq id!\n");
			return r;
		}

		int_params.int_context = INTERRUPT_HIGH_IRQ_CONTEXT;
		int_params.irq_source =
			dc_interrupt_to_irq_source(dc, i, 0);

		if (int_params.irq_source == DC_IRQ_SOURCE_INVALID ||
			int_params.irq_source  < DC_IRQ_SOURCE_PFLIP_FIRST ||
			int_params.irq_source  > DC_IRQ_SOURCE_PFLIP_LAST) {
			DRM_ERROR("Failed to register pflip irq!\n");
			return -EINVAL;
		}

		c_irq_params = &adev->dm.pflip_params[int_params.irq_source - DC_IRQ_SOURCE_PFLIP_FIRST];

		c_irq_params->adev = adev;
		c_irq_params->irq_src = int_params.irq_source;

		if (!amdgpu_dm_irq_register_interrupt(adev, &int_params,
			dm_pflip_high_irq, c_irq_params))
			return -ENOMEM;
	}

	/* HPD */
	r = amdgpu_irq_add_id(adev, client_id,
			VISLANDS30_IV_SRCID_HOTPLUG_DETECT_A, &adev->hpd_irq);
	if (r) {
		DRM_ERROR("Failed to add hpd irq id!\n");
		return r;
	}

	r = register_hpd_handlers(adev);

	return r;
}

/* Register IRQ sources and initialize IRQ callbacks */
static int dcn10_register_irq_handlers(struct amdgpu_device *adev)
{
	struct dc *dc = adev->dm.dc;
	struct common_irq_params *c_irq_params;
	struct dc_interrupt_params int_params = {0};
	int r;
	int i;
#if defined(CONFIG_DRM_AMD_SECURE_DISPLAY)
	static const unsigned int vrtl_int_srcid[] = {
		DCN_1_0__SRCID__OTG1_VERTICAL_INTERRUPT0_CONTROL,
		DCN_1_0__SRCID__OTG2_VERTICAL_INTERRUPT0_CONTROL,
		DCN_1_0__SRCID__OTG3_VERTICAL_INTERRUPT0_CONTROL,
		DCN_1_0__SRCID__OTG4_VERTICAL_INTERRUPT0_CONTROL,
		DCN_1_0__SRCID__OTG5_VERTICAL_INTERRUPT0_CONTROL,
		DCN_1_0__SRCID__OTG6_VERTICAL_INTERRUPT0_CONTROL
	};
#endif

	int_params.requested_polarity = INTERRUPT_POLARITY_DEFAULT;
	int_params.current_polarity = INTERRUPT_POLARITY_DEFAULT;

	/*
	 * Actions of amdgpu_irq_add_id():
	 * 1. Register a set() function with base driver.
	 *    Base driver will call set() function to enable/disable an
	 *    interrupt in DC hardware.
	 * 2. Register amdgpu_dm_irq_handler().
	 *    Base driver will call amdgpu_dm_irq_handler() for ALL interrupts
	 *    coming from DC hardware.
	 *    amdgpu_dm_irq_handler() will re-direct the interrupt to DC
	 *    for acknowledging and handling.
	 */

	/* Use VSTARTUP interrupt */
	for (i = DCN_1_0__SRCID__DC_D1_OTG_VSTARTUP;
			i <= DCN_1_0__SRCID__DC_D1_OTG_VSTARTUP + adev->mode_info.num_crtc - 1;
			i++) {
		r = amdgpu_irq_add_id(adev, SOC15_IH_CLIENTID_DCE, i, &adev->crtc_irq);

		if (r) {
			DRM_ERROR("Failed to add crtc irq id!\n");
			return r;
		}

		int_params.int_context = INTERRUPT_HIGH_IRQ_CONTEXT;
		int_params.irq_source =
			dc_interrupt_to_irq_source(dc, i, 0);

		if (int_params.irq_source == DC_IRQ_SOURCE_INVALID ||
			int_params.irq_source  < DC_IRQ_SOURCE_VBLANK1 ||
			int_params.irq_source  > DC_IRQ_SOURCE_VBLANK6) {
			DRM_ERROR("Failed to register vblank irq!\n");
			return -EINVAL;
		}

		c_irq_params = &adev->dm.vblank_params[int_params.irq_source - DC_IRQ_SOURCE_VBLANK1];

		c_irq_params->adev = adev;
		c_irq_params->irq_src = int_params.irq_source;

		if (!amdgpu_dm_irq_register_interrupt(adev, &int_params,
			dm_crtc_high_irq, c_irq_params))
			return -ENOMEM;
	}

	/* Use otg vertical line interrupt */
#if defined(CONFIG_DRM_AMD_SECURE_DISPLAY)
	for (i = 0; i <= adev->mode_info.num_crtc - 1; i++) {
		r = amdgpu_irq_add_id(adev, SOC15_IH_CLIENTID_DCE,
				vrtl_int_srcid[i], &adev->vline0_irq);

		if (r) {
			DRM_ERROR("Failed to add vline0 irq id!\n");
			return r;
		}

		int_params.int_context = INTERRUPT_HIGH_IRQ_CONTEXT;
		int_params.irq_source =
			dc_interrupt_to_irq_source(dc, vrtl_int_srcid[i], 0);

		if (int_params.irq_source == DC_IRQ_SOURCE_INVALID ||
			int_params.irq_source < DC_IRQ_SOURCE_DC1_VLINE0 ||
			int_params.irq_source > DC_IRQ_SOURCE_DC6_VLINE0) {
			DRM_ERROR("Failed to register vline0 irq!\n");
			return -EINVAL;
		}

		c_irq_params = &adev->dm.vline0_params[int_params.irq_source
					- DC_IRQ_SOURCE_DC1_VLINE0];

		c_irq_params->adev = adev;
		c_irq_params->irq_src = int_params.irq_source;

		if (!amdgpu_dm_irq_register_interrupt(adev, &int_params,
			dm_dcn_vertical_interrupt0_high_irq,
			c_irq_params))
			return -ENOMEM;
	}
#endif

	/* Use VUPDATE_NO_LOCK interrupt on DCN, which seems to correspond to
	 * the regular VUPDATE interrupt on DCE. We want DC_IRQ_SOURCE_VUPDATEx
	 * to trigger at end of each vblank, regardless of state of the lock,
	 * matching DCE behaviour.
	 */
	for (i = DCN_1_0__SRCID__OTG0_IHC_V_UPDATE_NO_LOCK_INTERRUPT;
	     i <= DCN_1_0__SRCID__OTG0_IHC_V_UPDATE_NO_LOCK_INTERRUPT + adev->mode_info.num_crtc - 1;
	     i++) {
		r = amdgpu_irq_add_id(adev, SOC15_IH_CLIENTID_DCE, i, &adev->vupdate_irq);

		if (r) {
			DRM_ERROR("Failed to add vupdate irq id!\n");
			return r;
		}

		int_params.int_context = INTERRUPT_HIGH_IRQ_CONTEXT;
		int_params.irq_source =
			dc_interrupt_to_irq_source(dc, i, 0);

		if (int_params.irq_source == DC_IRQ_SOURCE_INVALID ||
			int_params.irq_source  < DC_IRQ_SOURCE_VUPDATE1 ||
			int_params.irq_source  > DC_IRQ_SOURCE_VUPDATE6) {
			DRM_ERROR("Failed to register vupdate irq!\n");
			return -EINVAL;
		}

		c_irq_params = &adev->dm.vupdate_params[int_params.irq_source - DC_IRQ_SOURCE_VUPDATE1];

		c_irq_params->adev = adev;
		c_irq_params->irq_src = int_params.irq_source;

		if (!amdgpu_dm_irq_register_interrupt(adev, &int_params,
			dm_vupdate_high_irq, c_irq_params))
			return -ENOMEM;
	}

	/* Use GRPH_PFLIP interrupt */
	for (i = DCN_1_0__SRCID__HUBP0_FLIP_INTERRUPT;
			i <= DCN_1_0__SRCID__HUBP0_FLIP_INTERRUPT + dc->caps.max_otg_num - 1;
			i++) {
		r = amdgpu_irq_add_id(adev, SOC15_IH_CLIENTID_DCE, i, &adev->pageflip_irq);
		if (r) {
			DRM_ERROR("Failed to add page flip irq id!\n");
			return r;
		}

		int_params.int_context = INTERRUPT_HIGH_IRQ_CONTEXT;
		int_params.irq_source =
			dc_interrupt_to_irq_source(dc, i, 0);

		if (int_params.irq_source == DC_IRQ_SOURCE_INVALID ||
			int_params.irq_source  < DC_IRQ_SOURCE_PFLIP_FIRST ||
			int_params.irq_source  > DC_IRQ_SOURCE_PFLIP_LAST) {
			DRM_ERROR("Failed to register pflip irq!\n");
			return -EINVAL;
		}

		c_irq_params = &adev->dm.pflip_params[int_params.irq_source - DC_IRQ_SOURCE_PFLIP_FIRST];

		c_irq_params->adev = adev;
		c_irq_params->irq_src = int_params.irq_source;

		if (!amdgpu_dm_irq_register_interrupt(adev, &int_params,
			dm_pflip_high_irq, c_irq_params))
			return -ENOMEM;
	}

	/* HPD */
	r = amdgpu_irq_add_id(adev, SOC15_IH_CLIENTID_DCE, DCN_1_0__SRCID__DC_HPD1_INT,
			&adev->hpd_irq);
	if (r) {
		DRM_ERROR("Failed to add hpd irq id!\n");
		return r;
	}

	r = register_hpd_handlers(adev);

	return r;
}
/* Register Outbox IRQ sources and initialize IRQ callbacks */
static int register_outbox_irq_handlers(struct amdgpu_device *adev)
{
	struct dc *dc = adev->dm.dc;
	struct common_irq_params *c_irq_params;
	struct dc_interrupt_params int_params = {0};
	int r, i;

	int_params.requested_polarity = INTERRUPT_POLARITY_DEFAULT;
	int_params.current_polarity = INTERRUPT_POLARITY_DEFAULT;

	r = amdgpu_irq_add_id(adev, SOC15_IH_CLIENTID_DCE, DCN_1_0__SRCID__DMCUB_OUTBOX_LOW_PRIORITY_READY_INT,
			&adev->dmub_outbox_irq);
	if (r) {
		DRM_ERROR("Failed to add outbox irq id!\n");
		return r;
	}

	if (dc->ctx->dmub_srv) {
		i = DCN_1_0__SRCID__DMCUB_OUTBOX_LOW_PRIORITY_READY_INT;
		int_params.int_context = INTERRUPT_LOW_IRQ_CONTEXT;
		int_params.irq_source =
		dc_interrupt_to_irq_source(dc, i, 0);

		c_irq_params = &adev->dm.dmub_outbox_params[0];

		c_irq_params->adev = adev;
		c_irq_params->irq_src = int_params.irq_source;

		if (!amdgpu_dm_irq_register_interrupt(adev, &int_params,
			dm_dmub_outbox1_low_irq, c_irq_params))
			return -ENOMEM;
	}

	return 0;
}

/*
 * Acquires the lock for the atomic state object and returns
 * the new atomic state.
 *
 * This should only be called during atomic check.
 */
int dm_atomic_get_state(struct drm_atomic_state *state,
			struct dm_atomic_state **dm_state)
{
	struct drm_device *dev = state->dev;
	struct amdgpu_device *adev = drm_to_adev(dev);
	struct amdgpu_display_manager *dm = &adev->dm;
	struct drm_private_state *priv_state;

	if (*dm_state)
		return 0;

	priv_state = drm_atomic_get_private_obj_state(state, &dm->atomic_obj);
	if (IS_ERR(priv_state))
		return PTR_ERR(priv_state);

	*dm_state = to_dm_atomic_state(priv_state);

	return 0;
}

static struct dm_atomic_state *
dm_atomic_get_new_state(struct drm_atomic_state *state)
{
	struct drm_device *dev = state->dev;
	struct amdgpu_device *adev = drm_to_adev(dev);
	struct amdgpu_display_manager *dm = &adev->dm;
	struct drm_private_obj *obj;
	struct drm_private_state *new_obj_state;
	int i;

	for_each_new_private_obj_in_state(state, obj, new_obj_state, i) {
		if (obj->funcs == dm->atomic_obj.funcs)
			return to_dm_atomic_state(new_obj_state);
	}

	return NULL;
}

static struct drm_private_state *
dm_atomic_duplicate_state(struct drm_private_obj *obj)
{
	struct dm_atomic_state *old_state, *new_state;

	new_state = kzalloc(sizeof(*new_state), GFP_KERNEL);
	if (!new_state)
		return NULL;

	__drm_atomic_helper_private_obj_duplicate_state(obj, &new_state->base);

	old_state = to_dm_atomic_state(obj->state);

	if (old_state && old_state->context)
		new_state->context = dc_state_create_copy(old_state->context);

	if (!new_state->context) {
		kfree(new_state);
		return NULL;
	}

	return &new_state->base;
}

static void dm_atomic_destroy_state(struct drm_private_obj *obj,
				    struct drm_private_state *state)
{
	struct dm_atomic_state *dm_state = to_dm_atomic_state(state);

	if (dm_state && dm_state->context)
		dc_state_release(dm_state->context);

	kfree(dm_state);
}

static struct drm_private_state_funcs dm_atomic_state_funcs = {
	.atomic_duplicate_state = dm_atomic_duplicate_state,
	.atomic_destroy_state = dm_atomic_destroy_state,
};

static int amdgpu_dm_mode_config_init(struct amdgpu_device *adev)
{
	struct dm_atomic_state *state;
	int r;

	adev->mode_info.mode_config_initialized = true;

	adev_to_drm(adev)->mode_config.funcs = (void *)&amdgpu_dm_mode_funcs;
	adev_to_drm(adev)->mode_config.helper_private = &amdgpu_dm_mode_config_helperfuncs;

	adev_to_drm(adev)->mode_config.max_width = 16384;
	adev_to_drm(adev)->mode_config.max_height = 16384;

	adev_to_drm(adev)->mode_config.preferred_depth = 24;
	if (adev->asic_type == CHIP_HAWAII)
		/* disable prefer shadow for now due to hibernation issues */
		adev_to_drm(adev)->mode_config.prefer_shadow = 0;
	else
		adev_to_drm(adev)->mode_config.prefer_shadow = 1;
	/* indicates support for immediate flip */
	adev_to_drm(adev)->mode_config.async_page_flip = true;

	state = kzalloc(sizeof(*state), GFP_KERNEL);
	if (!state)
		return -ENOMEM;

	state->context = dc_state_create_current_copy(adev->dm.dc);
	if (!state->context) {
		kfree(state);
		return -ENOMEM;
	}

	drm_atomic_private_obj_init(adev_to_drm(adev),
				    &adev->dm.atomic_obj,
				    &state->base,
				    &dm_atomic_state_funcs);

	r = amdgpu_display_modeset_create_props(adev);
	if (r) {
		dc_state_release(state->context);
		kfree(state);
		return r;
	}

#ifdef AMD_PRIVATE_COLOR
	if (amdgpu_dm_create_color_properties(adev)) {
		dc_state_release(state->context);
		kfree(state);
		return -ENOMEM;
	}
#endif

	r = amdgpu_dm_audio_init(adev);
	if (r) {
		dc_state_release(state->context);
		kfree(state);
		return r;
	}

	return 0;
}

#define AMDGPU_DM_DEFAULT_MIN_BACKLIGHT 12
#define AMDGPU_DM_DEFAULT_MAX_BACKLIGHT 255
#define AMDGPU_DM_MIN_SPREAD ((AMDGPU_DM_DEFAULT_MAX_BACKLIGHT - AMDGPU_DM_DEFAULT_MIN_BACKLIGHT) / 2)
#define AUX_BL_DEFAULT_TRANSITION_TIME_MS 50

static void amdgpu_dm_update_backlight_caps(struct amdgpu_display_manager *dm,
					    int bl_idx)
{
#if defined(CONFIG_ACPI)
	struct amdgpu_dm_backlight_caps caps;

	memset(&caps, 0, sizeof(caps));

	if (dm->backlight_caps[bl_idx].caps_valid)
		return;

	amdgpu_acpi_get_backlight_caps(&caps);

	/* validate the firmware value is sane */
	if (caps.caps_valid) {
		int spread = caps.max_input_signal - caps.min_input_signal;

		if (caps.max_input_signal > AMDGPU_DM_DEFAULT_MAX_BACKLIGHT ||
		    caps.min_input_signal < 0 ||
		    spread > AMDGPU_DM_DEFAULT_MAX_BACKLIGHT ||
		    spread < AMDGPU_DM_MIN_SPREAD) {
			DRM_DEBUG_KMS("DM: Invalid backlight caps: min=%d, max=%d\n",
				      caps.min_input_signal, caps.max_input_signal);
			caps.caps_valid = false;
		}
	}

	if (caps.caps_valid) {
		dm->backlight_caps[bl_idx].caps_valid = true;
		if (caps.aux_support)
			return;
		dm->backlight_caps[bl_idx].min_input_signal = caps.min_input_signal;
		dm->backlight_caps[bl_idx].max_input_signal = caps.max_input_signal;
	} else {
		dm->backlight_caps[bl_idx].min_input_signal =
				AMDGPU_DM_DEFAULT_MIN_BACKLIGHT;
		dm->backlight_caps[bl_idx].max_input_signal =
				AMDGPU_DM_DEFAULT_MAX_BACKLIGHT;
	}
#else
	if (dm->backlight_caps[bl_idx].aux_support)
		return;

	dm->backlight_caps[bl_idx].min_input_signal = AMDGPU_DM_DEFAULT_MIN_BACKLIGHT;
	dm->backlight_caps[bl_idx].max_input_signal = AMDGPU_DM_DEFAULT_MAX_BACKLIGHT;
#endif
}

static int get_brightness_range(const struct amdgpu_dm_backlight_caps *caps,
				unsigned int *min, unsigned int *max)
{
	if (!caps)
		return 0;

	if (caps->aux_support) {
		// Firmware limits are in nits, DC API wants millinits.
		*max = 1000 * caps->aux_max_input_signal;
		*min = 1000 * caps->aux_min_input_signal;
	} else {
		// Firmware limits are 8-bit, PWM control is 16-bit.
		*max = 0x101 * caps->max_input_signal;
		*min = 0x101 * caps->min_input_signal;
	}
	return 1;
}

static u32 convert_brightness_from_user(const struct amdgpu_dm_backlight_caps *caps,
					uint32_t brightness)
{
	unsigned int min, max;

	if (!get_brightness_range(caps, &min, &max))
		return brightness;

	// Rescale 0..255 to min..max
	return min + DIV_ROUND_CLOSEST((max - min) * brightness,
				       AMDGPU_MAX_BL_LEVEL);
}

static u32 convert_brightness_to_user(const struct amdgpu_dm_backlight_caps *caps,
				      uint32_t brightness)
{
	unsigned int min, max;

	if (!get_brightness_range(caps, &min, &max))
		return brightness;

	if (brightness < min)
		return 0;
	// Rescale min..max to 0..255
	return DIV_ROUND_CLOSEST(AMDGPU_MAX_BL_LEVEL * (brightness - min),
				 max - min);
}

static void amdgpu_dm_backlight_set_level(struct amdgpu_display_manager *dm,
					 int bl_idx,
					 u32 user_brightness)
{
	struct amdgpu_dm_backlight_caps caps;
	struct dc_link *link;
	u32 brightness;
	bool rc, reallow_idle = false;

	amdgpu_dm_update_backlight_caps(dm, bl_idx);
	caps = dm->backlight_caps[bl_idx];

	dm->brightness[bl_idx] = user_brightness;
	/* update scratch register */
	if (bl_idx == 0)
		amdgpu_atombios_scratch_regs_set_backlight_level(dm->adev, dm->brightness[bl_idx]);
	brightness = convert_brightness_from_user(&caps, dm->brightness[bl_idx]);
	link = (struct dc_link *)dm->backlight_link[bl_idx];

	/* Change brightness based on AUX property */
	mutex_lock(&dm->dc_lock);
	if (dm->dc->caps.ips_support && dm->dc->ctx->dmub_srv->idle_allowed) {
		dc_allow_idle_optimizations(dm->dc, false);
		reallow_idle = true;
	}

	if (caps.aux_support) {
		rc = dc_link_set_backlight_level_nits(link, true, brightness,
						      AUX_BL_DEFAULT_TRANSITION_TIME_MS);
		if (!rc)
			DRM_DEBUG("DM: Failed to update backlight via AUX on eDP[%d]\n", bl_idx);
	} else {
		rc = dc_link_set_backlight_level(link, brightness, 0);
		if (!rc)
			DRM_DEBUG("DM: Failed to update backlight on eDP[%d]\n", bl_idx);
	}

	if (dm->dc->caps.ips_support && reallow_idle)
		dc_allow_idle_optimizations(dm->dc, true);

	mutex_unlock(&dm->dc_lock);

	if (rc)
		dm->actual_brightness[bl_idx] = user_brightness;
}

static int amdgpu_dm_backlight_update_status(struct backlight_device *bd)
{
	struct amdgpu_display_manager *dm = bl_get_data(bd);
	int i;

	for (i = 0; i < dm->num_of_edps; i++) {
		if (bd == dm->backlight_dev[i])
			break;
	}
	if (i >= AMDGPU_DM_MAX_NUM_EDP)
		i = 0;
	amdgpu_dm_backlight_set_level(dm, i, bd->props.brightness);

	return 0;
}

static u32 amdgpu_dm_backlight_get_level(struct amdgpu_display_manager *dm,
					 int bl_idx)
{
	int ret;
	struct amdgpu_dm_backlight_caps caps;
	struct dc_link *link = (struct dc_link *)dm->backlight_link[bl_idx];

	amdgpu_dm_update_backlight_caps(dm, bl_idx);
	caps = dm->backlight_caps[bl_idx];

	if (caps.aux_support) {
		u32 avg, peak;
		bool rc;

		rc = dc_link_get_backlight_level_nits(link, &avg, &peak);
		if (!rc)
			return dm->brightness[bl_idx];
		return convert_brightness_to_user(&caps, avg);
	}

	ret = dc_link_get_backlight_level(link);

	if (ret == DC_ERROR_UNEXPECTED)
		return dm->brightness[bl_idx];

	return convert_brightness_to_user(&caps, ret);
}

static int amdgpu_dm_backlight_get_brightness(struct backlight_device *bd)
{
	struct amdgpu_display_manager *dm = bl_get_data(bd);
	int i;

	for (i = 0; i < dm->num_of_edps; i++) {
		if (bd == dm->backlight_dev[i])
			break;
	}
	if (i >= AMDGPU_DM_MAX_NUM_EDP)
		i = 0;
	return amdgpu_dm_backlight_get_level(dm, i);
}

static const struct backlight_ops amdgpu_dm_backlight_ops = {
	.options = BL_CORE_SUSPENDRESUME,
	.get_brightness = amdgpu_dm_backlight_get_brightness,
	.update_status	= amdgpu_dm_backlight_update_status,
};

static void
amdgpu_dm_register_backlight_device(struct amdgpu_dm_connector *aconnector)
{
	struct drm_device *drm = aconnector->base.dev;
	struct amdgpu_display_manager *dm = &drm_to_adev(drm)->dm;
	struct backlight_properties props = { 0 };
	struct amdgpu_dm_backlight_caps caps = { 0 };
	char bl_name[16];

	if (aconnector->bl_idx == -1)
		return;

	if (!acpi_video_backlight_use_native()) {
		drm_info(drm, "Skipping amdgpu DM backlight registration\n");
		/* Try registering an ACPI video backlight device instead. */
		acpi_video_register_backlight();
		return;
	}

	amdgpu_acpi_get_backlight_caps(&caps);
	if (caps.caps_valid) {
		if (power_supply_is_system_supplied() > 0)
			props.brightness = caps.ac_level;
		else
			props.brightness = caps.dc_level;
	} else
		props.brightness = AMDGPU_MAX_BL_LEVEL;

	props.max_brightness = AMDGPU_MAX_BL_LEVEL;
	props.type = BACKLIGHT_RAW;

	snprintf(bl_name, sizeof(bl_name), "amdgpu_bl%d",
		 drm->primary->index + aconnector->bl_idx);

	dm->backlight_dev[aconnector->bl_idx] =
		backlight_device_register(bl_name, aconnector->base.kdev, dm,
					  &amdgpu_dm_backlight_ops, &props);

	if (IS_ERR(dm->backlight_dev[aconnector->bl_idx])) {
		DRM_ERROR("DM: Backlight registration failed!\n");
		dm->backlight_dev[aconnector->bl_idx] = NULL;
	} else
		DRM_DEBUG_DRIVER("DM: Registered Backlight device: %s\n", bl_name);
}

static int initialize_plane(struct amdgpu_display_manager *dm,
			    struct amdgpu_mode_info *mode_info, int plane_id,
			    enum drm_plane_type plane_type,
			    const struct dc_plane_cap *plane_cap)
{
	struct drm_plane *plane;
	unsigned long possible_crtcs;
	int ret = 0;

	plane = kzalloc(sizeof(struct drm_plane), GFP_KERNEL);
	if (!plane) {
		DRM_ERROR("KMS: Failed to allocate plane\n");
		return -ENOMEM;
	}
	plane->type = plane_type;

	/*
	 * HACK: IGT tests expect that the primary plane for a CRTC
	 * can only have one possible CRTC. Only expose support for
	 * any CRTC if they're not going to be used as a primary plane
	 * for a CRTC - like overlay or underlay planes.
	 */
	possible_crtcs = 1 << plane_id;
	if (plane_id >= dm->dc->caps.max_streams)
		possible_crtcs = 0xff;

	ret = amdgpu_dm_plane_init(dm, plane, possible_crtcs, plane_cap);

	if (ret) {
		DRM_ERROR("KMS: Failed to initialize plane\n");
		kfree(plane);
		return ret;
	}

	if (mode_info)
		mode_info->planes[plane_id] = plane;

	return ret;
}


static void setup_backlight_device(struct amdgpu_display_manager *dm,
				   struct amdgpu_dm_connector *aconnector)
{
	struct dc_link *link = aconnector->dc_link;
	int bl_idx = dm->num_of_edps;

	if (!(link->connector_signal & (SIGNAL_TYPE_EDP | SIGNAL_TYPE_LVDS)) ||
	    link->type == dc_connection_none)
		return;

	if (dm->num_of_edps >= AMDGPU_DM_MAX_NUM_EDP) {
		drm_warn(adev_to_drm(dm->adev), "Too much eDP connections, skipping backlight setup for additional eDPs\n");
		return;
	}

	aconnector->bl_idx = bl_idx;

	amdgpu_dm_update_backlight_caps(dm, bl_idx);
	dm->brightness[bl_idx] = AMDGPU_MAX_BL_LEVEL;
	dm->backlight_link[bl_idx] = link;
	dm->num_of_edps++;

	update_connector_ext_caps(aconnector);
}

static void amdgpu_set_panel_orientation(struct drm_connector *connector);

/*
 * In this architecture, the association
 * connector -> encoder -> crtc
 * id not really requried. The crtc and connector will hold the
 * display_index as an abstraction to use with DAL component
 *
 * Returns 0 on success
 */
static int amdgpu_dm_initialize_drm_device(struct amdgpu_device *adev)
{
	struct amdgpu_display_manager *dm = &adev->dm;
	s32 i;
	struct amdgpu_dm_connector *aconnector = NULL;
	struct amdgpu_encoder *aencoder = NULL;
	struct amdgpu_mode_info *mode_info = &adev->mode_info;
	u32 link_cnt;
	s32 primary_planes;
	enum dc_connection_type new_connection_type = dc_connection_none;
	const struct dc_plane_cap *plane;
	bool psr_feature_enabled = false;
	bool replay_feature_enabled = false;
	int max_overlay = dm->dc->caps.max_slave_planes;

	dm->display_indexes_num = dm->dc->caps.max_streams;
	/* Update the actual used number of crtc */
	adev->mode_info.num_crtc = adev->dm.display_indexes_num;

	amdgpu_dm_set_irq_funcs(adev);

	link_cnt = dm->dc->caps.max_links;
	if (amdgpu_dm_mode_config_init(dm->adev)) {
		DRM_ERROR("DM: Failed to initialize mode config\n");
		return -EINVAL;
	}

	/* There is one primary plane per CRTC */
	primary_planes = dm->dc->caps.max_streams;
	if (primary_planes > AMDGPU_MAX_PLANES) {
		DRM_ERROR("DM: Plane nums out of 6 planes\n");
		return -EINVAL;
	}

	/*
	 * Initialize primary planes, implicit planes for legacy IOCTLS.
	 * Order is reversed to match iteration order in atomic check.
	 */
	for (i = (primary_planes - 1); i >= 0; i--) {
		plane = &dm->dc->caps.planes[i];

		if (initialize_plane(dm, mode_info, i,
				     DRM_PLANE_TYPE_PRIMARY, plane)) {
			DRM_ERROR("KMS: Failed to initialize primary plane\n");
			goto fail;
		}
	}

	/*
	 * Initialize overlay planes, index starting after primary planes.
	 * These planes have a higher DRM index than the primary planes since
	 * they should be considered as having a higher z-order.
	 * Order is reversed to match iteration order in atomic check.
	 *
	 * Only support DCN for now, and only expose one so we don't encourage
	 * userspace to use up all the pipes.
	 */
	for (i = 0; i < dm->dc->caps.max_planes; ++i) {
		struct dc_plane_cap *plane = &dm->dc->caps.planes[i];

		/* Do not create overlay if MPO disabled */
		if (amdgpu_dc_debug_mask & DC_DISABLE_MPO)
			break;

		if (plane->type != DC_PLANE_TYPE_DCN_UNIVERSAL)
			continue;

		if (!plane->pixel_format_support.argb8888)
			continue;

		if (max_overlay-- == 0)
			break;

		if (initialize_plane(dm, NULL, primary_planes + i,
				     DRM_PLANE_TYPE_OVERLAY, plane)) {
			DRM_ERROR("KMS: Failed to initialize overlay plane\n");
			goto fail;
		}
	}

	for (i = 0; i < dm->dc->caps.max_streams; i++)
		if (amdgpu_dm_crtc_init(dm, mode_info->planes[i], i)) {
			DRM_ERROR("KMS: Failed to initialize crtc\n");
			goto fail;
		}

	/* Use Outbox interrupt */
	switch (amdgpu_ip_version(adev, DCE_HWIP, 0)) {
	case IP_VERSION(3, 0, 0):
	case IP_VERSION(3, 1, 2):
	case IP_VERSION(3, 1, 3):
	case IP_VERSION(3, 1, 4):
	case IP_VERSION(3, 1, 5):
	case IP_VERSION(3, 1, 6):
	case IP_VERSION(3, 2, 0):
	case IP_VERSION(3, 2, 1):
	case IP_VERSION(2, 1, 0):
	case IP_VERSION(3, 5, 0):
	case IP_VERSION(3, 5, 1):
	case IP_VERSION(4, 0, 1):
		if (register_outbox_irq_handlers(dm->adev)) {
			DRM_ERROR("DM: Failed to initialize IRQ\n");
			goto fail;
		}
		break;
	default:
		DRM_DEBUG_KMS("Unsupported DCN IP version for outbox: 0x%X\n",
			      amdgpu_ip_version(adev, DCE_HWIP, 0));
	}

	/* Determine whether to enable PSR support by default. */
	if (!(amdgpu_dc_debug_mask & DC_DISABLE_PSR)) {
		switch (amdgpu_ip_version(adev, DCE_HWIP, 0)) {
		case IP_VERSION(3, 1, 2):
		case IP_VERSION(3, 1, 3):
		case IP_VERSION(3, 1, 4):
		case IP_VERSION(3, 1, 5):
		case IP_VERSION(3, 1, 6):
		case IP_VERSION(3, 2, 0):
		case IP_VERSION(3, 2, 1):
		case IP_VERSION(3, 5, 0):
		case IP_VERSION(3, 5, 1):
		case IP_VERSION(4, 0, 1):
			psr_feature_enabled = true;
			break;
		default:
			psr_feature_enabled = amdgpu_dc_feature_mask & DC_PSR_MASK;
			break;
		}
	}

	/* Determine whether to enable Replay support by default. */
	if (!(amdgpu_dc_debug_mask & DC_DISABLE_REPLAY)) {
		switch (amdgpu_ip_version(adev, DCE_HWIP, 0)) {
		case IP_VERSION(3, 1, 4):
		case IP_VERSION(3, 2, 0):
		case IP_VERSION(3, 2, 1):
		case IP_VERSION(3, 5, 0):
		case IP_VERSION(3, 5, 1):
			replay_feature_enabled = true;
			break;

		default:
			replay_feature_enabled = amdgpu_dc_feature_mask & DC_REPLAY_MASK;
			break;
		}
	}

	if (link_cnt > MAX_LINKS) {
		DRM_ERROR(
			"KMS: Cannot support more than %d display indexes\n",
				MAX_LINKS);
		goto fail;
	}

	/* loops over all connectors on the board */
	for (i = 0; i < link_cnt; i++) {
		struct dc_link *link = NULL;

		link = dc_get_link_at_index(dm->dc, i);

		if (link->connector_signal == SIGNAL_TYPE_VIRTUAL) {
			struct amdgpu_dm_wb_connector *wbcon = kzalloc(sizeof(*wbcon), GFP_KERNEL);

			if (!wbcon) {
				DRM_ERROR("KMS: Failed to allocate writeback connector\n");
				continue;
			}

			if (amdgpu_dm_wb_connector_init(dm, wbcon, i)) {
				DRM_ERROR("KMS: Failed to initialize writeback connector\n");
				kfree(wbcon);
				continue;
			}

			link->psr_settings.psr_feature_enabled = false;
			link->psr_settings.psr_version = DC_PSR_VERSION_UNSUPPORTED;

			continue;
		}

		aconnector = kzalloc(sizeof(*aconnector), GFP_KERNEL);
		if (!aconnector)
			goto fail;

		aencoder = kzalloc(sizeof(*aencoder), GFP_KERNEL);
		if (!aencoder)
			goto fail;

		if (amdgpu_dm_encoder_init(dm->ddev, aencoder, i)) {
			DRM_ERROR("KMS: Failed to initialize encoder\n");
			goto fail;
		}

		if (amdgpu_dm_connector_init(dm, aconnector, i, aencoder)) {
			DRM_ERROR("KMS: Failed to initialize connector\n");
			goto fail;
		}

		if (dm->hpd_rx_offload_wq)
			dm->hpd_rx_offload_wq[aconnector->base.index].aconnector =
				aconnector;

		if (!dc_link_detect_connection_type(link, &new_connection_type))
			DRM_ERROR("KMS: Failed to detect connector\n");

		if (aconnector->base.force && new_connection_type == dc_connection_none) {
			emulated_link_detect(link);
			amdgpu_dm_update_connector_after_detect(aconnector);
		} else {
			bool ret = false;

			mutex_lock(&dm->dc_lock);
			dc_exit_ips_for_hw_access(dm->dc);
			ret = dc_link_detect(link, DETECT_REASON_BOOT);
			mutex_unlock(&dm->dc_lock);

			if (ret) {
				amdgpu_dm_update_connector_after_detect(aconnector);
				setup_backlight_device(dm, aconnector);

				/* Disable PSR if Replay can be enabled */
				if (replay_feature_enabled)
					if (amdgpu_dm_set_replay_caps(link, aconnector))
						psr_feature_enabled = false;

				if (psr_feature_enabled)
					amdgpu_dm_set_psr_caps(link);
			}
		}
		amdgpu_set_panel_orientation(&aconnector->base);
	}

	/* Software is initialized. Now we can register interrupt handlers. */
	switch (adev->asic_type) {
#if defined(CONFIG_DRM_AMD_DC_SI)
	case CHIP_TAHITI:
	case CHIP_PITCAIRN:
	case CHIP_VERDE:
	case CHIP_OLAND:
		if (dce60_register_irq_handlers(dm->adev)) {
			DRM_ERROR("DM: Failed to initialize IRQ\n");
			goto fail;
		}
		break;
#endif
	case CHIP_BONAIRE:
	case CHIP_HAWAII:
	case CHIP_KAVERI:
	case CHIP_KABINI:
	case CHIP_MULLINS:
	case CHIP_TONGA:
	case CHIP_FIJI:
	case CHIP_CARRIZO:
	case CHIP_STONEY:
	case CHIP_POLARIS11:
	case CHIP_POLARIS10:
	case CHIP_POLARIS12:
	case CHIP_VEGAM:
	case CHIP_VEGA10:
	case CHIP_VEGA12:
	case CHIP_VEGA20:
		if (dce110_register_irq_handlers(dm->adev)) {
			DRM_ERROR("DM: Failed to initialize IRQ\n");
			goto fail;
		}
		break;
	default:
		switch (amdgpu_ip_version(adev, DCE_HWIP, 0)) {
		case IP_VERSION(1, 0, 0):
		case IP_VERSION(1, 0, 1):
		case IP_VERSION(2, 0, 2):
		case IP_VERSION(2, 0, 3):
		case IP_VERSION(2, 0, 0):
		case IP_VERSION(2, 1, 0):
		case IP_VERSION(3, 0, 0):
		case IP_VERSION(3, 0, 2):
		case IP_VERSION(3, 0, 3):
		case IP_VERSION(3, 0, 1):
		case IP_VERSION(3, 1, 2):
		case IP_VERSION(3, 1, 3):
		case IP_VERSION(3, 1, 4):
		case IP_VERSION(3, 1, 5):
		case IP_VERSION(3, 1, 6):
		case IP_VERSION(3, 2, 0):
		case IP_VERSION(3, 2, 1):
		case IP_VERSION(3, 5, 0):
		case IP_VERSION(3, 5, 1):
		case IP_VERSION(4, 0, 1):
			if (dcn10_register_irq_handlers(dm->adev)) {
				DRM_ERROR("DM: Failed to initialize IRQ\n");
				goto fail;
			}
			break;
		default:
			DRM_ERROR("Unsupported DCE IP versions: 0x%X\n",
					amdgpu_ip_version(adev, DCE_HWIP, 0));
			goto fail;
		}
		break;
	}

	return 0;
fail:
	kfree(aencoder);
	kfree(aconnector);

	return -EINVAL;
}

static void amdgpu_dm_destroy_drm_device(struct amdgpu_display_manager *dm)
{
	drm_atomic_private_obj_fini(&dm->atomic_obj);
}

/******************************************************************************
 * amdgpu_display_funcs functions
 *****************************************************************************/

/*
 * dm_bandwidth_update - program display watermarks
 *
 * @adev: amdgpu_device pointer
 *
 * Calculate and program the display watermarks and line buffer allocation.
 */
static void dm_bandwidth_update(struct amdgpu_device *adev)
{
	/* TODO: implement later */
}

static const struct amdgpu_display_funcs dm_display_funcs = {
	.bandwidth_update = dm_bandwidth_update, /* called unconditionally */
	.vblank_get_counter = dm_vblank_get_counter,/* called unconditionally */
	.backlight_set_level = NULL, /* never called for DC */
	.backlight_get_level = NULL, /* never called for DC */
	.hpd_sense = NULL,/* called unconditionally */
	.hpd_set_polarity = NULL, /* called unconditionally */
	.hpd_get_gpio_reg = NULL, /* VBIOS parsing. DAL does it. */
	.page_flip_get_scanoutpos =
		dm_crtc_get_scanoutpos,/* called unconditionally */
	.add_encoder = NULL, /* VBIOS parsing. DAL does it. */
	.add_connector = NULL, /* VBIOS parsing. DAL does it. */
};

#if defined(CONFIG_DEBUG_KERNEL_DC)

static ssize_t s3_debug_store(struct device *device,
			      struct device_attribute *attr,
			      const char *buf,
			      size_t count)
{
	int ret;
	int s3_state;
	struct drm_device *drm_dev = dev_get_drvdata(device);
	struct amdgpu_device *adev = drm_to_adev(drm_dev);

	ret = kstrtoint(buf, 0, &s3_state);

	if (ret == 0) {
		if (s3_state) {
			dm_resume(adev);
			drm_kms_helper_hotplug_event(adev_to_drm(adev));
		} else
			dm_suspend(adev);
	}

	return ret == 0 ? count : 0;
}

DEVICE_ATTR_WO(s3_debug);

#endif

static int dm_init_microcode(struct amdgpu_device *adev)
{
	char *fw_name_dmub;
	int r;

	switch (amdgpu_ip_version(adev, DCE_HWIP, 0)) {
	case IP_VERSION(2, 1, 0):
		fw_name_dmub = FIRMWARE_RENOIR_DMUB;
		if (ASICREV_IS_GREEN_SARDINE(adev->external_rev_id))
			fw_name_dmub = FIRMWARE_GREEN_SARDINE_DMUB;
		break;
	case IP_VERSION(3, 0, 0):
		if (amdgpu_ip_version(adev, GC_HWIP, 0) == IP_VERSION(10, 3, 0))
			fw_name_dmub = FIRMWARE_SIENNA_CICHLID_DMUB;
		else
			fw_name_dmub = FIRMWARE_NAVY_FLOUNDER_DMUB;
		break;
	case IP_VERSION(3, 0, 1):
		fw_name_dmub = FIRMWARE_VANGOGH_DMUB;
		break;
	case IP_VERSION(3, 0, 2):
		fw_name_dmub = FIRMWARE_DIMGREY_CAVEFISH_DMUB;
		break;
	case IP_VERSION(3, 0, 3):
		fw_name_dmub = FIRMWARE_BEIGE_GOBY_DMUB;
		break;
	case IP_VERSION(3, 1, 2):
	case IP_VERSION(3, 1, 3):
		fw_name_dmub = FIRMWARE_YELLOW_CARP_DMUB;
		break;
	case IP_VERSION(3, 1, 4):
		fw_name_dmub = FIRMWARE_DCN_314_DMUB;
		break;
	case IP_VERSION(3, 1, 5):
		fw_name_dmub = FIRMWARE_DCN_315_DMUB;
		break;
	case IP_VERSION(3, 1, 6):
		fw_name_dmub = FIRMWARE_DCN316_DMUB;
		break;
	case IP_VERSION(3, 2, 0):
		fw_name_dmub = FIRMWARE_DCN_V3_2_0_DMCUB;
		break;
	case IP_VERSION(3, 2, 1):
		fw_name_dmub = FIRMWARE_DCN_V3_2_1_DMCUB;
		break;
	case IP_VERSION(3, 5, 0):
		fw_name_dmub = FIRMWARE_DCN_35_DMUB;
		break;
	case IP_VERSION(3, 5, 1):
		fw_name_dmub = FIRMWARE_DCN_351_DMUB;
		break;
	case IP_VERSION(4, 0, 1):
		fw_name_dmub = FIRMWARE_DCN_401_DMUB;
		break;
	default:
		/* ASIC doesn't support DMUB. */
		return 0;
	}
	r = amdgpu_ucode_request(adev, &adev->dm.dmub_fw, "%s", fw_name_dmub);
	return r;
}

static int dm_early_init(void *handle)
{
	struct amdgpu_device *adev = (struct amdgpu_device *)handle;
	struct amdgpu_mode_info *mode_info = &adev->mode_info;
	struct atom_context *ctx = mode_info->atom_context;
	int index = GetIndexIntoMasterTable(DATA, Object_Header);
	u16 data_offset;

	/* if there is no object header, skip DM */
	if (!amdgpu_atom_parse_data_header(ctx, index, NULL, NULL, NULL, &data_offset)) {
		adev->harvest_ip_mask |= AMD_HARVEST_IP_DMU_MASK;
		dev_info(adev->dev, "No object header, skipping DM\n");
		return -ENOENT;
	}

	switch (adev->asic_type) {
#if defined(CONFIG_DRM_AMD_DC_SI)
	case CHIP_TAHITI:
	case CHIP_PITCAIRN:
	case CHIP_VERDE:
		adev->mode_info.num_crtc = 6;
		adev->mode_info.num_hpd = 6;
		adev->mode_info.num_dig = 6;
		break;
	case CHIP_OLAND:
		adev->mode_info.num_crtc = 2;
		adev->mode_info.num_hpd = 2;
		adev->mode_info.num_dig = 2;
		break;
#endif
	case CHIP_BONAIRE:
	case CHIP_HAWAII:
		adev->mode_info.num_crtc = 6;
		adev->mode_info.num_hpd = 6;
		adev->mode_info.num_dig = 6;
		break;
	case CHIP_KAVERI:
		adev->mode_info.num_crtc = 4;
		adev->mode_info.num_hpd = 6;
		adev->mode_info.num_dig = 7;
		break;
	case CHIP_KABINI:
	case CHIP_MULLINS:
		adev->mode_info.num_crtc = 2;
		adev->mode_info.num_hpd = 6;
		adev->mode_info.num_dig = 6;
		break;
	case CHIP_FIJI:
	case CHIP_TONGA:
		adev->mode_info.num_crtc = 6;
		adev->mode_info.num_hpd = 6;
		adev->mode_info.num_dig = 7;
		break;
	case CHIP_CARRIZO:
		adev->mode_info.num_crtc = 3;
		adev->mode_info.num_hpd = 6;
		adev->mode_info.num_dig = 9;
		break;
	case CHIP_STONEY:
		adev->mode_info.num_crtc = 2;
		adev->mode_info.num_hpd = 6;
		adev->mode_info.num_dig = 9;
		break;
	case CHIP_POLARIS11:
	case CHIP_POLARIS12:
		adev->mode_info.num_crtc = 5;
		adev->mode_info.num_hpd = 5;
		adev->mode_info.num_dig = 5;
		break;
	case CHIP_POLARIS10:
	case CHIP_VEGAM:
		adev->mode_info.num_crtc = 6;
		adev->mode_info.num_hpd = 6;
		adev->mode_info.num_dig = 6;
		break;
	case CHIP_VEGA10:
	case CHIP_VEGA12:
	case CHIP_VEGA20:
		adev->mode_info.num_crtc = 6;
		adev->mode_info.num_hpd = 6;
		adev->mode_info.num_dig = 6;
		break;
	default:

		switch (amdgpu_ip_version(adev, DCE_HWIP, 0)) {
		case IP_VERSION(2, 0, 2):
		case IP_VERSION(3, 0, 0):
			adev->mode_info.num_crtc = 6;
			adev->mode_info.num_hpd = 6;
			adev->mode_info.num_dig = 6;
			break;
		case IP_VERSION(2, 0, 0):
		case IP_VERSION(3, 0, 2):
			adev->mode_info.num_crtc = 5;
			adev->mode_info.num_hpd = 5;
			adev->mode_info.num_dig = 5;
			break;
		case IP_VERSION(2, 0, 3):
		case IP_VERSION(3, 0, 3):
			adev->mode_info.num_crtc = 2;
			adev->mode_info.num_hpd = 2;
			adev->mode_info.num_dig = 2;
			break;
		case IP_VERSION(1, 0, 0):
		case IP_VERSION(1, 0, 1):
		case IP_VERSION(3, 0, 1):
		case IP_VERSION(2, 1, 0):
		case IP_VERSION(3, 1, 2):
		case IP_VERSION(3, 1, 3):
		case IP_VERSION(3, 1, 4):
		case IP_VERSION(3, 1, 5):
		case IP_VERSION(3, 1, 6):
		case IP_VERSION(3, 2, 0):
		case IP_VERSION(3, 2, 1):
		case IP_VERSION(3, 5, 0):
		case IP_VERSION(3, 5, 1):
		case IP_VERSION(4, 0, 1):
			adev->mode_info.num_crtc = 4;
			adev->mode_info.num_hpd = 4;
			adev->mode_info.num_dig = 4;
			break;
		default:
			DRM_ERROR("Unsupported DCE IP versions: 0x%x\n",
					amdgpu_ip_version(adev, DCE_HWIP, 0));
			return -EINVAL;
		}
		break;
	}

	if (adev->mode_info.funcs == NULL)
		adev->mode_info.funcs = &dm_display_funcs;

	/*
	 * Note: Do NOT change adev->audio_endpt_rreg and
	 * adev->audio_endpt_wreg because they are initialised in
	 * amdgpu_device_init()
	 */
#if defined(CONFIG_DEBUG_KERNEL_DC)
	device_create_file(
		adev_to_drm(adev)->dev,
		&dev_attr_s3_debug);
#endif
	adev->dc_enabled = true;

	return dm_init_microcode(adev);
}

static bool modereset_required(struct drm_crtc_state *crtc_state)
{
	return !crtc_state->active && drm_atomic_crtc_needs_modeset(crtc_state);
}

static void amdgpu_dm_encoder_destroy(struct drm_encoder *encoder)
{
	drm_encoder_cleanup(encoder);
	kfree(encoder);
}

static const struct drm_encoder_funcs amdgpu_dm_encoder_funcs = {
	.destroy = amdgpu_dm_encoder_destroy,
};

static int
fill_plane_color_attributes(const struct drm_plane_state *plane_state,
			    const enum surface_pixel_format format,
			    enum dc_color_space *color_space)
{
	bool full_range;

	*color_space = COLOR_SPACE_SRGB;

	/* DRM color properties only affect non-RGB formats. */
	if (format < SURFACE_PIXEL_FORMAT_VIDEO_BEGIN)
		return 0;

	full_range = (plane_state->color_range == DRM_COLOR_YCBCR_FULL_RANGE);

	switch (plane_state->color_encoding) {
	case DRM_COLOR_YCBCR_BT601:
		if (full_range)
			*color_space = COLOR_SPACE_YCBCR601;
		else
			*color_space = COLOR_SPACE_YCBCR601_LIMITED;
		break;

	case DRM_COLOR_YCBCR_BT709:
		if (full_range)
			*color_space = COLOR_SPACE_YCBCR709;
		else
			*color_space = COLOR_SPACE_YCBCR709_LIMITED;
		break;

	case DRM_COLOR_YCBCR_BT2020:
		if (full_range)
			*color_space = COLOR_SPACE_2020_YCBCR;
		else
			return -EINVAL;
		break;

	default:
		return -EINVAL;
	}

	return 0;
}

static int
fill_dc_plane_info_and_addr(struct amdgpu_device *adev,
			    const struct drm_plane_state *plane_state,
			    const u64 tiling_flags,
			    struct dc_plane_info *plane_info,
			    struct dc_plane_address *address,
			    bool tmz_surface,
			    bool force_disable_dcc)
{
	const struct drm_framebuffer *fb = plane_state->fb;
	const struct amdgpu_framebuffer *afb =
		to_amdgpu_framebuffer(plane_state->fb);
	int ret;

	memset(plane_info, 0, sizeof(*plane_info));

	switch (fb->format->format) {
	case DRM_FORMAT_C8:
		plane_info->format =
			SURFACE_PIXEL_FORMAT_GRPH_PALETA_256_COLORS;
		break;
	case DRM_FORMAT_RGB565:
		plane_info->format = SURFACE_PIXEL_FORMAT_GRPH_RGB565;
		break;
	case DRM_FORMAT_XRGB8888:
	case DRM_FORMAT_ARGB8888:
		plane_info->format = SURFACE_PIXEL_FORMAT_GRPH_ARGB8888;
		break;
	case DRM_FORMAT_XRGB2101010:
	case DRM_FORMAT_ARGB2101010:
		plane_info->format = SURFACE_PIXEL_FORMAT_GRPH_ARGB2101010;
		break;
	case DRM_FORMAT_XBGR2101010:
	case DRM_FORMAT_ABGR2101010:
		plane_info->format = SURFACE_PIXEL_FORMAT_GRPH_ABGR2101010;
		break;
	case DRM_FORMAT_XBGR8888:
	case DRM_FORMAT_ABGR8888:
		plane_info->format = SURFACE_PIXEL_FORMAT_GRPH_ABGR8888;
		break;
	case DRM_FORMAT_NV21:
		plane_info->format = SURFACE_PIXEL_FORMAT_VIDEO_420_YCbCr;
		break;
	case DRM_FORMAT_NV12:
		plane_info->format = SURFACE_PIXEL_FORMAT_VIDEO_420_YCrCb;
		break;
	case DRM_FORMAT_P010:
		plane_info->format = SURFACE_PIXEL_FORMAT_VIDEO_420_10bpc_YCrCb;
		break;
	case DRM_FORMAT_XRGB16161616F:
	case DRM_FORMAT_ARGB16161616F:
		plane_info->format = SURFACE_PIXEL_FORMAT_GRPH_ARGB16161616F;
		break;
	case DRM_FORMAT_XBGR16161616F:
	case DRM_FORMAT_ABGR16161616F:
		plane_info->format = SURFACE_PIXEL_FORMAT_GRPH_ABGR16161616F;
		break;
	case DRM_FORMAT_XRGB16161616:
	case DRM_FORMAT_ARGB16161616:
		plane_info->format = SURFACE_PIXEL_FORMAT_GRPH_ARGB16161616;
		break;
	case DRM_FORMAT_XBGR16161616:
	case DRM_FORMAT_ABGR16161616:
		plane_info->format = SURFACE_PIXEL_FORMAT_GRPH_ABGR16161616;
		break;
	default:
		DRM_ERROR(
			"Unsupported screen format %p4cc\n",
			&fb->format->format);
		return -EINVAL;
	}

	switch (plane_state->rotation & DRM_MODE_ROTATE_MASK) {
	case DRM_MODE_ROTATE_0:
		plane_info->rotation = ROTATION_ANGLE_0;
		break;
	case DRM_MODE_ROTATE_90:
		plane_info->rotation = ROTATION_ANGLE_90;
		break;
	case DRM_MODE_ROTATE_180:
		plane_info->rotation = ROTATION_ANGLE_180;
		break;
	case DRM_MODE_ROTATE_270:
		plane_info->rotation = ROTATION_ANGLE_270;
		break;
	default:
		plane_info->rotation = ROTATION_ANGLE_0;
		break;
	}


	plane_info->visible = true;
	plane_info->stereo_format = PLANE_STEREO_FORMAT_NONE;

	plane_info->layer_index = plane_state->normalized_zpos;

	ret = fill_plane_color_attributes(plane_state, plane_info->format,
					  &plane_info->color_space);
	if (ret)
		return ret;

	ret = amdgpu_dm_plane_fill_plane_buffer_attributes(adev, afb, plane_info->format,
					   plane_info->rotation, tiling_flags,
					   &plane_info->tiling_info,
					   &plane_info->plane_size,
					   &plane_info->dcc, address,
					   tmz_surface, force_disable_dcc);
	if (ret)
		return ret;

	amdgpu_dm_plane_fill_blending_from_plane_state(
		plane_state, &plane_info->per_pixel_alpha, &plane_info->pre_multiplied_alpha,
		&plane_info->global_alpha, &plane_info->global_alpha_value);

	return 0;
}

static int fill_dc_plane_attributes(struct amdgpu_device *adev,
				    struct dc_plane_state *dc_plane_state,
				    struct drm_plane_state *plane_state,
				    struct drm_crtc_state *crtc_state)
{
	struct dm_crtc_state *dm_crtc_state = to_dm_crtc_state(crtc_state);
	struct amdgpu_framebuffer *afb = (struct amdgpu_framebuffer *)plane_state->fb;
	struct dc_scaling_info scaling_info;
	struct dc_plane_info plane_info;
	int ret;
	bool force_disable_dcc = false;

	ret = amdgpu_dm_plane_fill_dc_scaling_info(adev, plane_state, &scaling_info);
	if (ret)
		return ret;

	dc_plane_state->src_rect = scaling_info.src_rect;
	dc_plane_state->dst_rect = scaling_info.dst_rect;
	dc_plane_state->clip_rect = scaling_info.clip_rect;
	dc_plane_state->scaling_quality = scaling_info.scaling_quality;

	force_disable_dcc = adev->asic_type == CHIP_RAVEN && adev->in_suspend;
	ret = fill_dc_plane_info_and_addr(adev, plane_state,
					  afb->tiling_flags,
					  &plane_info,
					  &dc_plane_state->address,
					  afb->tmz_surface,
					  force_disable_dcc);
	if (ret)
		return ret;

	dc_plane_state->format = plane_info.format;
	dc_plane_state->color_space = plane_info.color_space;
	dc_plane_state->format = plane_info.format;
	dc_plane_state->plane_size = plane_info.plane_size;
	dc_plane_state->rotation = plane_info.rotation;
	dc_plane_state->horizontal_mirror = plane_info.horizontal_mirror;
	dc_plane_state->stereo_format = plane_info.stereo_format;
	dc_plane_state->tiling_info = plane_info.tiling_info;
	dc_plane_state->visible = plane_info.visible;
	dc_plane_state->per_pixel_alpha = plane_info.per_pixel_alpha;
	dc_plane_state->pre_multiplied_alpha = plane_info.pre_multiplied_alpha;
	dc_plane_state->global_alpha = plane_info.global_alpha;
	dc_plane_state->global_alpha_value = plane_info.global_alpha_value;
	dc_plane_state->dcc = plane_info.dcc;
	dc_plane_state->layer_index = plane_info.layer_index;
	dc_plane_state->flip_int_enabled = true;

	/*
	 * Always set input transfer function, since plane state is refreshed
	 * every time.
	 */
	ret = amdgpu_dm_update_plane_color_mgmt(dm_crtc_state,
						plane_state,
						dc_plane_state);
	if (ret)
		return ret;

	return 0;
}

static inline void fill_dc_dirty_rect(struct drm_plane *plane,
				      struct rect *dirty_rect, int32_t x,
				      s32 y, s32 width, s32 height,
				      int *i, bool ffu)
{
	WARN_ON(*i >= DC_MAX_DIRTY_RECTS);

	dirty_rect->x = x;
	dirty_rect->y = y;
	dirty_rect->width = width;
	dirty_rect->height = height;

	if (ffu)
		drm_dbg(plane->dev,
			"[PLANE:%d] PSR FFU dirty rect size (%d, %d)\n",
			plane->base.id, width, height);
	else
		drm_dbg(plane->dev,
			"[PLANE:%d] PSR SU dirty rect at (%d, %d) size (%d, %d)",
			plane->base.id, x, y, width, height);

	(*i)++;
}

/**
 * fill_dc_dirty_rects() - Fill DC dirty regions for PSR selective updates
 *
 * @plane: DRM plane containing dirty regions that need to be flushed to the eDP
 *         remote fb
 * @old_plane_state: Old state of @plane
 * @new_plane_state: New state of @plane
 * @crtc_state: New state of CRTC connected to the @plane
 * @flip_addrs: DC flip tracking struct, which also tracts dirty rects
 * @is_psr_su: Flag indicating whether Panel Self Refresh Selective Update (PSR SU) is enabled.
 *             If PSR SU is enabled and damage clips are available, only the regions of the screen
 *             that have changed will be updated. If PSR SU is not enabled,
 *             or if damage clips are not available, the entire screen will be updated.
 * @dirty_regions_changed: dirty regions changed
 *
 * For PSR SU, DC informs the DMUB uController of dirty rectangle regions
 * (referred to as "damage clips" in DRM nomenclature) that require updating on
 * the eDP remote buffer. The responsibility of specifying the dirty regions is
 * amdgpu_dm's.
 *
 * A damage-aware DRM client should fill the FB_DAMAGE_CLIPS property on the
 * plane with regions that require flushing to the eDP remote buffer. In
 * addition, certain use cases - such as cursor and multi-plane overlay (MPO) -
 * implicitly provide damage clips without any client support via the plane
 * bounds.
 */
static void fill_dc_dirty_rects(struct drm_plane *plane,
				struct drm_plane_state *old_plane_state,
				struct drm_plane_state *new_plane_state,
				struct drm_crtc_state *crtc_state,
				struct dc_flip_addrs *flip_addrs,
				bool is_psr_su,
				bool *dirty_regions_changed)
{
	struct dm_crtc_state *dm_crtc_state = to_dm_crtc_state(crtc_state);
	struct rect *dirty_rects = flip_addrs->dirty_rects;
	u32 num_clips;
	struct drm_mode_rect *clips;
	bool bb_changed;
	bool fb_changed;
	u32 i = 0;
	*dirty_regions_changed = false;

	/*
	 * Cursor plane has it's own dirty rect update interface. See
	 * dcn10_dmub_update_cursor_data and dmub_cmd_update_cursor_info_data
	 */
	if (plane->type == DRM_PLANE_TYPE_CURSOR)
		return;

	if (new_plane_state->rotation != DRM_MODE_ROTATE_0)
		goto ffu;

	num_clips = drm_plane_get_damage_clips_count(new_plane_state);
	clips = drm_plane_get_damage_clips(new_plane_state);

	if (num_clips && (!amdgpu_damage_clips || (amdgpu_damage_clips < 0 &&
						   is_psr_su)))
		goto ffu;

	if (!dm_crtc_state->mpo_requested) {
		if (!num_clips || num_clips > DC_MAX_DIRTY_RECTS)
			goto ffu;

		for (; flip_addrs->dirty_rect_count < num_clips; clips++)
			fill_dc_dirty_rect(new_plane_state->plane,
					   &dirty_rects[flip_addrs->dirty_rect_count],
					   clips->x1, clips->y1,
					   clips->x2 - clips->x1, clips->y2 - clips->y1,
					   &flip_addrs->dirty_rect_count,
					   false);
		return;
	}

	/*
	 * MPO is requested. Add entire plane bounding box to dirty rects if
	 * flipped to or damaged.
	 *
	 * If plane is moved or resized, also add old bounding box to dirty
	 * rects.
	 */
	fb_changed = old_plane_state->fb->base.id !=
		     new_plane_state->fb->base.id;
	bb_changed = (old_plane_state->crtc_x != new_plane_state->crtc_x ||
		      old_plane_state->crtc_y != new_plane_state->crtc_y ||
		      old_plane_state->crtc_w != new_plane_state->crtc_w ||
		      old_plane_state->crtc_h != new_plane_state->crtc_h);

	drm_dbg(plane->dev,
		"[PLANE:%d] PSR bb_changed:%d fb_changed:%d num_clips:%d\n",
		new_plane_state->plane->base.id,
		bb_changed, fb_changed, num_clips);

	*dirty_regions_changed = bb_changed;

	if ((num_clips + (bb_changed ? 2 : 0)) > DC_MAX_DIRTY_RECTS)
		goto ffu;

	if (bb_changed) {
		fill_dc_dirty_rect(new_plane_state->plane, &dirty_rects[i],
				   new_plane_state->crtc_x,
				   new_plane_state->crtc_y,
				   new_plane_state->crtc_w,
				   new_plane_state->crtc_h, &i, false);

		/* Add old plane bounding-box if plane is moved or resized */
		fill_dc_dirty_rect(new_plane_state->plane, &dirty_rects[i],
				   old_plane_state->crtc_x,
				   old_plane_state->crtc_y,
				   old_plane_state->crtc_w,
				   old_plane_state->crtc_h, &i, false);
	}

	if (num_clips) {
		for (; i < num_clips; clips++)
			fill_dc_dirty_rect(new_plane_state->plane,
					   &dirty_rects[i], clips->x1,
					   clips->y1, clips->x2 - clips->x1,
					   clips->y2 - clips->y1, &i, false);
	} else if (fb_changed && !bb_changed) {
		fill_dc_dirty_rect(new_plane_state->plane, &dirty_rects[i],
				   new_plane_state->crtc_x,
				   new_plane_state->crtc_y,
				   new_plane_state->crtc_w,
				   new_plane_state->crtc_h, &i, false);
	}

	flip_addrs->dirty_rect_count = i;
	return;

ffu:
	fill_dc_dirty_rect(new_plane_state->plane, &dirty_rects[0], 0, 0,
			   dm_crtc_state->base.mode.crtc_hdisplay,
			   dm_crtc_state->base.mode.crtc_vdisplay,
			   &flip_addrs->dirty_rect_count, true);
}

static void update_stream_scaling_settings(const struct drm_display_mode *mode,
					   const struct dm_connector_state *dm_state,
					   struct dc_stream_state *stream)
{
	enum amdgpu_rmx_type rmx_type;

	struct rect src = { 0 }; /* viewport in composition space*/
	struct rect dst = { 0 }; /* stream addressable area */

	/* no mode. nothing to be done */
	if (!mode)
		return;

	/* Full screen scaling by default */
	src.width = mode->hdisplay;
	src.height = mode->vdisplay;
	dst.width = stream->timing.h_addressable;
	dst.height = stream->timing.v_addressable;

	if (dm_state) {
		rmx_type = dm_state->scaling;
		if (rmx_type == RMX_ASPECT || rmx_type == RMX_OFF) {
			if (src.width * dst.height <
					src.height * dst.width) {
				/* height needs less upscaling/more downscaling */
				dst.width = src.width *
						dst.height / src.height;
			} else {
				/* width needs less upscaling/more downscaling */
				dst.height = src.height *
						dst.width / src.width;
			}
		} else if (rmx_type == RMX_CENTER) {
			dst = src;
		}

		dst.x = (stream->timing.h_addressable - dst.width) / 2;
		dst.y = (stream->timing.v_addressable - dst.height) / 2;

		if (dm_state->underscan_enable) {
			dst.x += dm_state->underscan_hborder / 2;
			dst.y += dm_state->underscan_vborder / 2;
			dst.width -= dm_state->underscan_hborder;
			dst.height -= dm_state->underscan_vborder;
		}
	}

	stream->src = src;
	stream->dst = dst;

	DRM_DEBUG_KMS("Destination Rectangle x:%d  y:%d  width:%d  height:%d\n",
		      dst.x, dst.y, dst.width, dst.height);

}

static enum dc_color_depth
convert_color_depth_from_display_info(const struct drm_connector *connector,
				      bool is_y420, int requested_bpc)
{
	u8 bpc;

	if (is_y420) {
		bpc = 8;

		/* Cap display bpc based on HDMI 2.0 HF-VSDB */
		if (connector->display_info.hdmi.y420_dc_modes & DRM_EDID_YCBCR420_DC_48)
			bpc = 16;
		else if (connector->display_info.hdmi.y420_dc_modes & DRM_EDID_YCBCR420_DC_36)
			bpc = 12;
		else if (connector->display_info.hdmi.y420_dc_modes & DRM_EDID_YCBCR420_DC_30)
			bpc = 10;
	} else {
		bpc = (uint8_t)connector->display_info.bpc;
		/* Assume 8 bpc by default if no bpc is specified. */
		bpc = bpc ? bpc : 8;
	}

	if (requested_bpc > 0) {
		/*
		 * Cap display bpc based on the user requested value.
		 *
		 * The value for state->max_bpc may not correctly updated
		 * depending on when the connector gets added to the state
		 * or if this was called outside of atomic check, so it
		 * can't be used directly.
		 */
		bpc = min_t(u8, bpc, requested_bpc);

		/* Round down to the nearest even number. */
		bpc = bpc - (bpc & 1);
	}

	switch (bpc) {
	case 0:
		/*
		 * Temporary Work around, DRM doesn't parse color depth for
		 * EDID revision before 1.4
		 * TODO: Fix edid parsing
		 */
		return COLOR_DEPTH_888;
	case 6:
		return COLOR_DEPTH_666;
	case 8:
		return COLOR_DEPTH_888;
	case 10:
		return COLOR_DEPTH_101010;
	case 12:
		return COLOR_DEPTH_121212;
	case 14:
		return COLOR_DEPTH_141414;
	case 16:
		return COLOR_DEPTH_161616;
	default:
		return COLOR_DEPTH_UNDEFINED;
	}
}

static enum dc_aspect_ratio
get_aspect_ratio(const struct drm_display_mode *mode_in)
{
	/* 1-1 mapping, since both enums follow the HDMI spec. */
	return (enum dc_aspect_ratio) mode_in->picture_aspect_ratio;
}

static enum dc_color_space
get_output_color_space(const struct dc_crtc_timing *dc_crtc_timing,
		       const struct drm_connector_state *connector_state)
{
	enum dc_color_space color_space = COLOR_SPACE_SRGB;

	switch (connector_state->colorspace) {
	case DRM_MODE_COLORIMETRY_BT601_YCC:
		if (dc_crtc_timing->flags.Y_ONLY)
			color_space = COLOR_SPACE_YCBCR601_LIMITED;
		else
			color_space = COLOR_SPACE_YCBCR601;
		break;
	case DRM_MODE_COLORIMETRY_BT709_YCC:
		if (dc_crtc_timing->flags.Y_ONLY)
			color_space = COLOR_SPACE_YCBCR709_LIMITED;
		else
			color_space = COLOR_SPACE_YCBCR709;
		break;
	case DRM_MODE_COLORIMETRY_OPRGB:
		color_space = COLOR_SPACE_ADOBERGB;
		break;
	case DRM_MODE_COLORIMETRY_BT2020_RGB:
	case DRM_MODE_COLORIMETRY_BT2020_YCC:
		if (dc_crtc_timing->pixel_encoding == PIXEL_ENCODING_RGB)
			color_space = COLOR_SPACE_2020_RGB_FULLRANGE;
		else
			color_space = COLOR_SPACE_2020_YCBCR;
		break;
	case DRM_MODE_COLORIMETRY_DEFAULT: // ITU601
	default:
		if (dc_crtc_timing->pixel_encoding == PIXEL_ENCODING_RGB) {
			color_space = COLOR_SPACE_SRGB;
		/*
		 * 27030khz is the separation point between HDTV and SDTV
		 * according to HDMI spec, we use YCbCr709 and YCbCr601
		 * respectively
		 */
		} else if (dc_crtc_timing->pix_clk_100hz > 270300) {
			if (dc_crtc_timing->flags.Y_ONLY)
				color_space =
					COLOR_SPACE_YCBCR709_LIMITED;
			else
				color_space = COLOR_SPACE_YCBCR709;
		} else {
			if (dc_crtc_timing->flags.Y_ONLY)
				color_space =
					COLOR_SPACE_YCBCR601_LIMITED;
			else
				color_space = COLOR_SPACE_YCBCR601;
		}
		break;
	}

	return color_space;
}

static enum display_content_type
get_output_content_type(const struct drm_connector_state *connector_state)
{
	switch (connector_state->content_type) {
	default:
	case DRM_MODE_CONTENT_TYPE_NO_DATA:
		return DISPLAY_CONTENT_TYPE_NO_DATA;
	case DRM_MODE_CONTENT_TYPE_GRAPHICS:
		return DISPLAY_CONTENT_TYPE_GRAPHICS;
	case DRM_MODE_CONTENT_TYPE_PHOTO:
		return DISPLAY_CONTENT_TYPE_PHOTO;
	case DRM_MODE_CONTENT_TYPE_CINEMA:
		return DISPLAY_CONTENT_TYPE_CINEMA;
	case DRM_MODE_CONTENT_TYPE_GAME:
		return DISPLAY_CONTENT_TYPE_GAME;
	}
}

static bool adjust_colour_depth_from_display_info(
	struct dc_crtc_timing *timing_out,
	const struct drm_display_info *info)
{
	enum dc_color_depth depth = timing_out->display_color_depth;
	int normalized_clk;

	do {
		normalized_clk = timing_out->pix_clk_100hz / 10;
		/* YCbCr 4:2:0 requires additional adjustment of 1/2 */
		if (timing_out->pixel_encoding == PIXEL_ENCODING_YCBCR420)
			normalized_clk /= 2;
		/* Adjusting pix clock following on HDMI spec based on colour depth */
		switch (depth) {
		case COLOR_DEPTH_888:
			break;
		case COLOR_DEPTH_101010:
			normalized_clk = (normalized_clk * 30) / 24;
			break;
		case COLOR_DEPTH_121212:
			normalized_clk = (normalized_clk * 36) / 24;
			break;
		case COLOR_DEPTH_161616:
			normalized_clk = (normalized_clk * 48) / 24;
			break;
		default:
			/* The above depths are the only ones valid for HDMI. */
			return false;
		}
		if (normalized_clk <= info->max_tmds_clock) {
			timing_out->display_color_depth = depth;
			return true;
		}
	} while (--depth > COLOR_DEPTH_666);
	return false;
}

static void fill_stream_properties_from_drm_display_mode(
	struct dc_stream_state *stream,
	const struct drm_display_mode *mode_in,
	const struct drm_connector *connector,
	const struct drm_connector_state *connector_state,
	const struct dc_stream_state *old_stream,
	int requested_bpc)
{
	struct dc_crtc_timing *timing_out = &stream->timing;
	const struct drm_display_info *info = &connector->display_info;
	struct amdgpu_dm_connector *aconnector = NULL;
	struct hdmi_vendor_infoframe hv_frame;
	struct hdmi_avi_infoframe avi_frame;

	if (connector->connector_type != DRM_MODE_CONNECTOR_WRITEBACK)
		aconnector = to_amdgpu_dm_connector(connector);

	memset(&hv_frame, 0, sizeof(hv_frame));
	memset(&avi_frame, 0, sizeof(avi_frame));

	timing_out->h_border_left = 0;
	timing_out->h_border_right = 0;
	timing_out->v_border_top = 0;
	timing_out->v_border_bottom = 0;
	/* TODO: un-hardcode */
	if (drm_mode_is_420_only(info, mode_in)
			&& stream->signal == SIGNAL_TYPE_HDMI_TYPE_A)
		timing_out->pixel_encoding = PIXEL_ENCODING_YCBCR420;
	else if (drm_mode_is_420_also(info, mode_in)
			&& aconnector
			&& aconnector->force_yuv420_output)
		timing_out->pixel_encoding = PIXEL_ENCODING_YCBCR420;
	else if ((connector->display_info.color_formats & DRM_COLOR_FORMAT_YCBCR444)
			&& stream->signal == SIGNAL_TYPE_HDMI_TYPE_A)
		timing_out->pixel_encoding = PIXEL_ENCODING_YCBCR444;
	else
		timing_out->pixel_encoding = PIXEL_ENCODING_RGB;

	timing_out->timing_3d_format = TIMING_3D_FORMAT_NONE;
	timing_out->display_color_depth = convert_color_depth_from_display_info(
		connector,
		(timing_out->pixel_encoding == PIXEL_ENCODING_YCBCR420),
		requested_bpc);
	timing_out->scan_type = SCANNING_TYPE_NODATA;
	timing_out->hdmi_vic = 0;

	if (old_stream) {
		timing_out->vic = old_stream->timing.vic;
		timing_out->flags.HSYNC_POSITIVE_POLARITY = old_stream->timing.flags.HSYNC_POSITIVE_POLARITY;
		timing_out->flags.VSYNC_POSITIVE_POLARITY = old_stream->timing.flags.VSYNC_POSITIVE_POLARITY;
	} else {
		timing_out->vic = drm_match_cea_mode(mode_in);
		if (mode_in->flags & DRM_MODE_FLAG_PHSYNC)
			timing_out->flags.HSYNC_POSITIVE_POLARITY = 1;
		if (mode_in->flags & DRM_MODE_FLAG_PVSYNC)
			timing_out->flags.VSYNC_POSITIVE_POLARITY = 1;
	}

	if (stream->signal == SIGNAL_TYPE_HDMI_TYPE_A) {
		drm_hdmi_avi_infoframe_from_display_mode(&avi_frame, (struct drm_connector *)connector, mode_in);
		timing_out->vic = avi_frame.video_code;
		drm_hdmi_vendor_infoframe_from_display_mode(&hv_frame, (struct drm_connector *)connector, mode_in);
		timing_out->hdmi_vic = hv_frame.vic;
	}

	if (aconnector && is_freesync_video_mode(mode_in, aconnector)) {
		timing_out->h_addressable = mode_in->hdisplay;
		timing_out->h_total = mode_in->htotal;
		timing_out->h_sync_width = mode_in->hsync_end - mode_in->hsync_start;
		timing_out->h_front_porch = mode_in->hsync_start - mode_in->hdisplay;
		timing_out->v_total = mode_in->vtotal;
		timing_out->v_addressable = mode_in->vdisplay;
		timing_out->v_front_porch = mode_in->vsync_start - mode_in->vdisplay;
		timing_out->v_sync_width = mode_in->vsync_end - mode_in->vsync_start;
		timing_out->pix_clk_100hz = mode_in->clock * 10;
	} else {
		timing_out->h_addressable = mode_in->crtc_hdisplay;
		timing_out->h_total = mode_in->crtc_htotal;
		timing_out->h_sync_width = mode_in->crtc_hsync_end - mode_in->crtc_hsync_start;
		timing_out->h_front_porch = mode_in->crtc_hsync_start - mode_in->crtc_hdisplay;
		timing_out->v_total = mode_in->crtc_vtotal;
		timing_out->v_addressable = mode_in->crtc_vdisplay;
		timing_out->v_front_porch = mode_in->crtc_vsync_start - mode_in->crtc_vdisplay;
		timing_out->v_sync_width = mode_in->crtc_vsync_end - mode_in->crtc_vsync_start;
		timing_out->pix_clk_100hz = mode_in->crtc_clock * 10;
	}

	timing_out->aspect_ratio = get_aspect_ratio(mode_in);

	stream->out_transfer_func.type = TF_TYPE_PREDEFINED;
	stream->out_transfer_func.tf = TRANSFER_FUNCTION_SRGB;
	if (stream->signal == SIGNAL_TYPE_HDMI_TYPE_A) {
		if (!adjust_colour_depth_from_display_info(timing_out, info) &&
		    drm_mode_is_420_also(info, mode_in) &&
		    timing_out->pixel_encoding != PIXEL_ENCODING_YCBCR420) {
			timing_out->pixel_encoding = PIXEL_ENCODING_YCBCR420;
			adjust_colour_depth_from_display_info(timing_out, info);
		}
	}

	stream->output_color_space = get_output_color_space(timing_out, connector_state);
	stream->content_type = get_output_content_type(connector_state);
}

static void fill_audio_info(struct audio_info *audio_info,
			    const struct drm_connector *drm_connector,
			    const struct dc_sink *dc_sink)
{
	int i = 0;
	int cea_revision = 0;
	const struct dc_edid_caps *edid_caps = &dc_sink->edid_caps;

	audio_info->manufacture_id = edid_caps->manufacturer_id;
	audio_info->product_id = edid_caps->product_id;

	cea_revision = drm_connector->display_info.cea_rev;

	strscpy(audio_info->display_name,
		edid_caps->display_name,
		AUDIO_INFO_DISPLAY_NAME_SIZE_IN_CHARS);

	if (cea_revision >= 3) {
		audio_info->mode_count = edid_caps->audio_mode_count;

		for (i = 0; i < audio_info->mode_count; ++i) {
			audio_info->modes[i].format_code =
					(enum audio_format_code)
					(edid_caps->audio_modes[i].format_code);
			audio_info->modes[i].channel_count =
					edid_caps->audio_modes[i].channel_count;
			audio_info->modes[i].sample_rates.all =
					edid_caps->audio_modes[i].sample_rate;
			audio_info->modes[i].sample_size =
					edid_caps->audio_modes[i].sample_size;
		}
	}

	audio_info->flags.all = edid_caps->speaker_flags;

	/* TODO: We only check for the progressive mode, check for interlace mode too */
	if (drm_connector->latency_present[0]) {
		audio_info->video_latency = drm_connector->video_latency[0];
		audio_info->audio_latency = drm_connector->audio_latency[0];
	}

	/* TODO: For DP, video and audio latency should be calculated from DPCD caps */

}

static void
copy_crtc_timing_for_drm_display_mode(const struct drm_display_mode *src_mode,
				      struct drm_display_mode *dst_mode)
{
	dst_mode->crtc_hdisplay = src_mode->crtc_hdisplay;
	dst_mode->crtc_vdisplay = src_mode->crtc_vdisplay;
	dst_mode->crtc_clock = src_mode->crtc_clock;
	dst_mode->crtc_hblank_start = src_mode->crtc_hblank_start;
	dst_mode->crtc_hblank_end = src_mode->crtc_hblank_end;
	dst_mode->crtc_hsync_start =  src_mode->crtc_hsync_start;
	dst_mode->crtc_hsync_end = src_mode->crtc_hsync_end;
	dst_mode->crtc_htotal = src_mode->crtc_htotal;
	dst_mode->crtc_hskew = src_mode->crtc_hskew;
	dst_mode->crtc_vblank_start = src_mode->crtc_vblank_start;
	dst_mode->crtc_vblank_end = src_mode->crtc_vblank_end;
	dst_mode->crtc_vsync_start = src_mode->crtc_vsync_start;
	dst_mode->crtc_vsync_end = src_mode->crtc_vsync_end;
	dst_mode->crtc_vtotal = src_mode->crtc_vtotal;
}

static void
decide_crtc_timing_for_drm_display_mode(struct drm_display_mode *drm_mode,
					const struct drm_display_mode *native_mode,
					bool scale_enabled)
{
	if (scale_enabled) {
		copy_crtc_timing_for_drm_display_mode(native_mode, drm_mode);
	} else if (native_mode->clock == drm_mode->clock &&
			native_mode->htotal == drm_mode->htotal &&
			native_mode->vtotal == drm_mode->vtotal) {
		copy_crtc_timing_for_drm_display_mode(native_mode, drm_mode);
	} else {
		/* no scaling nor amdgpu inserted, no need to patch */
	}
}

static struct dc_sink *
create_fake_sink(struct dc_link *link)
{
	struct dc_sink_init_data sink_init_data = { 0 };
	struct dc_sink *sink = NULL;

	sink_init_data.link = link;
	sink_init_data.sink_signal = link->connector_signal;

	sink = dc_sink_create(&sink_init_data);
	if (!sink) {
		DRM_ERROR("Failed to create sink!\n");
		return NULL;
	}
	sink->sink_signal = SIGNAL_TYPE_VIRTUAL;

	return sink;
}

static void set_multisync_trigger_params(
		struct dc_stream_state *stream)
{
	struct dc_stream_state *master = NULL;

	if (stream->triggered_crtc_reset.enabled) {
		master = stream->triggered_crtc_reset.event_source;
		stream->triggered_crtc_reset.event =
			master->timing.flags.VSYNC_POSITIVE_POLARITY ?
			CRTC_EVENT_VSYNC_RISING : CRTC_EVENT_VSYNC_FALLING;
		stream->triggered_crtc_reset.delay = TRIGGER_DELAY_NEXT_PIXEL;
	}
}

static void set_master_stream(struct dc_stream_state *stream_set[],
			      int stream_count)
{
	int j, highest_rfr = 0, master_stream = 0;

	for (j = 0;  j < stream_count; j++) {
		if (stream_set[j] && stream_set[j]->triggered_crtc_reset.enabled) {
			int refresh_rate = 0;

			refresh_rate = (stream_set[j]->timing.pix_clk_100hz*100)/
				(stream_set[j]->timing.h_total*stream_set[j]->timing.v_total);
			if (refresh_rate > highest_rfr) {
				highest_rfr = refresh_rate;
				master_stream = j;
			}
		}
	}
	for (j = 0;  j < stream_count; j++) {
		if (stream_set[j])
			stream_set[j]->triggered_crtc_reset.event_source = stream_set[master_stream];
	}
}

static void dm_enable_per_frame_crtc_master_sync(struct dc_state *context)
{
	int i = 0;
	struct dc_stream_state *stream;

	if (context->stream_count < 2)
		return;
	for (i = 0; i < context->stream_count ; i++) {
		if (!context->streams[i])
			continue;
		/*
		 * TODO: add a function to read AMD VSDB bits and set
		 * crtc_sync_master.multi_sync_enabled flag
		 * For now it's set to false
		 */
	}

	set_master_stream(context->streams, context->stream_count);

	for (i = 0; i < context->stream_count ; i++) {
		stream = context->streams[i];

		if (!stream)
			continue;

		set_multisync_trigger_params(stream);
	}
}

/**
 * DOC: FreeSync Video
 *
 * When a userspace application wants to play a video, the content follows a
 * standard format definition that usually specifies the FPS for that format.
 * The below list illustrates some video format and the expected FPS,
 * respectively:
 *
 * - TV/NTSC (23.976 FPS)
 * - Cinema (24 FPS)
 * - TV/PAL (25 FPS)
 * - TV/NTSC (29.97 FPS)
 * - TV/NTSC (30 FPS)
 * - Cinema HFR (48 FPS)
 * - TV/PAL (50 FPS)
 * - Commonly used (60 FPS)
 * - Multiples of 24 (48,72,96 FPS)
 *
 * The list of standards video format is not huge and can be added to the
 * connector modeset list beforehand. With that, userspace can leverage
 * FreeSync to extends the front porch in order to attain the target refresh
 * rate. Such a switch will happen seamlessly, without screen blanking or
 * reprogramming of the output in any other way. If the userspace requests a
 * modesetting change compatible with FreeSync modes that only differ in the
 * refresh rate, DC will skip the full update and avoid blink during the
 * transition. For example, the video player can change the modesetting from
 * 60Hz to 30Hz for playing TV/NTSC content when it goes full screen without
 * causing any display blink. This same concept can be applied to a mode
 * setting change.
 */
static struct drm_display_mode *
get_highest_refresh_rate_mode(struct amdgpu_dm_connector *aconnector,
		bool use_probed_modes)
{
	struct drm_display_mode *m, *m_pref = NULL;
	u16 current_refresh, highest_refresh;
	struct list_head *list_head = use_probed_modes ?
		&aconnector->base.probed_modes :
		&aconnector->base.modes;

	if (aconnector->base.connector_type == DRM_MODE_CONNECTOR_WRITEBACK)
		return NULL;

	if (aconnector->freesync_vid_base.clock != 0)
		return &aconnector->freesync_vid_base;

	/* Find the preferred mode */
	list_for_each_entry(m, list_head, head) {
		if (m->type & DRM_MODE_TYPE_PREFERRED) {
			m_pref = m;
			break;
		}
	}

	if (!m_pref) {
		/* Probably an EDID with no preferred mode. Fallback to first entry */
		m_pref = list_first_entry_or_null(
				&aconnector->base.modes, struct drm_display_mode, head);
		if (!m_pref) {
			DRM_DEBUG_DRIVER("No preferred mode found in EDID\n");
			return NULL;
		}
	}

	highest_refresh = drm_mode_vrefresh(m_pref);

	/*
	 * Find the mode with highest refresh rate with same resolution.
	 * For some monitors, preferred mode is not the mode with highest
	 * supported refresh rate.
	 */
	list_for_each_entry(m, list_head, head) {
		current_refresh  = drm_mode_vrefresh(m);

		if (m->hdisplay == m_pref->hdisplay &&
		    m->vdisplay == m_pref->vdisplay &&
		    highest_refresh < current_refresh) {
			highest_refresh = current_refresh;
			m_pref = m;
		}
	}

	drm_mode_copy(&aconnector->freesync_vid_base, m_pref);
	return m_pref;
}

static bool is_freesync_video_mode(const struct drm_display_mode *mode,
		struct amdgpu_dm_connector *aconnector)
{
	struct drm_display_mode *high_mode;
	int timing_diff;

	high_mode = get_highest_refresh_rate_mode(aconnector, false);
	if (!high_mode || !mode)
		return false;

	timing_diff = high_mode->vtotal - mode->vtotal;

	if (high_mode->clock == 0 || high_mode->clock != mode->clock ||
	    high_mode->hdisplay != mode->hdisplay ||
	    high_mode->vdisplay != mode->vdisplay ||
	    high_mode->hsync_start != mode->hsync_start ||
	    high_mode->hsync_end != mode->hsync_end ||
	    high_mode->htotal != mode->htotal ||
	    high_mode->hskew != mode->hskew ||
	    high_mode->vscan != mode->vscan ||
	    high_mode->vsync_start - mode->vsync_start != timing_diff ||
	    high_mode->vsync_end - mode->vsync_end != timing_diff)
		return false;
	else
		return true;
}

#if defined(CONFIG_DRM_AMD_DC_FP)
static void update_dsc_caps(struct amdgpu_dm_connector *aconnector,
			    struct dc_sink *sink, struct dc_stream_state *stream,
			    struct dsc_dec_dpcd_caps *dsc_caps)
{
	stream->timing.flags.DSC = 0;
	dsc_caps->is_dsc_supported = false;

	if (aconnector->dc_link && (sink->sink_signal == SIGNAL_TYPE_DISPLAY_PORT ||
	    sink->sink_signal == SIGNAL_TYPE_EDP)) {
		if (sink->link->dpcd_caps.dongle_type == DISPLAY_DONGLE_NONE ||
			sink->link->dpcd_caps.dongle_type == DISPLAY_DONGLE_DP_HDMI_CONVERTER)
			dc_dsc_parse_dsc_dpcd(aconnector->dc_link->ctx->dc,
				aconnector->dc_link->dpcd_caps.dsc_caps.dsc_basic_caps.raw,
				aconnector->dc_link->dpcd_caps.dsc_caps.dsc_branch_decoder_caps.raw,
				dsc_caps);
	}
}

static void apply_dsc_policy_for_edp(struct amdgpu_dm_connector *aconnector,
				    struct dc_sink *sink, struct dc_stream_state *stream,
				    struct dsc_dec_dpcd_caps *dsc_caps,
				    uint32_t max_dsc_target_bpp_limit_override)
{
	const struct dc_link_settings *verified_link_cap = NULL;
	u32 link_bw_in_kbps;
	u32 edp_min_bpp_x16, edp_max_bpp_x16;
	struct dc *dc = sink->ctx->dc;
	struct dc_dsc_bw_range bw_range = {0};
	struct dc_dsc_config dsc_cfg = {0};
	struct dc_dsc_config_options dsc_options = {0};

	dc_dsc_get_default_config_option(dc, &dsc_options);
	dsc_options.max_target_bpp_limit_override_x16 = max_dsc_target_bpp_limit_override * 16;

	verified_link_cap = dc_link_get_link_cap(stream->link);
	link_bw_in_kbps = dc_link_bandwidth_kbps(stream->link, verified_link_cap);
	edp_min_bpp_x16 = 8 * 16;
	edp_max_bpp_x16 = 8 * 16;

	if (edp_max_bpp_x16 > dsc_caps->edp_max_bits_per_pixel)
		edp_max_bpp_x16 = dsc_caps->edp_max_bits_per_pixel;

	if (edp_max_bpp_x16 < edp_min_bpp_x16)
		edp_min_bpp_x16 = edp_max_bpp_x16;

	if (dc_dsc_compute_bandwidth_range(dc->res_pool->dscs[0],
				dc->debug.dsc_min_slice_height_override,
				edp_min_bpp_x16, edp_max_bpp_x16,
				dsc_caps,
				&stream->timing,
				dc_link_get_highest_encoding_format(aconnector->dc_link),
				&bw_range)) {

		if (bw_range.max_kbps < link_bw_in_kbps) {
			if (dc_dsc_compute_config(dc->res_pool->dscs[0],
					dsc_caps,
					&dsc_options,
					0,
					&stream->timing,
					dc_link_get_highest_encoding_format(aconnector->dc_link),
					&dsc_cfg)) {
				stream->timing.dsc_cfg = dsc_cfg;
				stream->timing.flags.DSC = 1;
				stream->timing.dsc_cfg.bits_per_pixel = edp_max_bpp_x16;
			}
			return;
		}
	}

	if (dc_dsc_compute_config(dc->res_pool->dscs[0],
				dsc_caps,
				&dsc_options,
				link_bw_in_kbps,
				&stream->timing,
				dc_link_get_highest_encoding_format(aconnector->dc_link),
				&dsc_cfg)) {
		stream->timing.dsc_cfg = dsc_cfg;
		stream->timing.flags.DSC = 1;
	}
}

static void apply_dsc_policy_for_stream(struct amdgpu_dm_connector *aconnector,
					struct dc_sink *sink, struct dc_stream_state *stream,
					struct dsc_dec_dpcd_caps *dsc_caps)
{
	struct drm_connector *drm_connector = &aconnector->base;
	u32 link_bandwidth_kbps;
	struct dc *dc = sink->ctx->dc;
	u32 max_supported_bw_in_kbps, timing_bw_in_kbps;
	u32 dsc_max_supported_bw_in_kbps;
	u32 max_dsc_target_bpp_limit_override =
		drm_connector->display_info.max_dsc_bpp;
	struct dc_dsc_config_options dsc_options = {0};

	dc_dsc_get_default_config_option(dc, &dsc_options);
	dsc_options.max_target_bpp_limit_override_x16 = max_dsc_target_bpp_limit_override * 16;

	link_bandwidth_kbps = dc_link_bandwidth_kbps(aconnector->dc_link,
							dc_link_get_link_cap(aconnector->dc_link));

	/* Set DSC policy according to dsc_clock_en */
	dc_dsc_policy_set_enable_dsc_when_not_needed(
		aconnector->dsc_settings.dsc_force_enable == DSC_CLK_FORCE_ENABLE);

	if (sink->sink_signal == SIGNAL_TYPE_EDP &&
	    !aconnector->dc_link->panel_config.dsc.disable_dsc_edp &&
	    dc->caps.edp_dsc_support && aconnector->dsc_settings.dsc_force_enable != DSC_CLK_FORCE_DISABLE) {

		apply_dsc_policy_for_edp(aconnector, sink, stream, dsc_caps, max_dsc_target_bpp_limit_override);

	} else if (sink->sink_signal == SIGNAL_TYPE_DISPLAY_PORT) {
		if (sink->link->dpcd_caps.dongle_type == DISPLAY_DONGLE_NONE) {
			if (dc_dsc_compute_config(aconnector->dc_link->ctx->dc->res_pool->dscs[0],
						dsc_caps,
						&dsc_options,
						link_bandwidth_kbps,
						&stream->timing,
						dc_link_get_highest_encoding_format(aconnector->dc_link),
						&stream->timing.dsc_cfg)) {
				stream->timing.flags.DSC = 1;
				DRM_DEBUG_DRIVER("%s: SST_DSC [%s] DSC is selected from SST RX\n",
							__func__, drm_connector->name);
			}
		} else if (sink->link->dpcd_caps.dongle_type == DISPLAY_DONGLE_DP_HDMI_CONVERTER) {
			timing_bw_in_kbps = dc_bandwidth_in_kbps_from_timing(&stream->timing,
					dc_link_get_highest_encoding_format(aconnector->dc_link));
			max_supported_bw_in_kbps = link_bandwidth_kbps;
			dsc_max_supported_bw_in_kbps = link_bandwidth_kbps;

			if (timing_bw_in_kbps > max_supported_bw_in_kbps &&
					max_supported_bw_in_kbps > 0 &&
					dsc_max_supported_bw_in_kbps > 0)
				if (dc_dsc_compute_config(aconnector->dc_link->ctx->dc->res_pool->dscs[0],
						dsc_caps,
						&dsc_options,
						dsc_max_supported_bw_in_kbps,
						&stream->timing,
						dc_link_get_highest_encoding_format(aconnector->dc_link),
						&stream->timing.dsc_cfg)) {
					stream->timing.flags.DSC = 1;
					DRM_DEBUG_DRIVER("%s: SST_DSC [%s] DSC is selected from DP-HDMI PCON\n",
									 __func__, drm_connector->name);
				}
		}
	}

	/* Overwrite the stream flag if DSC is enabled through debugfs */
	if (aconnector->dsc_settings.dsc_force_enable == DSC_CLK_FORCE_ENABLE)
		stream->timing.flags.DSC = 1;

	if (stream->timing.flags.DSC && aconnector->dsc_settings.dsc_num_slices_h)
		stream->timing.dsc_cfg.num_slices_h = aconnector->dsc_settings.dsc_num_slices_h;

	if (stream->timing.flags.DSC && aconnector->dsc_settings.dsc_num_slices_v)
		stream->timing.dsc_cfg.num_slices_v = aconnector->dsc_settings.dsc_num_slices_v;

	if (stream->timing.flags.DSC && aconnector->dsc_settings.dsc_bits_per_pixel)
		stream->timing.dsc_cfg.bits_per_pixel = aconnector->dsc_settings.dsc_bits_per_pixel;
}
#endif

static struct dc_stream_state *
create_stream_for_sink(struct drm_connector *connector,
		       const struct drm_display_mode *drm_mode,
		       const struct dm_connector_state *dm_state,
		       const struct dc_stream_state *old_stream,
		       int requested_bpc)
{
	struct amdgpu_dm_connector *aconnector = NULL;
	struct drm_display_mode *preferred_mode = NULL;
	const struct drm_connector_state *con_state = &dm_state->base;
	struct dc_stream_state *stream = NULL;
	struct drm_display_mode mode;
	struct drm_display_mode saved_mode;
	struct drm_display_mode *freesync_mode = NULL;
	bool native_mode_found = false;
	bool recalculate_timing = false;
	bool scale = dm_state->scaling != RMX_OFF;
	int mode_refresh;
	int preferred_refresh = 0;
	enum color_transfer_func tf = TRANSFER_FUNC_UNKNOWN;
#if defined(CONFIG_DRM_AMD_DC_FP)
	struct dsc_dec_dpcd_caps dsc_caps;
#endif
	struct dc_link *link = NULL;
	struct dc_sink *sink = NULL;

	drm_mode_init(&mode, drm_mode);
	memset(&saved_mode, 0, sizeof(saved_mode));

	if (connector == NULL) {
		DRM_ERROR("connector is NULL!\n");
		return stream;
	}

	if (connector->connector_type != DRM_MODE_CONNECTOR_WRITEBACK) {
		aconnector = NULL;
		aconnector = to_amdgpu_dm_connector(connector);
		link = aconnector->dc_link;
	} else {
		struct drm_writeback_connector *wbcon = NULL;
		struct amdgpu_dm_wb_connector *dm_wbcon = NULL;

		wbcon = drm_connector_to_writeback(connector);
		dm_wbcon = to_amdgpu_dm_wb_connector(wbcon);
		link = dm_wbcon->link;
	}

	if (!aconnector || !aconnector->dc_sink) {
		sink = create_fake_sink(link);
		if (!sink)
			return stream;

	} else {
		sink = aconnector->dc_sink;
		dc_sink_retain(sink);
	}

	stream = dc_create_stream_for_sink(sink);

	if (stream == NULL) {
		DRM_ERROR("Failed to create stream for sink!\n");
		goto finish;
	}

	/* We leave this NULL for writeback connectors */
	stream->dm_stream_context = aconnector;

	stream->timing.flags.LTE_340MCSC_SCRAMBLE =
		connector->display_info.hdmi.scdc.scrambling.low_rates;

	list_for_each_entry(preferred_mode, &connector->modes, head) {
		/* Search for preferred mode */
		if (preferred_mode->type & DRM_MODE_TYPE_PREFERRED) {
			native_mode_found = true;
			break;
		}
	}
	if (!native_mode_found)
		preferred_mode = list_first_entry_or_null(
				&connector->modes,
				struct drm_display_mode,
				head);

	mode_refresh = drm_mode_vrefresh(&mode);

	if (preferred_mode == NULL) {
		/*
		 * This may not be an error, the use case is when we have no
		 * usermode calls to reset and set mode upon hotplug. In this
		 * case, we call set mode ourselves to restore the previous mode
		 * and the modelist may not be filled in time.
		 */
		DRM_DEBUG_DRIVER("No preferred mode found\n");
	} else if (aconnector) {
		recalculate_timing = amdgpu_freesync_vid_mode &&
				 is_freesync_video_mode(&mode, aconnector);
		if (recalculate_timing) {
			freesync_mode = get_highest_refresh_rate_mode(aconnector, false);
			drm_mode_copy(&saved_mode, &mode);
			saved_mode.picture_aspect_ratio = mode.picture_aspect_ratio;
			drm_mode_copy(&mode, freesync_mode);
			mode.picture_aspect_ratio = saved_mode.picture_aspect_ratio;
		} else {
			decide_crtc_timing_for_drm_display_mode(
					&mode, preferred_mode, scale);

			preferred_refresh = drm_mode_vrefresh(preferred_mode);
		}
	}

	if (recalculate_timing)
		drm_mode_set_crtcinfo(&saved_mode, 0);

	/*
	 * If scaling is enabled and refresh rate didn't change
	 * we copy the vic and polarities of the old timings
	 */
	if (!scale || mode_refresh != preferred_refresh)
		fill_stream_properties_from_drm_display_mode(
			stream, &mode, connector, con_state, NULL,
			requested_bpc);
	else
		fill_stream_properties_from_drm_display_mode(
			stream, &mode, connector, con_state, old_stream,
			requested_bpc);

	/* The rest isn't needed for writeback connectors */
	if (!aconnector)
		goto finish;

	if (aconnector->timing_changed) {
		drm_dbg(aconnector->base.dev,
			"overriding timing for automated test, bpc %d, changing to %d\n",
			stream->timing.display_color_depth,
			aconnector->timing_requested->display_color_depth);
		stream->timing = *aconnector->timing_requested;
	}

#if defined(CONFIG_DRM_AMD_DC_FP)
	/* SST DSC determination policy */
	update_dsc_caps(aconnector, sink, stream, &dsc_caps);
	if (aconnector->dsc_settings.dsc_force_enable != DSC_CLK_FORCE_DISABLE && dsc_caps.is_dsc_supported)
		apply_dsc_policy_for_stream(aconnector, sink, stream, &dsc_caps);
#endif

	update_stream_scaling_settings(&mode, dm_state, stream);

	fill_audio_info(
		&stream->audio_info,
		connector,
		sink);

	update_stream_signal(stream, sink);

	if (stream->signal == SIGNAL_TYPE_HDMI_TYPE_A)
		mod_build_hf_vsif_infopacket(stream, &stream->vsp_infopacket);

	if (stream->signal == SIGNAL_TYPE_DISPLAY_PORT ||
	    stream->signal == SIGNAL_TYPE_DISPLAY_PORT_MST ||
	    stream->signal == SIGNAL_TYPE_EDP) {
		const struct dc_edid_caps *edid_caps;
		unsigned int disable_colorimetry = 0;

		if (aconnector->dc_sink) {
			edid_caps = &aconnector->dc_sink->edid_caps;
			disable_colorimetry = edid_caps->panel_patch.disable_colorimetry;
		}

		//
		// should decide stream support vsc sdp colorimetry capability
		// before building vsc info packet
		//
		stream->use_vsc_sdp_for_colorimetry = stream->link->dpcd_caps.dpcd_rev.raw >= 0x14 &&
						      stream->link->dpcd_caps.dprx_feature.bits.VSC_SDP_COLORIMETRY_SUPPORTED &&
						      !disable_colorimetry;

		if (stream->out_transfer_func.tf == TRANSFER_FUNCTION_GAMMA22)
			tf = TRANSFER_FUNC_GAMMA_22;
		mod_build_vsc_infopacket(stream, &stream->vsc_infopacket, stream->output_color_space, tf);
		aconnector->psr_skip_count = AMDGPU_DM_PSR_ENTRY_DELAY;

	}
finish:
	dc_sink_release(sink);

	return stream;
}

static enum drm_connector_status
amdgpu_dm_connector_detect(struct drm_connector *connector, bool force)
{
	bool connected;
	struct amdgpu_dm_connector *aconnector = to_amdgpu_dm_connector(connector);

	/*
	 * Notes:
	 * 1. This interface is NOT called in context of HPD irq.
	 * 2. This interface *is called* in context of user-mode ioctl. Which
	 * makes it a bad place for *any* MST-related activity.
	 */

	if (aconnector->base.force == DRM_FORCE_UNSPECIFIED &&
	    !aconnector->fake_enable)
		connected = (aconnector->dc_sink != NULL);
	else
		connected = (aconnector->base.force == DRM_FORCE_ON ||
				aconnector->base.force == DRM_FORCE_ON_DIGITAL);

	update_subconnector_property(aconnector);

	return (connected ? connector_status_connected :
			connector_status_disconnected);
}

int amdgpu_dm_connector_atomic_set_property(struct drm_connector *connector,
					    struct drm_connector_state *connector_state,
					    struct drm_property *property,
					    uint64_t val)
{
	struct drm_device *dev = connector->dev;
	struct amdgpu_device *adev = drm_to_adev(dev);
	struct dm_connector_state *dm_old_state =
		to_dm_connector_state(connector->state);
	struct dm_connector_state *dm_new_state =
		to_dm_connector_state(connector_state);

	int ret = -EINVAL;

	if (property == dev->mode_config.scaling_mode_property) {
		enum amdgpu_rmx_type rmx_type;

		switch (val) {
		case DRM_MODE_SCALE_CENTER:
			rmx_type = RMX_CENTER;
			break;
		case DRM_MODE_SCALE_ASPECT:
			rmx_type = RMX_ASPECT;
			break;
		case DRM_MODE_SCALE_FULLSCREEN:
			rmx_type = RMX_FULL;
			break;
		case DRM_MODE_SCALE_NONE:
		default:
			rmx_type = RMX_OFF;
			break;
		}

		if (dm_old_state->scaling == rmx_type)
			return 0;

		dm_new_state->scaling = rmx_type;
		ret = 0;
	} else if (property == adev->mode_info.underscan_hborder_property) {
		dm_new_state->underscan_hborder = val;
		ret = 0;
	} else if (property == adev->mode_info.underscan_vborder_property) {
		dm_new_state->underscan_vborder = val;
		ret = 0;
	} else if (property == adev->mode_info.underscan_property) {
		dm_new_state->underscan_enable = val;
		ret = 0;
	}

	return ret;
}

int amdgpu_dm_connector_atomic_get_property(struct drm_connector *connector,
					    const struct drm_connector_state *state,
					    struct drm_property *property,
					    uint64_t *val)
{
	struct drm_device *dev = connector->dev;
	struct amdgpu_device *adev = drm_to_adev(dev);
	struct dm_connector_state *dm_state =
		to_dm_connector_state(state);
	int ret = -EINVAL;

	if (property == dev->mode_config.scaling_mode_property) {
		switch (dm_state->scaling) {
		case RMX_CENTER:
			*val = DRM_MODE_SCALE_CENTER;
			break;
		case RMX_ASPECT:
			*val = DRM_MODE_SCALE_ASPECT;
			break;
		case RMX_FULL:
			*val = DRM_MODE_SCALE_FULLSCREEN;
			break;
		case RMX_OFF:
		default:
			*val = DRM_MODE_SCALE_NONE;
			break;
		}
		ret = 0;
	} else if (property == adev->mode_info.underscan_hborder_property) {
		*val = dm_state->underscan_hborder;
		ret = 0;
	} else if (property == adev->mode_info.underscan_vborder_property) {
		*val = dm_state->underscan_vborder;
		ret = 0;
	} else if (property == adev->mode_info.underscan_property) {
		*val = dm_state->underscan_enable;
		ret = 0;
	}

	return ret;
}

/**
 * DOC: panel power savings
 *
 * The display manager allows you to set your desired **panel power savings**
 * level (between 0-4, with 0 representing off), e.g. using the following::
 *
 *   # echo 3 > /sys/class/drm/card0-eDP-1/amdgpu/panel_power_savings
 *
 * Modifying this value can have implications on color accuracy, so tread
 * carefully.
 */

static ssize_t panel_power_savings_show(struct device *device,
					struct device_attribute *attr,
					char *buf)
{
	struct drm_connector *connector = dev_get_drvdata(device);
	struct drm_device *dev = connector->dev;
	u8 val;

	drm_modeset_lock(&dev->mode_config.connection_mutex, NULL);
	val = to_dm_connector_state(connector->state)->abm_level ==
		ABM_LEVEL_IMMEDIATE_DISABLE ? 0 :
		to_dm_connector_state(connector->state)->abm_level;
	drm_modeset_unlock(&dev->mode_config.connection_mutex);

	return sysfs_emit(buf, "%u\n", val);
}

static ssize_t panel_power_savings_store(struct device *device,
					 struct device_attribute *attr,
					 const char *buf, size_t count)
{
	struct drm_connector *connector = dev_get_drvdata(device);
	struct drm_device *dev = connector->dev;
	long val;
	int ret;

	ret = kstrtol(buf, 0, &val);

	if (ret)
		return ret;

	if (val < 0 || val > 4)
		return -EINVAL;

	drm_modeset_lock(&dev->mode_config.connection_mutex, NULL);
	to_dm_connector_state(connector->state)->abm_level = val ?:
		ABM_LEVEL_IMMEDIATE_DISABLE;
	drm_modeset_unlock(&dev->mode_config.connection_mutex);

	drm_kms_helper_hotplug_event(dev);

	return count;
}

static DEVICE_ATTR_RW(panel_power_savings);

static struct attribute *amdgpu_attrs[] = {
	&dev_attr_panel_power_savings.attr,
	NULL
};

static const struct attribute_group amdgpu_group = {
	.name = "amdgpu",
	.attrs = amdgpu_attrs
};

static bool
amdgpu_dm_should_create_sysfs(struct amdgpu_dm_connector *amdgpu_dm_connector)
{
	if (amdgpu_dm_abm_level >= 0)
		return false;

	if (amdgpu_dm_connector->base.connector_type != DRM_MODE_CONNECTOR_eDP)
		return false;

	/* check for OLED panels */
	if (amdgpu_dm_connector->bl_idx >= 0) {
		struct drm_device *drm = amdgpu_dm_connector->base.dev;
		struct amdgpu_display_manager *dm = &drm_to_adev(drm)->dm;
		struct amdgpu_dm_backlight_caps *caps;

		caps = &dm->backlight_caps[amdgpu_dm_connector->bl_idx];
		if (caps->aux_support)
			return false;
	}

	return true;
}

static void amdgpu_dm_connector_unregister(struct drm_connector *connector)
{
	struct amdgpu_dm_connector *amdgpu_dm_connector = to_amdgpu_dm_connector(connector);

	if (amdgpu_dm_should_create_sysfs(amdgpu_dm_connector))
		sysfs_remove_group(&connector->kdev->kobj, &amdgpu_group);

	drm_dp_aux_unregister(&amdgpu_dm_connector->dm_dp_aux.aux);
}

static void amdgpu_dm_connector_destroy(struct drm_connector *connector)
{
	struct amdgpu_dm_connector *aconnector = to_amdgpu_dm_connector(connector);
	struct amdgpu_device *adev = drm_to_adev(connector->dev);
	struct amdgpu_display_manager *dm = &adev->dm;

	/*
	 * Call only if mst_mgr was initialized before since it's not done
	 * for all connector types.
	 */
	if (aconnector->mst_mgr.dev)
		drm_dp_mst_topology_mgr_destroy(&aconnector->mst_mgr);

	if (aconnector->bl_idx != -1) {
		backlight_device_unregister(dm->backlight_dev[aconnector->bl_idx]);
		dm->backlight_dev[aconnector->bl_idx] = NULL;
	}

	if (aconnector->dc_em_sink)
		dc_sink_release(aconnector->dc_em_sink);
	aconnector->dc_em_sink = NULL;
	if (aconnector->dc_sink)
		dc_sink_release(aconnector->dc_sink);
	aconnector->dc_sink = NULL;

	drm_dp_cec_unregister_connector(&aconnector->dm_dp_aux.aux);
	drm_connector_unregister(connector);
	drm_connector_cleanup(connector);
	if (aconnector->i2c) {
		i2c_del_adapter(&aconnector->i2c->base);
		kfree(aconnector->i2c);
	}
	kfree(aconnector->dm_dp_aux.aux.name);

	kfree(connector);
}

void amdgpu_dm_connector_funcs_reset(struct drm_connector *connector)
{
	struct dm_connector_state *state =
		to_dm_connector_state(connector->state);

	if (connector->state)
		__drm_atomic_helper_connector_destroy_state(connector->state);

	kfree(state);

	state = kzalloc(sizeof(*state), GFP_KERNEL);

	if (state) {
		state->scaling = RMX_OFF;
		state->underscan_enable = false;
		state->underscan_hborder = 0;
		state->underscan_vborder = 0;
		state->base.max_requested_bpc = 8;
		state->vcpi_slots = 0;
		state->pbn = 0;

		if (connector->connector_type == DRM_MODE_CONNECTOR_eDP) {
			if (amdgpu_dm_abm_level <= 0)
				state->abm_level = ABM_LEVEL_IMMEDIATE_DISABLE;
			else
				state->abm_level = amdgpu_dm_abm_level;
		}

		__drm_atomic_helper_connector_reset(connector, &state->base);
	}
}

struct drm_connector_state *
amdgpu_dm_connector_atomic_duplicate_state(struct drm_connector *connector)
{
	struct dm_connector_state *state =
		to_dm_connector_state(connector->state);

	struct dm_connector_state *new_state =
			kmemdup(state, sizeof(*state), GFP_KERNEL);

	if (!new_state)
		return NULL;

	__drm_atomic_helper_connector_duplicate_state(connector, &new_state->base);

	new_state->freesync_capable = state->freesync_capable;
	new_state->abm_level = state->abm_level;
	new_state->scaling = state->scaling;
	new_state->underscan_enable = state->underscan_enable;
	new_state->underscan_hborder = state->underscan_hborder;
	new_state->underscan_vborder = state->underscan_vborder;
	new_state->vcpi_slots = state->vcpi_slots;
	new_state->pbn = state->pbn;
	return &new_state->base;
}

static int
amdgpu_dm_connector_late_register(struct drm_connector *connector)
{
	struct amdgpu_dm_connector *amdgpu_dm_connector =
		to_amdgpu_dm_connector(connector);
	int r;

	if (amdgpu_dm_should_create_sysfs(amdgpu_dm_connector)) {
		r = sysfs_create_group(&connector->kdev->kobj,
				       &amdgpu_group);
		if (r)
			return r;
	}

	amdgpu_dm_register_backlight_device(amdgpu_dm_connector);

	if ((connector->connector_type == DRM_MODE_CONNECTOR_DisplayPort) ||
	    (connector->connector_type == DRM_MODE_CONNECTOR_eDP)) {
		amdgpu_dm_connector->dm_dp_aux.aux.dev = connector->kdev;
		r = drm_dp_aux_register(&amdgpu_dm_connector->dm_dp_aux.aux);
		if (r)
			return r;
	}

#if defined(CONFIG_DEBUG_FS)
	connector_debugfs_init(amdgpu_dm_connector);
#endif

	return 0;
}

static void amdgpu_dm_connector_funcs_force(struct drm_connector *connector)
{
	struct amdgpu_dm_connector *aconnector = to_amdgpu_dm_connector(connector);
	struct dc_link *dc_link = aconnector->dc_link;
	struct dc_sink *dc_em_sink = aconnector->dc_em_sink;
	struct edid *edid;
	struct i2c_adapter *ddc;

	if (dc_link && dc_link->aux_mode)
		ddc = &aconnector->dm_dp_aux.aux.ddc;
	else
		ddc = &aconnector->i2c->base;

	/*
	 * Note: drm_get_edid gets edid in the following order:
	 * 1) override EDID if set via edid_override debugfs,
	 * 2) firmware EDID if set via edid_firmware module parameter
	 * 3) regular DDC read.
	 */
	edid = drm_get_edid(connector, ddc);
	if (!edid) {
		DRM_ERROR("No EDID found on connector: %s.\n", connector->name);
		return;
	}

	aconnector->edid = edid;

	/* Update emulated (virtual) sink's EDID */
	if (dc_em_sink && dc_link) {
		memset(&dc_em_sink->edid_caps, 0, sizeof(struct dc_edid_caps));
		memmove(dc_em_sink->dc_edid.raw_edid, edid, (edid->extensions + 1) * EDID_LENGTH);
		dm_helpers_parse_edid_caps(
			dc_link,
			&dc_em_sink->dc_edid,
			&dc_em_sink->edid_caps);
	}
}

static const struct drm_connector_funcs amdgpu_dm_connector_funcs = {
	.reset = amdgpu_dm_connector_funcs_reset,
	.detect = amdgpu_dm_connector_detect,
	.fill_modes = drm_helper_probe_single_connector_modes,
	.destroy = amdgpu_dm_connector_destroy,
	.atomic_duplicate_state = amdgpu_dm_connector_atomic_duplicate_state,
	.atomic_destroy_state = drm_atomic_helper_connector_destroy_state,
	.atomic_set_property = amdgpu_dm_connector_atomic_set_property,
	.atomic_get_property = amdgpu_dm_connector_atomic_get_property,
	.late_register = amdgpu_dm_connector_late_register,
	.early_unregister = amdgpu_dm_connector_unregister,
	.force = amdgpu_dm_connector_funcs_force
};

static int get_modes(struct drm_connector *connector)
{
	return amdgpu_dm_connector_get_modes(connector);
}

static void create_eml_sink(struct amdgpu_dm_connector *aconnector)
{
	struct drm_connector *connector = &aconnector->base;
	struct dc_link *dc_link = aconnector->dc_link;
	struct dc_sink_init_data init_params = {
			.link = aconnector->dc_link,
			.sink_signal = SIGNAL_TYPE_VIRTUAL
	};
	struct edid *edid;
	struct i2c_adapter *ddc;

	if (dc_link->aux_mode)
		ddc = &aconnector->dm_dp_aux.aux.ddc;
	else
		ddc = &aconnector->i2c->base;

	/*
	 * Note: drm_get_edid gets edid in the following order:
	 * 1) override EDID if set via edid_override debugfs,
	 * 2) firmware EDID if set via edid_firmware module parameter
	 * 3) regular DDC read.
	 */
	edid = drm_get_edid(connector, ddc);
	if (!edid) {
		DRM_ERROR("No EDID found on connector: %s.\n", connector->name);
		return;
	}

	if (drm_detect_hdmi_monitor(edid))
		init_params.sink_signal = SIGNAL_TYPE_HDMI_TYPE_A;

	aconnector->edid = edid;

	aconnector->dc_em_sink = dc_link_add_remote_sink(
		aconnector->dc_link,
		(uint8_t *)edid,
		(edid->extensions + 1) * EDID_LENGTH,
		&init_params);

	if (aconnector->base.force == DRM_FORCE_ON) {
		aconnector->dc_sink = aconnector->dc_link->local_sink ?
		aconnector->dc_link->local_sink :
		aconnector->dc_em_sink;
		if (aconnector->dc_sink)
			dc_sink_retain(aconnector->dc_sink);
	}
}

static void handle_edid_mgmt(struct amdgpu_dm_connector *aconnector)
{
	struct dc_link *link = (struct dc_link *)aconnector->dc_link;

	/*
	 * In case of headless boot with force on for DP managed connector
	 * Those settings have to be != 0 to get initial modeset
	 */
	if (link->connector_signal == SIGNAL_TYPE_DISPLAY_PORT) {
		link->verified_link_cap.lane_count = LANE_COUNT_FOUR;
		link->verified_link_cap.link_rate = LINK_RATE_HIGH2;
	}

	create_eml_sink(aconnector);
}

static enum dc_status dm_validate_stream_and_context(struct dc *dc,
						struct dc_stream_state *stream)
{
	enum dc_status dc_result = DC_ERROR_UNEXPECTED;
	struct dc_plane_state *dc_plane_state = NULL;
	struct dc_state *dc_state = NULL;

	if (!stream)
		goto cleanup;

	dc_plane_state = dc_create_plane_state(dc);
	if (!dc_plane_state)
		goto cleanup;

	dc_state = dc_state_create(dc, NULL);
	if (!dc_state)
		goto cleanup;

	/* populate stream to plane */
	dc_plane_state->src_rect.height  = stream->src.height;
	dc_plane_state->src_rect.width   = stream->src.width;
	dc_plane_state->dst_rect.height  = stream->src.height;
	dc_plane_state->dst_rect.width   = stream->src.width;
	dc_plane_state->clip_rect.height = stream->src.height;
	dc_plane_state->clip_rect.width  = stream->src.width;
	dc_plane_state->plane_size.surface_pitch = ((stream->src.width + 255) / 256) * 256;
	dc_plane_state->plane_size.surface_size.height = stream->src.height;
	dc_plane_state->plane_size.surface_size.width  = stream->src.width;
	dc_plane_state->plane_size.chroma_size.height  = stream->src.height;
	dc_plane_state->plane_size.chroma_size.width   = stream->src.width;
	dc_plane_state->format = SURFACE_PIXEL_FORMAT_GRPH_ARGB8888;
	dc_plane_state->tiling_info.gfx9.swizzle = DC_SW_UNKNOWN;
	dc_plane_state->rotation = ROTATION_ANGLE_0;
	dc_plane_state->is_tiling_rotated = false;
	dc_plane_state->tiling_info.gfx8.array_mode = DC_ARRAY_LINEAR_GENERAL;

	dc_result = dc_validate_stream(dc, stream);
	if (dc_result == DC_OK)
		dc_result = dc_validate_plane(dc, dc_plane_state);

	if (dc_result == DC_OK)
		dc_result = dc_state_add_stream(dc, dc_state, stream);

	if (dc_result == DC_OK && !dc_state_add_plane(
						dc,
						stream,
						dc_plane_state,
						dc_state))
		dc_result = DC_FAIL_ATTACH_SURFACES;

	if (dc_result == DC_OK)
		dc_result = dc_validate_global_state(dc, dc_state, true);

cleanup:
	if (dc_state)
		dc_state_release(dc_state);

	if (dc_plane_state)
		dc_plane_state_release(dc_plane_state);

	return dc_result;
}

struct dc_stream_state *
create_validate_stream_for_sink(struct amdgpu_dm_connector *aconnector,
				const struct drm_display_mode *drm_mode,
				const struct dm_connector_state *dm_state,
				const struct dc_stream_state *old_stream)
{
	struct drm_connector *connector = &aconnector->base;
	struct amdgpu_device *adev = drm_to_adev(connector->dev);
	struct dc_stream_state *stream;
	const struct drm_connector_state *drm_state = dm_state ? &dm_state->base : NULL;
	int requested_bpc = drm_state ? drm_state->max_requested_bpc : 8;
	enum dc_status dc_result = DC_OK;

	if (!dm_state)
		return NULL;

	do {
		stream = create_stream_for_sink(connector, drm_mode,
						dm_state, old_stream,
						requested_bpc);
		if (stream == NULL) {
			DRM_ERROR("Failed to create stream for sink!\n");
			break;
		}

		if (aconnector->base.connector_type == DRM_MODE_CONNECTOR_WRITEBACK)
			return stream;

		dc_result = dc_validate_stream(adev->dm.dc, stream);
		if (dc_result == DC_OK && stream->signal == SIGNAL_TYPE_DISPLAY_PORT_MST)
			dc_result = dm_dp_mst_is_port_support_mode(aconnector, stream);

		if (dc_result == DC_OK)
			dc_result = dm_validate_stream_and_context(adev->dm.dc, stream);

		if (dc_result != DC_OK) {
			DRM_DEBUG_KMS("Mode %dx%d (clk %d) failed DC validation with error %d (%s)\n",
				      drm_mode->hdisplay,
				      drm_mode->vdisplay,
				      drm_mode->clock,
				      dc_result,
				      dc_status_to_str(dc_result));

			dc_stream_release(stream);
			stream = NULL;
			requested_bpc -= 2; /* lower bpc to retry validation */
		}

	} while (stream == NULL && requested_bpc >= 6);

	if (dc_result == DC_FAIL_ENC_VALIDATE && !aconnector->force_yuv420_output) {
		DRM_DEBUG_KMS("Retry forcing YCbCr420 encoding\n");

		aconnector->force_yuv420_output = true;
		stream = create_validate_stream_for_sink(aconnector, drm_mode,
						dm_state, old_stream);
		aconnector->force_yuv420_output = false;
	}

	return stream;
}

enum drm_mode_status amdgpu_dm_connector_mode_valid(struct drm_connector *connector,
				   struct drm_display_mode *mode)
{
	int result = MODE_ERROR;
	struct dc_sink *dc_sink;
	/* TODO: Unhardcode stream count */
	struct dc_stream_state *stream;
	struct amdgpu_dm_connector *aconnector = to_amdgpu_dm_connector(connector);

	if ((mode->flags & DRM_MODE_FLAG_INTERLACE) ||
			(mode->flags & DRM_MODE_FLAG_DBLSCAN))
		return result;

	/*
	 * Only run this the first time mode_valid is called to initilialize
	 * EDID mgmt
	 */
	if (aconnector->base.force != DRM_FORCE_UNSPECIFIED &&
		!aconnector->dc_em_sink)
		handle_edid_mgmt(aconnector);

	dc_sink = to_amdgpu_dm_connector(connector)->dc_sink;

	if (dc_sink == NULL && aconnector->base.force != DRM_FORCE_ON_DIGITAL &&
				aconnector->base.force != DRM_FORCE_ON) {
		DRM_ERROR("dc_sink is NULL!\n");
		goto fail;
	}

	drm_mode_set_crtcinfo(mode, 0);

	stream = create_validate_stream_for_sink(aconnector, mode,
						 to_dm_connector_state(connector->state),
						 NULL);
	if (stream) {
		dc_stream_release(stream);
		result = MODE_OK;
	}

fail:
	/* TODO: error handling*/
	return result;
}

static int fill_hdr_info_packet(const struct drm_connector_state *state,
				struct dc_info_packet *out)
{
	struct hdmi_drm_infoframe frame;
	unsigned char buf[30]; /* 26 + 4 */
	ssize_t len;
	int ret, i;

	memset(out, 0, sizeof(*out));

	if (!state->hdr_output_metadata)
		return 0;

	ret = drm_hdmi_infoframe_set_hdr_metadata(&frame, state);
	if (ret)
		return ret;

	len = hdmi_drm_infoframe_pack_only(&frame, buf, sizeof(buf));
	if (len < 0)
		return (int)len;

	/* Static metadata is a fixed 26 bytes + 4 byte header. */
	if (len != 30)
		return -EINVAL;

	/* Prepare the infopacket for DC. */
	switch (state->connector->connector_type) {
	case DRM_MODE_CONNECTOR_HDMIA:
		out->hb0 = 0x87; /* type */
		out->hb1 = 0x01; /* version */
		out->hb2 = 0x1A; /* length */
		out->sb[0] = buf[3]; /* checksum */
		i = 1;
		break;

	case DRM_MODE_CONNECTOR_DisplayPort:
	case DRM_MODE_CONNECTOR_eDP:
		out->hb0 = 0x00; /* sdp id, zero */
		out->hb1 = 0x87; /* type */
		out->hb2 = 0x1D; /* payload len - 1 */
		out->hb3 = (0x13 << 2); /* sdp version */
		out->sb[0] = 0x01; /* version */
		out->sb[1] = 0x1A; /* length */
		i = 2;
		break;

	default:
		return -EINVAL;
	}

	memcpy(&out->sb[i], &buf[4], 26);
	out->valid = true;

	print_hex_dump(KERN_DEBUG, "HDR SB:", DUMP_PREFIX_NONE, 16, 1, out->sb,
		       sizeof(out->sb), false);

	return 0;
}

static int
amdgpu_dm_connector_atomic_check(struct drm_connector *conn,
				 struct drm_atomic_state *state)
{
	struct drm_connector_state *new_con_state =
		drm_atomic_get_new_connector_state(state, conn);
	struct drm_connector_state *old_con_state =
		drm_atomic_get_old_connector_state(state, conn);
	struct drm_crtc *crtc = new_con_state->crtc;
	struct drm_crtc_state *new_crtc_state;
	struct amdgpu_dm_connector *aconn = to_amdgpu_dm_connector(conn);
	int ret;

	trace_amdgpu_dm_connector_atomic_check(new_con_state);

	if (conn->connector_type == DRM_MODE_CONNECTOR_DisplayPort) {
		ret = drm_dp_mst_root_conn_atomic_check(new_con_state, &aconn->mst_mgr);
		if (ret < 0)
			return ret;
	}

	if (!crtc)
		return 0;

	if (new_con_state->colorspace != old_con_state->colorspace) {
		new_crtc_state = drm_atomic_get_crtc_state(state, crtc);
		if (IS_ERR(new_crtc_state))
			return PTR_ERR(new_crtc_state);

		new_crtc_state->mode_changed = true;
	}

	if (new_con_state->content_type != old_con_state->content_type) {
		new_crtc_state = drm_atomic_get_crtc_state(state, crtc);
		if (IS_ERR(new_crtc_state))
			return PTR_ERR(new_crtc_state);

		new_crtc_state->mode_changed = true;
	}

	if (!drm_connector_atomic_hdr_metadata_equal(old_con_state, new_con_state)) {
		struct dc_info_packet hdr_infopacket;

		ret = fill_hdr_info_packet(new_con_state, &hdr_infopacket);
		if (ret)
			return ret;

		new_crtc_state = drm_atomic_get_crtc_state(state, crtc);
		if (IS_ERR(new_crtc_state))
			return PTR_ERR(new_crtc_state);

		/*
		 * DC considers the stream backends changed if the
		 * static metadata changes. Forcing the modeset also
		 * gives a simple way for userspace to switch from
		 * 8bpc to 10bpc when setting the metadata to enter
		 * or exit HDR.
		 *
		 * Changing the static metadata after it's been
		 * set is permissible, however. So only force a
		 * modeset if we're entering or exiting HDR.
		 */
		new_crtc_state->mode_changed = new_crtc_state->mode_changed ||
			!old_con_state->hdr_output_metadata ||
			!new_con_state->hdr_output_metadata;
	}

	return 0;
}

static const struct drm_connector_helper_funcs
amdgpu_dm_connector_helper_funcs = {
	/*
	 * If hotplugging a second bigger display in FB Con mode, bigger resolution
	 * modes will be filtered by drm_mode_validate_size(), and those modes
	 * are missing after user start lightdm. So we need to renew modes list.
	 * in get_modes call back, not just return the modes count
	 */
	.get_modes = get_modes,
	.mode_valid = amdgpu_dm_connector_mode_valid,
	.atomic_check = amdgpu_dm_connector_atomic_check,
};

static void dm_encoder_helper_disable(struct drm_encoder *encoder)
{

}

int convert_dc_color_depth_into_bpc(enum dc_color_depth display_color_depth)
{
	switch (display_color_depth) {
	case COLOR_DEPTH_666:
		return 6;
	case COLOR_DEPTH_888:
		return 8;
	case COLOR_DEPTH_101010:
		return 10;
	case COLOR_DEPTH_121212:
		return 12;
	case COLOR_DEPTH_141414:
		return 14;
	case COLOR_DEPTH_161616:
		return 16;
	default:
		break;
	}
	return 0;
}

static int dm_encoder_helper_atomic_check(struct drm_encoder *encoder,
					  struct drm_crtc_state *crtc_state,
					  struct drm_connector_state *conn_state)
{
	struct drm_atomic_state *state = crtc_state->state;
	struct drm_connector *connector = conn_state->connector;
	struct amdgpu_dm_connector *aconnector = to_amdgpu_dm_connector(connector);
	struct dm_connector_state *dm_new_connector_state = to_dm_connector_state(conn_state);
	const struct drm_display_mode *adjusted_mode = &crtc_state->adjusted_mode;
	struct drm_dp_mst_topology_mgr *mst_mgr;
	struct drm_dp_mst_port *mst_port;
	struct drm_dp_mst_topology_state *mst_state;
	enum dc_color_depth color_depth;
	int clock, bpp = 0;
	bool is_y420 = false;

	if (!aconnector->mst_output_port)
		return 0;

	mst_port = aconnector->mst_output_port;
	mst_mgr = &aconnector->mst_root->mst_mgr;

	if (!crtc_state->connectors_changed && !crtc_state->mode_changed)
		return 0;

	mst_state = drm_atomic_get_mst_topology_state(state, mst_mgr);
	if (IS_ERR(mst_state))
		return PTR_ERR(mst_state);

	mst_state->pbn_div.full = dfixed_const(dm_mst_get_pbn_divider(aconnector->mst_root->dc_link));

	if (!state->duplicated) {
		int max_bpc = conn_state->max_requested_bpc;

		is_y420 = drm_mode_is_420_also(&connector->display_info, adjusted_mode) &&
			  aconnector->force_yuv420_output;
		color_depth = convert_color_depth_from_display_info(connector,
								    is_y420,
								    max_bpc);
		bpp = convert_dc_color_depth_into_bpc(color_depth) * 3;
		clock = adjusted_mode->clock;
		dm_new_connector_state->pbn = drm_dp_calc_pbn_mode(clock, bpp << 4);
	}

	dm_new_connector_state->vcpi_slots =
		drm_dp_atomic_find_time_slots(state, mst_mgr, mst_port,
					      dm_new_connector_state->pbn);
	if (dm_new_connector_state->vcpi_slots < 0) {
		DRM_DEBUG_ATOMIC("failed finding vcpi slots: %d\n", (int)dm_new_connector_state->vcpi_slots);
		return dm_new_connector_state->vcpi_slots;
	}
	return 0;
}

const struct drm_encoder_helper_funcs amdgpu_dm_encoder_helper_funcs = {
	.disable = dm_encoder_helper_disable,
	.atomic_check = dm_encoder_helper_atomic_check
};

static int dm_update_mst_vcpi_slots_for_dsc(struct drm_atomic_state *state,
					    struct dc_state *dc_state,
					    struct dsc_mst_fairness_vars *vars)
{
	struct dc_stream_state *stream = NULL;
	struct drm_connector *connector;
	struct drm_connector_state *new_con_state;
	struct amdgpu_dm_connector *aconnector;
	struct dm_connector_state *dm_conn_state;
	int i, j, ret;
	int vcpi, pbn_div, pbn = 0, slot_num = 0;

	for_each_new_connector_in_state(state, connector, new_con_state, i) {

		if (connector->connector_type == DRM_MODE_CONNECTOR_WRITEBACK)
			continue;

		aconnector = to_amdgpu_dm_connector(connector);

		if (!aconnector->mst_output_port)
			continue;

		if (!new_con_state || !new_con_state->crtc)
			continue;

		dm_conn_state = to_dm_connector_state(new_con_state);

		for (j = 0; j < dc_state->stream_count; j++) {
			stream = dc_state->streams[j];
			if (!stream)
				continue;

			if ((struct amdgpu_dm_connector *)stream->dm_stream_context == aconnector)
				break;

			stream = NULL;
		}

		if (!stream)
			continue;

		pbn_div = dm_mst_get_pbn_divider(stream->link);
		/* pbn is calculated by compute_mst_dsc_configs_for_state*/
		for (j = 0; j < dc_state->stream_count; j++) {
			if (vars[j].aconnector == aconnector) {
				pbn = vars[j].pbn;
				break;
			}
		}

		if (j == dc_state->stream_count || pbn_div == 0)
			continue;

		slot_num = DIV_ROUND_UP(pbn, pbn_div);

		if (stream->timing.flags.DSC != 1) {
			dm_conn_state->pbn = pbn;
			dm_conn_state->vcpi_slots = slot_num;

			ret = drm_dp_mst_atomic_enable_dsc(state, aconnector->mst_output_port,
							   dm_conn_state->pbn, false);
			if (ret < 0)
				return ret;

			continue;
		}

		vcpi = drm_dp_mst_atomic_enable_dsc(state, aconnector->mst_output_port, pbn, true);
		if (vcpi < 0)
			return vcpi;

		dm_conn_state->pbn = pbn;
		dm_conn_state->vcpi_slots = vcpi;
	}
	return 0;
}

static int to_drm_connector_type(enum signal_type st)
{
	switch (st) {
	case SIGNAL_TYPE_HDMI_TYPE_A:
		return DRM_MODE_CONNECTOR_HDMIA;
	case SIGNAL_TYPE_EDP:
		return DRM_MODE_CONNECTOR_eDP;
	case SIGNAL_TYPE_LVDS:
		return DRM_MODE_CONNECTOR_LVDS;
	case SIGNAL_TYPE_RGB:
		return DRM_MODE_CONNECTOR_VGA;
	case SIGNAL_TYPE_DISPLAY_PORT:
	case SIGNAL_TYPE_DISPLAY_PORT_MST:
		return DRM_MODE_CONNECTOR_DisplayPort;
	case SIGNAL_TYPE_DVI_DUAL_LINK:
	case SIGNAL_TYPE_DVI_SINGLE_LINK:
		return DRM_MODE_CONNECTOR_DVID;
	case SIGNAL_TYPE_VIRTUAL:
		return DRM_MODE_CONNECTOR_VIRTUAL;

	default:
		return DRM_MODE_CONNECTOR_Unknown;
	}
}

static struct drm_encoder *amdgpu_dm_connector_to_encoder(struct drm_connector *connector)
{
	struct drm_encoder *encoder;

	/* There is only one encoder per connector */
	drm_connector_for_each_possible_encoder(connector, encoder)
		return encoder;

	return NULL;
}

static void amdgpu_dm_get_native_mode(struct drm_connector *connector)
{
	struct drm_encoder *encoder;
	struct amdgpu_encoder *amdgpu_encoder;

	encoder = amdgpu_dm_connector_to_encoder(connector);

	if (encoder == NULL)
		return;

	amdgpu_encoder = to_amdgpu_encoder(encoder);

	amdgpu_encoder->native_mode.clock = 0;

	if (!list_empty(&connector->probed_modes)) {
		struct drm_display_mode *preferred_mode = NULL;

		list_for_each_entry(preferred_mode,
				    &connector->probed_modes,
				    head) {
			if (preferred_mode->type & DRM_MODE_TYPE_PREFERRED)
				amdgpu_encoder->native_mode = *preferred_mode;

			break;
		}

	}
}

static struct drm_display_mode *
amdgpu_dm_create_common_mode(struct drm_encoder *encoder,
			     char *name,
			     int hdisplay, int vdisplay)
{
	struct drm_device *dev = encoder->dev;
	struct amdgpu_encoder *amdgpu_encoder = to_amdgpu_encoder(encoder);
	struct drm_display_mode *mode = NULL;
	struct drm_display_mode *native_mode = &amdgpu_encoder->native_mode;

	mode = drm_mode_duplicate(dev, native_mode);

	if (mode == NULL)
		return NULL;

	mode->hdisplay = hdisplay;
	mode->vdisplay = vdisplay;
	mode->type &= ~DRM_MODE_TYPE_PREFERRED;
	strscpy(mode->name, name, DRM_DISPLAY_MODE_LEN);

	return mode;

}

static void amdgpu_dm_connector_add_common_modes(struct drm_encoder *encoder,
						 struct drm_connector *connector)
{
	struct amdgpu_encoder *amdgpu_encoder = to_amdgpu_encoder(encoder);
	struct drm_display_mode *mode = NULL;
	struct drm_display_mode *native_mode = &amdgpu_encoder->native_mode;
	struct amdgpu_dm_connector *amdgpu_dm_connector =
				to_amdgpu_dm_connector(connector);
	int i;
	int n;
	struct mode_size {
		char name[DRM_DISPLAY_MODE_LEN];
		int w;
		int h;
	} common_modes[] = {
		{  "640x480",  640,  480},
		{  "800x600",  800,  600},
		{ "1024x768", 1024,  768},
		{ "1280x720", 1280,  720},
		{ "1280x800", 1280,  800},
		{"1280x1024", 1280, 1024},
		{ "1440x900", 1440,  900},
		{"1680x1050", 1680, 1050},
		{"1600x1200", 1600, 1200},
		{"1920x1080", 1920, 1080},
		{"1920x1200", 1920, 1200}
	};

	n = ARRAY_SIZE(common_modes);

	for (i = 0; i < n; i++) {
		struct drm_display_mode *curmode = NULL;
		bool mode_existed = false;

		if (common_modes[i].w > native_mode->hdisplay ||
		    common_modes[i].h > native_mode->vdisplay ||
		   (common_modes[i].w == native_mode->hdisplay &&
		    common_modes[i].h == native_mode->vdisplay))
			continue;

		list_for_each_entry(curmode, &connector->probed_modes, head) {
			if (common_modes[i].w == curmode->hdisplay &&
			    common_modes[i].h == curmode->vdisplay) {
				mode_existed = true;
				break;
			}
		}

		if (mode_existed)
			continue;

		mode = amdgpu_dm_create_common_mode(encoder,
				common_modes[i].name, common_modes[i].w,
				common_modes[i].h);
		if (!mode)
			continue;

		drm_mode_probed_add(connector, mode);
		amdgpu_dm_connector->num_modes++;
	}
}

static void amdgpu_set_panel_orientation(struct drm_connector *connector)
{
	struct drm_encoder *encoder;
	struct amdgpu_encoder *amdgpu_encoder;
	const struct drm_display_mode *native_mode;

	if (connector->connector_type != DRM_MODE_CONNECTOR_eDP &&
	    connector->connector_type != DRM_MODE_CONNECTOR_LVDS)
		return;

	mutex_lock(&connector->dev->mode_config.mutex);
	amdgpu_dm_connector_get_modes(connector);
	mutex_unlock(&connector->dev->mode_config.mutex);

	encoder = amdgpu_dm_connector_to_encoder(connector);
	if (!encoder)
		return;

	amdgpu_encoder = to_amdgpu_encoder(encoder);

	native_mode = &amdgpu_encoder->native_mode;
	if (native_mode->hdisplay == 0 || native_mode->vdisplay == 0)
		return;

	drm_connector_set_panel_orientation_with_quirk(connector,
						       DRM_MODE_PANEL_ORIENTATION_UNKNOWN,
						       native_mode->hdisplay,
						       native_mode->vdisplay);
}

static void amdgpu_dm_connector_ddc_get_modes(struct drm_connector *connector,
					      struct edid *edid)
{
	struct amdgpu_dm_connector *amdgpu_dm_connector =
			to_amdgpu_dm_connector(connector);

	if (edid) {
		/* empty probed_modes */
		INIT_LIST_HEAD(&connector->probed_modes);
		amdgpu_dm_connector->num_modes =
				drm_add_edid_modes(connector, edid);

		/* sorting the probed modes before calling function
		 * amdgpu_dm_get_native_mode() since EDID can have
		 * more than one preferred mode. The modes that are
		 * later in the probed mode list could be of higher
		 * and preferred resolution. For example, 3840x2160
		 * resolution in base EDID preferred timing and 4096x2160
		 * preferred resolution in DID extension block later.
		 */
		drm_mode_sort(&connector->probed_modes);
		amdgpu_dm_get_native_mode(connector);

		/* Freesync capabilities are reset by calling
		 * drm_add_edid_modes() and need to be
		 * restored here.
		 */
		amdgpu_dm_update_freesync_caps(connector, edid);
	} else {
		amdgpu_dm_connector->num_modes = 0;
	}
}

static bool is_duplicate_mode(struct amdgpu_dm_connector *aconnector,
			      struct drm_display_mode *mode)
{
	struct drm_display_mode *m;

	list_for_each_entry(m, &aconnector->base.probed_modes, head) {
		if (drm_mode_equal(m, mode))
			return true;
	}

	return false;
}

static uint add_fs_modes(struct amdgpu_dm_connector *aconnector)
{
	const struct drm_display_mode *m;
	struct drm_display_mode *new_mode;
	uint i;
	u32 new_modes_count = 0;

	/* Standard FPS values
	 *
	 * 23.976       - TV/NTSC
	 * 24           - Cinema
	 * 25           - TV/PAL
	 * 29.97        - TV/NTSC
	 * 30           - TV/NTSC
	 * 48           - Cinema HFR
	 * 50           - TV/PAL
	 * 60           - Commonly used
	 * 48,72,96,120 - Multiples of 24
	 */
	static const u32 common_rates[] = {
		23976, 24000, 25000, 29970, 30000,
		48000, 50000, 60000, 72000, 96000, 120000
	};

	/*
	 * Find mode with highest refresh rate with the same resolution
	 * as the preferred mode. Some monitors report a preferred mode
	 * with lower resolution than the highest refresh rate supported.
	 */

	m = get_highest_refresh_rate_mode(aconnector, true);
	if (!m)
		return 0;

	for (i = 0; i < ARRAY_SIZE(common_rates); i++) {
		u64 target_vtotal, target_vtotal_diff;
		u64 num, den;

		if (drm_mode_vrefresh(m) * 1000 < common_rates[i])
			continue;

		if (common_rates[i] < aconnector->min_vfreq * 1000 ||
		    common_rates[i] > aconnector->max_vfreq * 1000)
			continue;

		num = (unsigned long long)m->clock * 1000 * 1000;
		den = common_rates[i] * (unsigned long long)m->htotal;
		target_vtotal = div_u64(num, den);
		target_vtotal_diff = target_vtotal - m->vtotal;

		/* Check for illegal modes */
		if (m->vsync_start + target_vtotal_diff < m->vdisplay ||
		    m->vsync_end + target_vtotal_diff < m->vsync_start ||
		    m->vtotal + target_vtotal_diff < m->vsync_end)
			continue;

		new_mode = drm_mode_duplicate(aconnector->base.dev, m);
		if (!new_mode)
			goto out;

		new_mode->vtotal += (u16)target_vtotal_diff;
		new_mode->vsync_start += (u16)target_vtotal_diff;
		new_mode->vsync_end += (u16)target_vtotal_diff;
		new_mode->type &= ~DRM_MODE_TYPE_PREFERRED;
		new_mode->type |= DRM_MODE_TYPE_DRIVER;

		if (!is_duplicate_mode(aconnector, new_mode)) {
			drm_mode_probed_add(&aconnector->base, new_mode);
			new_modes_count += 1;
		} else
			drm_mode_destroy(aconnector->base.dev, new_mode);
	}
 out:
	return new_modes_count;
}

static void amdgpu_dm_connector_add_freesync_modes(struct drm_connector *connector,
						   struct edid *edid)
{
	struct amdgpu_dm_connector *amdgpu_dm_connector =
		to_amdgpu_dm_connector(connector);

	if (!(amdgpu_freesync_vid_mode && edid))
		return;

	if (amdgpu_dm_connector->max_vfreq - amdgpu_dm_connector->min_vfreq > 10)
		amdgpu_dm_connector->num_modes +=
			add_fs_modes(amdgpu_dm_connector);
}

static int amdgpu_dm_connector_get_modes(struct drm_connector *connector)
{
	struct amdgpu_dm_connector *amdgpu_dm_connector =
			to_amdgpu_dm_connector(connector);
	struct drm_encoder *encoder;
	struct edid *edid = amdgpu_dm_connector->edid;
	struct dc_link_settings *verified_link_cap =
			&amdgpu_dm_connector->dc_link->verified_link_cap;
	const struct dc *dc = amdgpu_dm_connector->dc_link->dc;

	encoder = amdgpu_dm_connector_to_encoder(connector);

	if (!drm_edid_is_valid(edid)) {
		amdgpu_dm_connector->num_modes =
				drm_add_modes_noedid(connector, 640, 480);
		if (dc->link_srv->dp_get_encoding_format(verified_link_cap) == DP_128b_132b_ENCODING)
			amdgpu_dm_connector->num_modes +=
				drm_add_modes_noedid(connector, 1920, 1080);
	} else {
		amdgpu_dm_connector_ddc_get_modes(connector, edid);
		if (encoder)
			amdgpu_dm_connector_add_common_modes(encoder, connector);
		amdgpu_dm_connector_add_freesync_modes(connector, edid);
	}
	amdgpu_dm_fbc_init(connector);

	return amdgpu_dm_connector->num_modes;
}

static const u32 supported_colorspaces =
	BIT(DRM_MODE_COLORIMETRY_BT709_YCC) |
	BIT(DRM_MODE_COLORIMETRY_OPRGB) |
	BIT(DRM_MODE_COLORIMETRY_BT2020_RGB) |
	BIT(DRM_MODE_COLORIMETRY_BT2020_YCC);

void amdgpu_dm_connector_init_helper(struct amdgpu_display_manager *dm,
				     struct amdgpu_dm_connector *aconnector,
				     int connector_type,
				     struct dc_link *link,
				     int link_index)
{
	struct amdgpu_device *adev = drm_to_adev(dm->ddev);

	/*
	 * Some of the properties below require access to state, like bpc.
	 * Allocate some default initial connector state with our reset helper.
	 */
	if (aconnector->base.funcs->reset)
		aconnector->base.funcs->reset(&aconnector->base);

	aconnector->connector_id = link_index;
	aconnector->bl_idx = -1;
	aconnector->dc_link = link;
	aconnector->base.interlace_allowed = false;
	aconnector->base.doublescan_allowed = false;
	aconnector->base.stereo_allowed = false;
	aconnector->base.dpms = DRM_MODE_DPMS_OFF;
	aconnector->hpd.hpd = AMDGPU_HPD_NONE; /* not used */
	aconnector->audio_inst = -1;
	aconnector->pack_sdp_v1_3 = false;
	aconnector->as_type = ADAPTIVE_SYNC_TYPE_NONE;
	memset(&aconnector->vsdb_info, 0, sizeof(aconnector->vsdb_info));
	mutex_init(&aconnector->hpd_lock);
	mutex_init(&aconnector->handle_mst_msg_ready);

	/*
	 * configure support HPD hot plug connector_>polled default value is 0
	 * which means HPD hot plug not supported
	 */
	switch (connector_type) {
	case DRM_MODE_CONNECTOR_HDMIA:
		aconnector->base.polled = DRM_CONNECTOR_POLL_HPD;
		aconnector->base.ycbcr_420_allowed =
			link->link_enc->features.hdmi_ycbcr420_supported ? true : false;
		break;
	case DRM_MODE_CONNECTOR_DisplayPort:
		aconnector->base.polled = DRM_CONNECTOR_POLL_HPD;
		link->link_enc = link_enc_cfg_get_link_enc(link);
		ASSERT(link->link_enc);
		if (link->link_enc)
			aconnector->base.ycbcr_420_allowed =
			link->link_enc->features.dp_ycbcr420_supported ? true : false;
		break;
	case DRM_MODE_CONNECTOR_DVID:
		aconnector->base.polled = DRM_CONNECTOR_POLL_HPD;
		break;
	default:
		break;
	}

	drm_object_attach_property(&aconnector->base.base,
				dm->ddev->mode_config.scaling_mode_property,
				DRM_MODE_SCALE_NONE);

	drm_object_attach_property(&aconnector->base.base,
				adev->mode_info.underscan_property,
				UNDERSCAN_OFF);
	drm_object_attach_property(&aconnector->base.base,
				adev->mode_info.underscan_hborder_property,
				0);
	drm_object_attach_property(&aconnector->base.base,
				adev->mode_info.underscan_vborder_property,
				0);

	if (!aconnector->mst_root)
		drm_connector_attach_max_bpc_property(&aconnector->base, 8, 16);

	aconnector->base.state->max_bpc = 16;
	aconnector->base.state->max_requested_bpc = aconnector->base.state->max_bpc;

	if (connector_type == DRM_MODE_CONNECTOR_HDMIA) {
		/* Content Type is currently only implemented for HDMI. */
		drm_connector_attach_content_type_property(&aconnector->base);
	}

	if (connector_type == DRM_MODE_CONNECTOR_HDMIA) {
		if (!drm_mode_create_hdmi_colorspace_property(&aconnector->base, supported_colorspaces))
			drm_connector_attach_colorspace_property(&aconnector->base);
	} else if ((connector_type == DRM_MODE_CONNECTOR_DisplayPort && !aconnector->mst_root) ||
		   connector_type == DRM_MODE_CONNECTOR_eDP) {
		if (!drm_mode_create_dp_colorspace_property(&aconnector->base, supported_colorspaces))
			drm_connector_attach_colorspace_property(&aconnector->base);
	}

	if (connector_type == DRM_MODE_CONNECTOR_HDMIA ||
	    connector_type == DRM_MODE_CONNECTOR_DisplayPort ||
	    connector_type == DRM_MODE_CONNECTOR_eDP) {
		drm_connector_attach_hdr_output_metadata_property(&aconnector->base);

		if (!aconnector->mst_root)
			drm_connector_attach_vrr_capable_property(&aconnector->base);

		if (adev->dm.hdcp_workqueue)
			drm_connector_attach_content_protection_property(&aconnector->base, true);
	}
}

static int amdgpu_dm_i2c_xfer(struct i2c_adapter *i2c_adap,
			      struct i2c_msg *msgs, int num)
{
	struct amdgpu_i2c_adapter *i2c = i2c_get_adapdata(i2c_adap);
	struct ddc_service *ddc_service = i2c->ddc_service;
	struct i2c_command cmd;
	int i;
	int result = -EIO;

	if (!ddc_service->ddc_pin || !ddc_service->ddc_pin->hw_info.hw_supported)
		return result;

	cmd.payloads = kcalloc(num, sizeof(struct i2c_payload), GFP_KERNEL);

	if (!cmd.payloads)
		return result;

	cmd.number_of_payloads = num;
	cmd.engine = I2C_COMMAND_ENGINE_DEFAULT;
	cmd.speed = 100;

	for (i = 0; i < num; i++) {
		cmd.payloads[i].write = !(msgs[i].flags & I2C_M_RD);
		cmd.payloads[i].address = msgs[i].addr;
		cmd.payloads[i].length = msgs[i].len;
		cmd.payloads[i].data = msgs[i].buf;
	}

	if (dc_submit_i2c(
			ddc_service->ctx->dc,
			ddc_service->link->link_index,
			&cmd))
		result = num;

	kfree(cmd.payloads);
	return result;
}

static u32 amdgpu_dm_i2c_func(struct i2c_adapter *adap)
{
	return I2C_FUNC_I2C | I2C_FUNC_SMBUS_EMUL;
}

static const struct i2c_algorithm amdgpu_dm_i2c_algo = {
	.master_xfer = amdgpu_dm_i2c_xfer,
	.functionality = amdgpu_dm_i2c_func,
};

static struct amdgpu_i2c_adapter *
create_i2c(struct ddc_service *ddc_service,
	   int link_index,
	   int *res)
{
	struct amdgpu_device *adev = ddc_service->ctx->driver_context;
	struct amdgpu_i2c_adapter *i2c;

	i2c = kzalloc(sizeof(struct amdgpu_i2c_adapter), GFP_KERNEL);
	if (!i2c)
		return NULL;
	i2c->base.owner = THIS_MODULE;
	i2c->base.dev.parent = &adev->pdev->dev;
	i2c->base.algo = &amdgpu_dm_i2c_algo;
	snprintf(i2c->base.name, sizeof(i2c->base.name), "AMDGPU DM i2c hw bus %d", link_index);
	i2c_set_adapdata(&i2c->base, i2c);
	i2c->ddc_service = ddc_service;

	return i2c;
}


/*
 * Note: this function assumes that dc_link_detect() was called for the
 * dc_link which will be represented by this aconnector.
 */
static int amdgpu_dm_connector_init(struct amdgpu_display_manager *dm,
				    struct amdgpu_dm_connector *aconnector,
				    u32 link_index,
				    struct amdgpu_encoder *aencoder)
{
	int res = 0;
	int connector_type;
	struct dc *dc = dm->dc;
	struct dc_link *link = dc_get_link_at_index(dc, link_index);
	struct amdgpu_i2c_adapter *i2c;

	/* Not needed for writeback connector */
	link->priv = aconnector;


	i2c = create_i2c(link->ddc, link->link_index, &res);
	if (!i2c) {
		DRM_ERROR("Failed to create i2c adapter data\n");
		return -ENOMEM;
	}

	aconnector->i2c = i2c;
	res = i2c_add_adapter(&i2c->base);

	if (res) {
		DRM_ERROR("Failed to register hw i2c %d\n", link->link_index);
		goto out_free;
	}

	connector_type = to_drm_connector_type(link->connector_signal);

	res = drm_connector_init_with_ddc(
			dm->ddev,
			&aconnector->base,
			&amdgpu_dm_connector_funcs,
			connector_type,
			&i2c->base);

	if (res) {
		DRM_ERROR("connector_init failed\n");
		aconnector->connector_id = -1;
		goto out_free;
	}

	drm_connector_helper_add(
			&aconnector->base,
			&amdgpu_dm_connector_helper_funcs);

	amdgpu_dm_connector_init_helper(
		dm,
		aconnector,
		connector_type,
		link,
		link_index);

	drm_connector_attach_encoder(
		&aconnector->base, &aencoder->base);

	if (connector_type == DRM_MODE_CONNECTOR_DisplayPort
		|| connector_type == DRM_MODE_CONNECTOR_eDP)
		amdgpu_dm_initialize_dp_connector(dm, aconnector, link->link_index);

out_free:
	if (res) {
		kfree(i2c);
		aconnector->i2c = NULL;
	}
	return res;
}

int amdgpu_dm_get_encoder_crtc_mask(struct amdgpu_device *adev)
{
	switch (adev->mode_info.num_crtc) {
	case 1:
		return 0x1;
	case 2:
		return 0x3;
	case 3:
		return 0x7;
	case 4:
		return 0xf;
	case 5:
		return 0x1f;
	case 6:
	default:
		return 0x3f;
	}
}

static int amdgpu_dm_encoder_init(struct drm_device *dev,
				  struct amdgpu_encoder *aencoder,
				  uint32_t link_index)
{
	struct amdgpu_device *adev = drm_to_adev(dev);

	int res = drm_encoder_init(dev,
				   &aencoder->base,
				   &amdgpu_dm_encoder_funcs,
				   DRM_MODE_ENCODER_TMDS,
				   NULL);

	aencoder->base.possible_crtcs = amdgpu_dm_get_encoder_crtc_mask(adev);

	if (!res)
		aencoder->encoder_id = link_index;
	else
		aencoder->encoder_id = -1;

	drm_encoder_helper_add(&aencoder->base, &amdgpu_dm_encoder_helper_funcs);

	return res;
}

static void manage_dm_interrupts(struct amdgpu_device *adev,
				 struct amdgpu_crtc *acrtc,
				 struct dm_crtc_state *acrtc_state)
{
	/*
	 * We have no guarantee that the frontend index maps to the same
	 * backend index - some even map to more than one.
	 *
	 * TODO: Use a different interrupt or check DC itself for the mapping.
	 */
	int irq_type =
		amdgpu_display_crtc_idx_to_irq_type(
			adev,
			acrtc->crtc_id);
	struct drm_vblank_crtc_config config = {0};
	struct dc_crtc_timing *timing;
	int offdelay;

	if (acrtc_state) {
		if (amdgpu_ip_version(adev, DCE_HWIP, 0) <
		    IP_VERSION(3, 5, 0) ||
		    acrtc_state->stream->link->psr_settings.psr_version <
		    DC_PSR_VERSION_UNSUPPORTED) {
			timing = &acrtc_state->stream->timing;

			/* at least 2 frames */
			offdelay = DIV64_U64_ROUND_UP((u64)20 *
						      timing->v_total *
						      timing->h_total,
						      timing->pix_clk_100hz);

			config.offdelay_ms = offdelay ?: 30;
		} else {
			config.disable_immediate = true;
		}

		drm_crtc_vblank_on_config(&acrtc->base,
					  &config);

		amdgpu_irq_get(
			adev,
			&adev->pageflip_irq,
			irq_type);
#if defined(CONFIG_DRM_AMD_SECURE_DISPLAY)
		amdgpu_irq_get(
			adev,
			&adev->vline0_irq,
			irq_type);
#endif
	} else {
#if defined(CONFIG_DRM_AMD_SECURE_DISPLAY)
		amdgpu_irq_put(
			adev,
			&adev->vline0_irq,
			irq_type);
#endif
		amdgpu_irq_put(
			adev,
			&adev->pageflip_irq,
			irq_type);
		drm_crtc_vblank_off(&acrtc->base);
	}
}

static void dm_update_pflip_irq_state(struct amdgpu_device *adev,
				      struct amdgpu_crtc *acrtc)
{
	int irq_type =
		amdgpu_display_crtc_idx_to_irq_type(adev, acrtc->crtc_id);

	/**
	 * This reads the current state for the IRQ and force reapplies
	 * the setting to hardware.
	 */
	amdgpu_irq_update(adev, &adev->pageflip_irq, irq_type);
}

static bool
is_scaling_state_different(const struct dm_connector_state *dm_state,
			   const struct dm_connector_state *old_dm_state)
{
	if (dm_state->scaling != old_dm_state->scaling)
		return true;
	if (!dm_state->underscan_enable && old_dm_state->underscan_enable) {
		if (old_dm_state->underscan_hborder != 0 && old_dm_state->underscan_vborder != 0)
			return true;
	} else  if (dm_state->underscan_enable && !old_dm_state->underscan_enable) {
		if (dm_state->underscan_hborder != 0 && dm_state->underscan_vborder != 0)
			return true;
	} else if (dm_state->underscan_hborder != old_dm_state->underscan_hborder ||
		   dm_state->underscan_vborder != old_dm_state->underscan_vborder)
		return true;
	return false;
}

static bool is_content_protection_different(struct drm_crtc_state *new_crtc_state,
					    struct drm_crtc_state *old_crtc_state,
					    struct drm_connector_state *new_conn_state,
					    struct drm_connector_state *old_conn_state,
					    const struct drm_connector *connector,
					    struct hdcp_workqueue *hdcp_w)
{
	struct amdgpu_dm_connector *aconnector = to_amdgpu_dm_connector(connector);
	struct dm_connector_state *dm_con_state = to_dm_connector_state(connector->state);

	pr_debug("[HDCP_DM] connector->index: %x connect_status: %x dpms: %x\n",
		connector->index, connector->status, connector->dpms);
	pr_debug("[HDCP_DM] state protection old: %x new: %x\n",
		old_conn_state->content_protection, new_conn_state->content_protection);

	if (old_crtc_state)
		pr_debug("[HDCP_DM] old crtc en: %x a: %x m: %x a-chg: %x c-chg: %x\n",
		old_crtc_state->enable,
		old_crtc_state->active,
		old_crtc_state->mode_changed,
		old_crtc_state->active_changed,
		old_crtc_state->connectors_changed);

	if (new_crtc_state)
		pr_debug("[HDCP_DM] NEW crtc en: %x a: %x m: %x a-chg: %x c-chg: %x\n",
		new_crtc_state->enable,
		new_crtc_state->active,
		new_crtc_state->mode_changed,
		new_crtc_state->active_changed,
		new_crtc_state->connectors_changed);

	/* hdcp content type change */
	if (old_conn_state->hdcp_content_type != new_conn_state->hdcp_content_type &&
	    new_conn_state->content_protection != DRM_MODE_CONTENT_PROTECTION_UNDESIRED) {
		new_conn_state->content_protection = DRM_MODE_CONTENT_PROTECTION_DESIRED;
		pr_debug("[HDCP_DM] Type0/1 change %s :true\n", __func__);
		return true;
	}

	/* CP is being re enabled, ignore this */
	if (old_conn_state->content_protection == DRM_MODE_CONTENT_PROTECTION_ENABLED &&
	    new_conn_state->content_protection == DRM_MODE_CONTENT_PROTECTION_DESIRED) {
		if (new_crtc_state && new_crtc_state->mode_changed) {
			new_conn_state->content_protection = DRM_MODE_CONTENT_PROTECTION_DESIRED;
			pr_debug("[HDCP_DM] ENABLED->DESIRED & mode_changed %s :true\n", __func__);
			return true;
		}
		new_conn_state->content_protection = DRM_MODE_CONTENT_PROTECTION_ENABLED;
		pr_debug("[HDCP_DM] ENABLED -> DESIRED %s :false\n", __func__);
		return false;
	}

	/* S3 resume case, since old state will always be 0 (UNDESIRED) and the restored state will be ENABLED
	 *
	 * Handles:	UNDESIRED -> ENABLED
	 */
	if (old_conn_state->content_protection == DRM_MODE_CONTENT_PROTECTION_UNDESIRED &&
	    new_conn_state->content_protection == DRM_MODE_CONTENT_PROTECTION_ENABLED)
		new_conn_state->content_protection = DRM_MODE_CONTENT_PROTECTION_DESIRED;

	/* Stream removed and re-enabled
	 *
	 * Can sometimes overlap with the HPD case,
	 * thus set update_hdcp to false to avoid
	 * setting HDCP multiple times.
	 *
	 * Handles:	DESIRED -> DESIRED (Special case)
	 */
	if (!(old_conn_state->crtc && old_conn_state->crtc->enabled) &&
		new_conn_state->crtc && new_conn_state->crtc->enabled &&
		connector->state->content_protection == DRM_MODE_CONTENT_PROTECTION_DESIRED) {
		dm_con_state->update_hdcp = false;
		pr_debug("[HDCP_DM] DESIRED->DESIRED (Stream removed and re-enabled) %s :true\n",
			__func__);
		return true;
	}

	/* Hot-plug, headless s3, dpms
	 *
	 * Only start HDCP if the display is connected/enabled.
	 * update_hdcp flag will be set to false until the next
	 * HPD comes in.
	 *
	 * Handles:	DESIRED -> DESIRED (Special case)
	 */
	if (dm_con_state->update_hdcp &&
	new_conn_state->content_protection == DRM_MODE_CONTENT_PROTECTION_DESIRED &&
	connector->dpms == DRM_MODE_DPMS_ON && aconnector->dc_sink != NULL) {
		dm_con_state->update_hdcp = false;
		pr_debug("[HDCP_DM] DESIRED->DESIRED (Hot-plug, headless s3, dpms) %s :true\n",
			__func__);
		return true;
	}

	if (old_conn_state->content_protection == new_conn_state->content_protection) {
		if (new_conn_state->content_protection >= DRM_MODE_CONTENT_PROTECTION_DESIRED) {
			if (new_crtc_state && new_crtc_state->mode_changed) {
				pr_debug("[HDCP_DM] DESIRED->DESIRED or ENABLE->ENABLE mode_change %s :true\n",
					__func__);
				return true;
			}
			pr_debug("[HDCP_DM] DESIRED->DESIRED & ENABLE->ENABLE %s :false\n",
				__func__);
			return false;
		}

		pr_debug("[HDCP_DM] UNDESIRED->UNDESIRED %s :false\n", __func__);
		return false;
	}

	if (new_conn_state->content_protection != DRM_MODE_CONTENT_PROTECTION_ENABLED) {
		pr_debug("[HDCP_DM] UNDESIRED->DESIRED or DESIRED->UNDESIRED or ENABLED->UNDESIRED %s :true\n",
			__func__);
		return true;
	}

	pr_debug("[HDCP_DM] DESIRED->ENABLED %s :false\n", __func__);
	return false;
}

static void remove_stream(struct amdgpu_device *adev,
			  struct amdgpu_crtc *acrtc,
			  struct dc_stream_state *stream)
{
	/* this is the update mode case */

	acrtc->otg_inst = -1;
	acrtc->enabled = false;
}

static void prepare_flip_isr(struct amdgpu_crtc *acrtc)
{

	assert_spin_locked(&acrtc->base.dev->event_lock);
	WARN_ON(acrtc->event);

	acrtc->event = acrtc->base.state->event;

	/* Set the flip status */
	acrtc->pflip_status = AMDGPU_FLIP_SUBMITTED;

	/* Mark this event as consumed */
	acrtc->base.state->event = NULL;

	drm_dbg_state(acrtc->base.dev,
		      "crtc:%d, pflip_stat:AMDGPU_FLIP_SUBMITTED\n",
		      acrtc->crtc_id);
}

static void update_freesync_state_on_stream(
	struct amdgpu_display_manager *dm,
	struct dm_crtc_state *new_crtc_state,
	struct dc_stream_state *new_stream,
	struct dc_plane_state *surface,
	u32 flip_timestamp_in_us)
{
	struct mod_vrr_params vrr_params;
	struct dc_info_packet vrr_infopacket = {0};
	struct amdgpu_device *adev = dm->adev;
	struct amdgpu_crtc *acrtc = to_amdgpu_crtc(new_crtc_state->base.crtc);
	unsigned long flags;
	bool pack_sdp_v1_3 = false;
	struct amdgpu_dm_connector *aconn;
	enum vrr_packet_type packet_type = PACKET_TYPE_VRR;

	if (!new_stream)
		return;

	/*
	 * TODO: Determine why min/max totals and vrefresh can be 0 here.
	 * For now it's sufficient to just guard against these conditions.
	 */

	if (!new_stream->timing.h_total || !new_stream->timing.v_total)
		return;

	spin_lock_irqsave(&adev_to_drm(adev)->event_lock, flags);
	vrr_params = acrtc->dm_irq_params.vrr_params;

	if (surface) {
		mod_freesync_handle_preflip(
			dm->freesync_module,
			surface,
			new_stream,
			flip_timestamp_in_us,
			&vrr_params);

		if (adev->family < AMDGPU_FAMILY_AI &&
		    amdgpu_dm_crtc_vrr_active(new_crtc_state)) {
			mod_freesync_handle_v_update(dm->freesync_module,
						     new_stream, &vrr_params);

			/* Need to call this before the frame ends. */
			dc_stream_adjust_vmin_vmax(dm->dc,
						   new_crtc_state->stream,
						   &vrr_params.adjust);
		}
	}

	aconn = (struct amdgpu_dm_connector *)new_stream->dm_stream_context;

	if (aconn && (aconn->as_type == FREESYNC_TYPE_PCON_IN_WHITELIST || aconn->vsdb_info.replay_mode)) {
		pack_sdp_v1_3 = aconn->pack_sdp_v1_3;

		if (aconn->vsdb_info.amd_vsdb_version == 1)
			packet_type = PACKET_TYPE_FS_V1;
		else if (aconn->vsdb_info.amd_vsdb_version == 2)
			packet_type = PACKET_TYPE_FS_V2;
		else if (aconn->vsdb_info.amd_vsdb_version == 3)
			packet_type = PACKET_TYPE_FS_V3;

		mod_build_adaptive_sync_infopacket(new_stream, aconn->as_type, NULL,
					&new_stream->adaptive_sync_infopacket);
	}

	mod_freesync_build_vrr_infopacket(
		dm->freesync_module,
		new_stream,
		&vrr_params,
		packet_type,
		TRANSFER_FUNC_UNKNOWN,
		&vrr_infopacket,
		pack_sdp_v1_3);

	new_crtc_state->freesync_vrr_info_changed |=
		(memcmp(&new_crtc_state->vrr_infopacket,
			&vrr_infopacket,
			sizeof(vrr_infopacket)) != 0);

	acrtc->dm_irq_params.vrr_params = vrr_params;
	new_crtc_state->vrr_infopacket = vrr_infopacket;

	new_stream->vrr_infopacket = vrr_infopacket;
	new_stream->allow_freesync = mod_freesync_get_freesync_enabled(&vrr_params);

	if (new_crtc_state->freesync_vrr_info_changed)
		DRM_DEBUG_KMS("VRR packet update: crtc=%u enabled=%d state=%d",
			      new_crtc_state->base.crtc->base.id,
			      (int)new_crtc_state->base.vrr_enabled,
			      (int)vrr_params.state);

	spin_unlock_irqrestore(&adev_to_drm(adev)->event_lock, flags);
}

static void update_stream_irq_parameters(
	struct amdgpu_display_manager *dm,
	struct dm_crtc_state *new_crtc_state)
{
	struct dc_stream_state *new_stream = new_crtc_state->stream;
	struct mod_vrr_params vrr_params;
	struct mod_freesync_config config = new_crtc_state->freesync_config;
	struct amdgpu_device *adev = dm->adev;
	struct amdgpu_crtc *acrtc = to_amdgpu_crtc(new_crtc_state->base.crtc);
	unsigned long flags;

	if (!new_stream)
		return;

	/*
	 * TODO: Determine why min/max totals and vrefresh can be 0 here.
	 * For now it's sufficient to just guard against these conditions.
	 */
	if (!new_stream->timing.h_total || !new_stream->timing.v_total)
		return;

	spin_lock_irqsave(&adev_to_drm(adev)->event_lock, flags);
	vrr_params = acrtc->dm_irq_params.vrr_params;

	if (new_crtc_state->vrr_supported &&
	    config.min_refresh_in_uhz &&
	    config.max_refresh_in_uhz) {
		/*
		 * if freesync compatible mode was set, config.state will be set
		 * in atomic check
		 */
		if (config.state == VRR_STATE_ACTIVE_FIXED && config.fixed_refresh_in_uhz &&
		    (!drm_atomic_crtc_needs_modeset(&new_crtc_state->base) ||
		     new_crtc_state->freesync_config.state == VRR_STATE_ACTIVE_FIXED)) {
			vrr_params.max_refresh_in_uhz = config.max_refresh_in_uhz;
			vrr_params.min_refresh_in_uhz = config.min_refresh_in_uhz;
			vrr_params.fixed_refresh_in_uhz = config.fixed_refresh_in_uhz;
			vrr_params.state = VRR_STATE_ACTIVE_FIXED;
		} else {
			config.state = new_crtc_state->base.vrr_enabled ?
						     VRR_STATE_ACTIVE_VARIABLE :
						     VRR_STATE_INACTIVE;
		}
	} else {
		config.state = VRR_STATE_UNSUPPORTED;
	}

	mod_freesync_build_vrr_params(dm->freesync_module,
				      new_stream,
				      &config, &vrr_params);

	new_crtc_state->freesync_config = config;
	/* Copy state for access from DM IRQ handler */
	acrtc->dm_irq_params.freesync_config = config;
	acrtc->dm_irq_params.active_planes = new_crtc_state->active_planes;
	acrtc->dm_irq_params.vrr_params = vrr_params;
	spin_unlock_irqrestore(&adev_to_drm(adev)->event_lock, flags);
}

static void amdgpu_dm_handle_vrr_transition(struct dm_crtc_state *old_state,
					    struct dm_crtc_state *new_state)
{
	bool old_vrr_active = amdgpu_dm_crtc_vrr_active(old_state);
	bool new_vrr_active = amdgpu_dm_crtc_vrr_active(new_state);

	if (!old_vrr_active && new_vrr_active) {
		/* Transition VRR inactive -> active:
		 * While VRR is active, we must not disable vblank irq, as a
		 * reenable after disable would compute bogus vblank/pflip
		 * timestamps if it likely happened inside display front-porch.
		 *
		 * We also need vupdate irq for the actual core vblank handling
		 * at end of vblank.
		 */
		WARN_ON(amdgpu_dm_crtc_set_vupdate_irq(new_state->base.crtc, true) != 0);
		WARN_ON(drm_crtc_vblank_get(new_state->base.crtc) != 0);
		DRM_DEBUG_DRIVER("%s: crtc=%u VRR off->on: Get vblank ref\n",
				 __func__, new_state->base.crtc->base.id);
	} else if (old_vrr_active && !new_vrr_active) {
		/* Transition VRR active -> inactive:
		 * Allow vblank irq disable again for fixed refresh rate.
		 */
		WARN_ON(amdgpu_dm_crtc_set_vupdate_irq(new_state->base.crtc, false) != 0);
		drm_crtc_vblank_put(new_state->base.crtc);
		DRM_DEBUG_DRIVER("%s: crtc=%u VRR on->off: Drop vblank ref\n",
				 __func__, new_state->base.crtc->base.id);
	}
}

static void amdgpu_dm_commit_cursors(struct drm_atomic_state *state)
{
	struct drm_plane *plane;
	struct drm_plane_state *old_plane_state;
	int i;

	/*
	 * TODO: Make this per-stream so we don't issue redundant updates for
	 * commits with multiple streams.
	 */
	for_each_old_plane_in_state(state, plane, old_plane_state, i)
		if (plane->type == DRM_PLANE_TYPE_CURSOR)
			amdgpu_dm_plane_handle_cursor_update(plane, old_plane_state);
}

static inline uint32_t get_mem_type(struct drm_framebuffer *fb)
{
	struct amdgpu_bo *abo = gem_to_amdgpu_bo(fb->obj[0]);

	return abo->tbo.resource ? abo->tbo.resource->mem_type : 0;
}

static void amdgpu_dm_update_cursor(struct drm_plane *plane,
				    struct drm_plane_state *old_plane_state,
				    struct dc_stream_update *update)
{
	struct amdgpu_device *adev = drm_to_adev(plane->dev);
	struct amdgpu_framebuffer *afb = to_amdgpu_framebuffer(plane->state->fb);
	struct drm_crtc *crtc = afb ? plane->state->crtc : old_plane_state->crtc;
	struct dm_crtc_state *crtc_state = crtc ? to_dm_crtc_state(crtc->state) : NULL;
	struct amdgpu_crtc *amdgpu_crtc = to_amdgpu_crtc(crtc);
	uint64_t address = afb ? afb->address : 0;
	struct dc_cursor_position position = {0};
	struct dc_cursor_attributes attributes;
	int ret;

	if (!plane->state->fb && !old_plane_state->fb)
		return;

	drm_dbg_atomic(plane->dev, "crtc_id=%d with size %d to %d\n",
		       amdgpu_crtc->crtc_id, plane->state->crtc_w,
		       plane->state->crtc_h);

	ret = amdgpu_dm_plane_get_cursor_position(plane, crtc, &position);
	if (ret)
		return;

	if (!position.enable) {
		/* turn off cursor */
		if (crtc_state && crtc_state->stream) {
			dc_stream_set_cursor_position(crtc_state->stream,
						      &position);
			update->cursor_position = &crtc_state->stream->cursor_position;
		}
		return;
	}

	amdgpu_crtc->cursor_width = plane->state->crtc_w;
	amdgpu_crtc->cursor_height = plane->state->crtc_h;

	memset(&attributes, 0, sizeof(attributes));
	attributes.address.high_part = upper_32_bits(address);
	attributes.address.low_part  = lower_32_bits(address);
	attributes.width             = plane->state->crtc_w;
	attributes.height            = plane->state->crtc_h;
	attributes.color_format      = CURSOR_MODE_COLOR_PRE_MULTIPLIED_ALPHA;
	attributes.rotation_angle    = 0;
	attributes.attribute_flags.value = 0;

	/* Enable cursor degamma ROM on DCN3+ for implicit sRGB degamma in DRM
	 * legacy gamma setup.
	 */
	if (crtc_state->cm_is_degamma_srgb &&
	    adev->dm.dc->caps.color.dpp.gamma_corr)
		attributes.attribute_flags.bits.ENABLE_CURSOR_DEGAMMA = 1;

	if (afb)
		attributes.pitch = afb->base.pitches[0] / afb->base.format->cpp[0];

	if (crtc_state->stream) {
		if (!dc_stream_set_cursor_attributes(crtc_state->stream,
						     &attributes))
			DRM_ERROR("DC failed to set cursor attributes\n");

		update->cursor_attributes = &crtc_state->stream->cursor_attributes;

		if (!dc_stream_set_cursor_position(crtc_state->stream,
						   &position))
			DRM_ERROR("DC failed to set cursor position\n");

		update->cursor_position = &crtc_state->stream->cursor_position;
	}
}

static void amdgpu_dm_commit_planes(struct drm_atomic_state *state,
				    struct drm_device *dev,
				    struct amdgpu_display_manager *dm,
				    struct drm_crtc *pcrtc,
				    bool wait_for_vblank)
{
	u32 i;
	u64 timestamp_ns = ktime_get_ns();
	struct drm_plane *plane;
	struct drm_plane_state *old_plane_state, *new_plane_state;
	struct amdgpu_crtc *acrtc_attach = to_amdgpu_crtc(pcrtc);
	struct drm_crtc_state *new_pcrtc_state =
			drm_atomic_get_new_crtc_state(state, pcrtc);
	struct dm_crtc_state *acrtc_state = to_dm_crtc_state(new_pcrtc_state);
	struct dm_crtc_state *dm_old_crtc_state =
			to_dm_crtc_state(drm_atomic_get_old_crtc_state(state, pcrtc));
	int planes_count = 0, vpos, hpos;
	unsigned long flags;
	u32 target_vblank, last_flip_vblank;
	bool vrr_active = amdgpu_dm_crtc_vrr_active(acrtc_state);
	bool cursor_update = false;
	bool pflip_present = false;
	bool dirty_rects_changed = false;
	bool updated_planes_and_streams = false;
	struct {
		struct dc_surface_update surface_updates[MAX_SURFACES];
		struct dc_plane_info plane_infos[MAX_SURFACES];
		struct dc_scaling_info scaling_infos[MAX_SURFACES];
		struct dc_flip_addrs flip_addrs[MAX_SURFACES];
		struct dc_stream_update stream_update;
	} *bundle;

	bundle = kzalloc(sizeof(*bundle), GFP_KERNEL);

	if (!bundle) {
		drm_err(dev, "Failed to allocate update bundle\n");
		goto cleanup;
	}

	/*
	 * Disable the cursor first if we're disabling all the planes.
	 * It'll remain on the screen after the planes are re-enabled
	 * if we don't.
	 *
	 * If the cursor is transitioning from native to overlay mode, the
	 * native cursor needs to be disabled first.
	 */
	if (acrtc_state->cursor_mode == DM_CURSOR_OVERLAY_MODE &&
	    dm_old_crtc_state->cursor_mode == DM_CURSOR_NATIVE_MODE) {
		struct dc_cursor_position cursor_position = {0};

		if (!dc_stream_set_cursor_position(acrtc_state->stream,
						   &cursor_position))
			drm_err(dev, "DC failed to disable native cursor\n");

		bundle->stream_update.cursor_position =
				&acrtc_state->stream->cursor_position;
	}

	if (acrtc_state->active_planes == 0 &&
	    dm_old_crtc_state->cursor_mode == DM_CURSOR_NATIVE_MODE)
		amdgpu_dm_commit_cursors(state);

	/* update planes when needed */
	for_each_oldnew_plane_in_state(state, plane, old_plane_state, new_plane_state, i) {
		struct drm_crtc *crtc = new_plane_state->crtc;
		struct drm_crtc_state *new_crtc_state;
		struct drm_framebuffer *fb = new_plane_state->fb;
		struct amdgpu_framebuffer *afb = (struct amdgpu_framebuffer *)fb;
		bool plane_needs_flip;
		struct dc_plane_state *dc_plane;
		struct dm_plane_state *dm_new_plane_state = to_dm_plane_state(new_plane_state);

		/* Cursor plane is handled after stream updates */
		if (plane->type == DRM_PLANE_TYPE_CURSOR &&
		    acrtc_state->cursor_mode == DM_CURSOR_NATIVE_MODE) {
			if ((fb && crtc == pcrtc) ||
			    (old_plane_state->fb && old_plane_state->crtc == pcrtc)) {
				cursor_update = true;
				if (amdgpu_ip_version(dm->adev, DCE_HWIP, 0) != 0)
					amdgpu_dm_update_cursor(plane, old_plane_state, &bundle->stream_update);
			}

			continue;
		}

		if (!fb || !crtc || pcrtc != crtc)
			continue;

		new_crtc_state = drm_atomic_get_new_crtc_state(state, crtc);
		if (!new_crtc_state->active)
			continue;

		dc_plane = dm_new_plane_state->dc_state;
		if (!dc_plane)
			continue;

		bundle->surface_updates[planes_count].surface = dc_plane;
		if (new_pcrtc_state->color_mgmt_changed) {
			bundle->surface_updates[planes_count].gamma = &dc_plane->gamma_correction;
			bundle->surface_updates[planes_count].in_transfer_func = &dc_plane->in_transfer_func;
			bundle->surface_updates[planes_count].gamut_remap_matrix = &dc_plane->gamut_remap_matrix;
			bundle->surface_updates[planes_count].hdr_mult = dc_plane->hdr_mult;
			bundle->surface_updates[planes_count].func_shaper = &dc_plane->in_shaper_func;
			bundle->surface_updates[planes_count].lut3d_func = &dc_plane->lut3d_func;
			bundle->surface_updates[planes_count].blend_tf = &dc_plane->blend_tf;
		}

		amdgpu_dm_plane_fill_dc_scaling_info(dm->adev, new_plane_state,
				     &bundle->scaling_infos[planes_count]);

		bundle->surface_updates[planes_count].scaling_info =
			&bundle->scaling_infos[planes_count];

		plane_needs_flip = old_plane_state->fb && new_plane_state->fb;

		pflip_present = pflip_present || plane_needs_flip;

		if (!plane_needs_flip) {
			planes_count += 1;
			continue;
		}

		fill_dc_plane_info_and_addr(
			dm->adev, new_plane_state,
			afb->tiling_flags,
			&bundle->plane_infos[planes_count],
			&bundle->flip_addrs[planes_count].address,
			afb->tmz_surface, false);

		drm_dbg_state(state->dev, "plane: id=%d dcc_en=%d\n",
				 new_plane_state->plane->index,
				 bundle->plane_infos[planes_count].dcc.enable);

		bundle->surface_updates[planes_count].plane_info =
			&bundle->plane_infos[planes_count];

		if (acrtc_state->stream->link->psr_settings.psr_feature_enabled ||
		    acrtc_state->stream->link->replay_settings.replay_feature_enabled) {
			fill_dc_dirty_rects(plane, old_plane_state,
					    new_plane_state, new_crtc_state,
					    &bundle->flip_addrs[planes_count],
					    acrtc_state->stream->link->psr_settings.psr_version ==
					    DC_PSR_VERSION_SU_1,
					    &dirty_rects_changed);

			/*
			 * If the dirty regions changed, PSR-SU need to be disabled temporarily
			 * and enabled it again after dirty regions are stable to avoid video glitch.
			 * PSR-SU will be enabled in vblank_control_worker() if user pause the video
			 * during the PSR-SU was disabled.
			 */
			if (acrtc_state->stream->link->psr_settings.psr_version >= DC_PSR_VERSION_SU_1 &&
			    acrtc_attach->dm_irq_params.allow_psr_entry &&
#ifdef CONFIG_DRM_AMD_SECURE_DISPLAY
			    !amdgpu_dm_crc_window_is_activated(acrtc_state->base.crtc) &&
#endif
			    dirty_rects_changed) {
				mutex_lock(&dm->dc_lock);
				acrtc_state->stream->link->psr_settings.psr_dirty_rects_change_timestamp_ns =
				timestamp_ns;
				if (acrtc_state->stream->link->psr_settings.psr_allow_active)
					amdgpu_dm_psr_disable(acrtc_state->stream);
				mutex_unlock(&dm->dc_lock);
			}
		}

		/*
		 * Only allow immediate flips for fast updates that don't
		 * change memory domain, FB pitch, DCC state, rotation or
		 * mirroring.
		 *
		 * dm_crtc_helper_atomic_check() only accepts async flips with
		 * fast updates.
		 */
		if (crtc->state->async_flip &&
		    (acrtc_state->update_type != UPDATE_TYPE_FAST ||
		     get_mem_type(old_plane_state->fb) != get_mem_type(fb)))
			drm_warn_once(state->dev,
				      "[PLANE:%d:%s] async flip with non-fast update\n",
				      plane->base.id, plane->name);

		bundle->flip_addrs[planes_count].flip_immediate =
			crtc->state->async_flip &&
			acrtc_state->update_type == UPDATE_TYPE_FAST &&
			get_mem_type(old_plane_state->fb) == get_mem_type(fb);

		timestamp_ns = ktime_get_ns();
		bundle->flip_addrs[planes_count].flip_timestamp_in_us = div_u64(timestamp_ns, 1000);
		bundle->surface_updates[planes_count].flip_addr = &bundle->flip_addrs[planes_count];
		bundle->surface_updates[planes_count].surface = dc_plane;

		if (!bundle->surface_updates[planes_count].surface) {
			DRM_ERROR("No surface for CRTC: id=%d\n",
					acrtc_attach->crtc_id);
			continue;
		}

		if (plane == pcrtc->primary)
			update_freesync_state_on_stream(
				dm,
				acrtc_state,
				acrtc_state->stream,
				dc_plane,
				bundle->flip_addrs[planes_count].flip_timestamp_in_us);

		drm_dbg_state(state->dev, "%s Flipping to hi: 0x%x, low: 0x%x\n",
				 __func__,
				 bundle->flip_addrs[planes_count].address.grph.addr.high_part,
				 bundle->flip_addrs[planes_count].address.grph.addr.low_part);

		planes_count += 1;

	}

	if (pflip_present) {
		if (!vrr_active) {
			/* Use old throttling in non-vrr fixed refresh rate mode
			 * to keep flip scheduling based on target vblank counts
			 * working in a backwards compatible way, e.g., for
			 * clients using the GLX_OML_sync_control extension or
			 * DRI3/Present extension with defined target_msc.
			 */
			last_flip_vblank = amdgpu_get_vblank_counter_kms(pcrtc);
		} else {
			/* For variable refresh rate mode only:
			 * Get vblank of last completed flip to avoid > 1 vrr
			 * flips per video frame by use of throttling, but allow
			 * flip programming anywhere in the possibly large
			 * variable vrr vblank interval for fine-grained flip
			 * timing control and more opportunity to avoid stutter
			 * on late submission of flips.
			 */
			spin_lock_irqsave(&pcrtc->dev->event_lock, flags);
			last_flip_vblank = acrtc_attach->dm_irq_params.last_flip_vblank;
			spin_unlock_irqrestore(&pcrtc->dev->event_lock, flags);
		}

		target_vblank = last_flip_vblank + wait_for_vblank;

		/*
		 * Wait until we're out of the vertical blank period before the one
		 * targeted by the flip
		 */
		while ((acrtc_attach->enabled &&
			(amdgpu_display_get_crtc_scanoutpos(dm->ddev, acrtc_attach->crtc_id,
							    0, &vpos, &hpos, NULL,
							    NULL, &pcrtc->hwmode)
			 & (DRM_SCANOUTPOS_VALID | DRM_SCANOUTPOS_IN_VBLANK)) ==
			(DRM_SCANOUTPOS_VALID | DRM_SCANOUTPOS_IN_VBLANK) &&
			(int)(target_vblank -
			  amdgpu_get_vblank_counter_kms(pcrtc)) > 0)) {
			usleep_range(1000, 1100);
		}

		/**
		 * Prepare the flip event for the pageflip interrupt to handle.
		 *
		 * This only works in the case where we've already turned on the
		 * appropriate hardware blocks (eg. HUBP) so in the transition case
		 * from 0 -> n planes we have to skip a hardware generated event
		 * and rely on sending it from software.
		 */
		if (acrtc_attach->base.state->event &&
		    acrtc_state->active_planes > 0) {
			drm_crtc_vblank_get(pcrtc);

			spin_lock_irqsave(&pcrtc->dev->event_lock, flags);

			WARN_ON(acrtc_attach->pflip_status != AMDGPU_FLIP_NONE);
			prepare_flip_isr(acrtc_attach);

			spin_unlock_irqrestore(&pcrtc->dev->event_lock, flags);
		}

		if (acrtc_state->stream) {
			if (acrtc_state->freesync_vrr_info_changed)
				bundle->stream_update.vrr_infopacket =
					&acrtc_state->stream->vrr_infopacket;
		}
	} else if (cursor_update && acrtc_state->active_planes > 0) {
		spin_lock_irqsave(&pcrtc->dev->event_lock, flags);
		if (acrtc_attach->base.state->event) {
			drm_crtc_vblank_get(pcrtc);
			acrtc_attach->event = acrtc_attach->base.state->event;
			acrtc_attach->base.state->event = NULL;
		}
		spin_unlock_irqrestore(&pcrtc->dev->event_lock, flags);
	}

	/* Update the planes if changed or disable if we don't have any. */
	if ((planes_count || acrtc_state->active_planes == 0) &&
		acrtc_state->stream) {
		/*
		 * If PSR or idle optimizations are enabled then flush out
		 * any pending work before hardware programming.
		 */
		if (dm->vblank_control_workqueue)
			flush_workqueue(dm->vblank_control_workqueue);

		bundle->stream_update.stream = acrtc_state->stream;
		if (new_pcrtc_state->mode_changed) {
			bundle->stream_update.src = acrtc_state->stream->src;
			bundle->stream_update.dst = acrtc_state->stream->dst;
		}

		if (new_pcrtc_state->color_mgmt_changed) {
			/*
			 * TODO: This isn't fully correct since we've actually
			 * already modified the stream in place.
			 */
			bundle->stream_update.gamut_remap =
				&acrtc_state->stream->gamut_remap_matrix;
			bundle->stream_update.output_csc_transform =
				&acrtc_state->stream->csc_color_matrix;
			bundle->stream_update.out_transfer_func =
				&acrtc_state->stream->out_transfer_func;
			bundle->stream_update.lut3d_func =
				(struct dc_3dlut *) acrtc_state->stream->lut3d_func;
			bundle->stream_update.func_shaper =
				(struct dc_transfer_func *) acrtc_state->stream->func_shaper;
		}

		acrtc_state->stream->abm_level = acrtc_state->abm_level;
		if (acrtc_state->abm_level != dm_old_crtc_state->abm_level)
			bundle->stream_update.abm_level = &acrtc_state->abm_level;

		mutex_lock(&dm->dc_lock);
		if ((acrtc_state->update_type > UPDATE_TYPE_FAST) &&
				acrtc_state->stream->link->psr_settings.psr_allow_active)
			amdgpu_dm_psr_disable(acrtc_state->stream);
		mutex_unlock(&dm->dc_lock);

		/*
		 * If FreeSync state on the stream has changed then we need to
		 * re-adjust the min/max bounds now that DC doesn't handle this
		 * as part of commit.
		 */
		if (is_dc_timing_adjust_needed(dm_old_crtc_state, acrtc_state)) {
			spin_lock_irqsave(&pcrtc->dev->event_lock, flags);
			dc_stream_adjust_vmin_vmax(
				dm->dc, acrtc_state->stream,
				&acrtc_attach->dm_irq_params.vrr_params.adjust);
			spin_unlock_irqrestore(&pcrtc->dev->event_lock, flags);
		}
		mutex_lock(&dm->dc_lock);
		update_planes_and_stream_adapter(dm->dc,
					 acrtc_state->update_type,
					 planes_count,
					 acrtc_state->stream,
					 &bundle->stream_update,
					 bundle->surface_updates);
		updated_planes_and_streams = true;

		/**
		 * Enable or disable the interrupts on the backend.
		 *
		 * Most pipes are put into power gating when unused.
		 *
		 * When power gating is enabled on a pipe we lose the
		 * interrupt enablement state when power gating is disabled.
		 *
		 * So we need to update the IRQ control state in hardware
		 * whenever the pipe turns on (since it could be previously
		 * power gated) or off (since some pipes can't be power gated
		 * on some ASICs).
		 */
		if (dm_old_crtc_state->active_planes != acrtc_state->active_planes)
			dm_update_pflip_irq_state(drm_to_adev(dev),
						  acrtc_attach);

		if (acrtc_state->update_type > UPDATE_TYPE_FAST) {
			if (acrtc_state->stream->link->replay_settings.config.replay_supported &&
					!acrtc_state->stream->link->replay_settings.replay_feature_enabled) {
				struct amdgpu_dm_connector *aconn =
					(struct amdgpu_dm_connector *)acrtc_state->stream->dm_stream_context;
				amdgpu_dm_link_setup_replay(acrtc_state->stream->link, aconn);
			} else if (acrtc_state->stream->link->psr_settings.psr_version != DC_PSR_VERSION_UNSUPPORTED &&
					!acrtc_state->stream->link->psr_settings.psr_feature_enabled) {

				struct amdgpu_dm_connector *aconn = (struct amdgpu_dm_connector *)
					acrtc_state->stream->dm_stream_context;

				if (!aconn->disallow_edp_enter_psr)
					amdgpu_dm_link_setup_psr(acrtc_state->stream);
			}
		}

		/* Decrement skip count when PSR is enabled and we're doing fast updates. */
		if (acrtc_state->update_type == UPDATE_TYPE_FAST &&
		    acrtc_state->stream->link->psr_settings.psr_feature_enabled) {
			struct amdgpu_dm_connector *aconn =
				(struct amdgpu_dm_connector *)acrtc_state->stream->dm_stream_context;

			if (aconn->psr_skip_count > 0)
				aconn->psr_skip_count--;

			/* Allow PSR when skip count is 0. */
			acrtc_attach->dm_irq_params.allow_psr_entry = !aconn->psr_skip_count;

			/*
			 * If sink supports PSR SU, there is no need to rely on
			 * a vblank event disable request to enable PSR. PSR SU
			 * can be enabled immediately once OS demonstrates an
			 * adequate number of fast atomic commits to notify KMD
			 * of update events. See `vblank_control_worker()`.
			 */
			if (acrtc_state->stream->link->psr_settings.psr_version >= DC_PSR_VERSION_SU_1 &&
			    acrtc_attach->dm_irq_params.allow_psr_entry &&
#ifdef CONFIG_DRM_AMD_SECURE_DISPLAY
			    !amdgpu_dm_crc_window_is_activated(acrtc_state->base.crtc) &&
#endif
			    !acrtc_state->stream->link->psr_settings.psr_allow_active &&
			    !aconn->disallow_edp_enter_psr &&
			    (timestamp_ns -
			    acrtc_state->stream->link->psr_settings.psr_dirty_rects_change_timestamp_ns) >
			    500000000)
				amdgpu_dm_psr_enable(acrtc_state->stream);
		} else {
			acrtc_attach->dm_irq_params.allow_psr_entry = false;
		}

		mutex_unlock(&dm->dc_lock);
	}

	/*
	 * Update cursor state *after* programming all the planes.
	 * This avoids redundant programming in the case where we're going
	 * to be disabling a single plane - those pipes are being disabled.
	 */
	if (acrtc_state->active_planes &&
	    (!updated_planes_and_streams || amdgpu_ip_version(dm->adev, DCE_HWIP, 0) == 0) &&
	    acrtc_state->cursor_mode == DM_CURSOR_NATIVE_MODE)
		amdgpu_dm_commit_cursors(state);

cleanup:
	kfree(bundle);
}

static void amdgpu_dm_commit_audio(struct drm_device *dev,
				   struct drm_atomic_state *state)
{
	struct amdgpu_device *adev = drm_to_adev(dev);
	struct amdgpu_dm_connector *aconnector;
	struct drm_connector *connector;
	struct drm_connector_state *old_con_state, *new_con_state;
	struct drm_crtc_state *new_crtc_state;
	struct dm_crtc_state *new_dm_crtc_state;
	const struct dc_stream_status *status;
	int i, inst;

	/* Notify device removals. */
	for_each_oldnew_connector_in_state(state, connector, old_con_state, new_con_state, i) {
		if (old_con_state->crtc != new_con_state->crtc) {
			/* CRTC changes require notification. */
			goto notify;
		}

		if (!new_con_state->crtc)
			continue;

		new_crtc_state = drm_atomic_get_new_crtc_state(
			state, new_con_state->crtc);

		if (!new_crtc_state)
			continue;

		if (!drm_atomic_crtc_needs_modeset(new_crtc_state))
			continue;

notify:
		if (connector->connector_type == DRM_MODE_CONNECTOR_WRITEBACK)
			continue;

		aconnector = to_amdgpu_dm_connector(connector);

		mutex_lock(&adev->dm.audio_lock);
		inst = aconnector->audio_inst;
		aconnector->audio_inst = -1;
		mutex_unlock(&adev->dm.audio_lock);

		amdgpu_dm_audio_eld_notify(adev, inst);
	}

	/* Notify audio device additions. */
	for_each_new_connector_in_state(state, connector, new_con_state, i) {
		if (!new_con_state->crtc)
			continue;

		new_crtc_state = drm_atomic_get_new_crtc_state(
			state, new_con_state->crtc);

		if (!new_crtc_state)
			continue;

		if (!drm_atomic_crtc_needs_modeset(new_crtc_state))
			continue;

		new_dm_crtc_state = to_dm_crtc_state(new_crtc_state);
		if (!new_dm_crtc_state->stream)
			continue;

		status = dc_stream_get_status(new_dm_crtc_state->stream);
		if (!status)
			continue;

		if (connector->connector_type == DRM_MODE_CONNECTOR_WRITEBACK)
			continue;

		aconnector = to_amdgpu_dm_connector(connector);

		mutex_lock(&adev->dm.audio_lock);
		inst = status->audio_inst;
		aconnector->audio_inst = inst;
		mutex_unlock(&adev->dm.audio_lock);

		amdgpu_dm_audio_eld_notify(adev, inst);
	}
}

/*
 * amdgpu_dm_crtc_copy_transient_flags - copy mirrored flags from DRM to DC
 * @crtc_state: the DRM CRTC state
 * @stream_state: the DC stream state.
 *
 * Copy the mirrored transient state flags from DRM, to DC. It is used to bring
 * a dc_stream_state's flags in sync with a drm_crtc_state's flags.
 */
static void amdgpu_dm_crtc_copy_transient_flags(struct drm_crtc_state *crtc_state,
						struct dc_stream_state *stream_state)
{
	stream_state->mode_changed = drm_atomic_crtc_needs_modeset(crtc_state);
}

static void dm_clear_writeback(struct amdgpu_display_manager *dm,
			      struct dm_crtc_state *crtc_state)
{
	dc_stream_remove_writeback(dm->dc, crtc_state->stream, 0);
}

static void amdgpu_dm_commit_streams(struct drm_atomic_state *state,
					struct dc_state *dc_state)
{
	struct drm_device *dev = state->dev;
	struct amdgpu_device *adev = drm_to_adev(dev);
	struct amdgpu_display_manager *dm = &adev->dm;
	struct drm_crtc *crtc;
	struct drm_crtc_state *old_crtc_state, *new_crtc_state;
	struct dm_crtc_state *dm_old_crtc_state, *dm_new_crtc_state;
	struct drm_connector_state *old_con_state;
	struct drm_connector *connector;
	bool mode_set_reset_required = false;
	u32 i;
	struct dc_commit_streams_params params = {dc_state->streams, dc_state->stream_count};

	/* Disable writeback */
	for_each_old_connector_in_state(state, connector, old_con_state, i) {
		struct dm_connector_state *dm_old_con_state;
		struct amdgpu_crtc *acrtc;

		if (connector->connector_type != DRM_MODE_CONNECTOR_WRITEBACK)
			continue;

		old_crtc_state = NULL;

		dm_old_con_state = to_dm_connector_state(old_con_state);
		if (!dm_old_con_state->base.crtc)
			continue;

		acrtc = to_amdgpu_crtc(dm_old_con_state->base.crtc);
		if (acrtc)
			old_crtc_state = drm_atomic_get_old_crtc_state(state, &acrtc->base);

		if (!acrtc || !acrtc->wb_enabled)
			continue;

		dm_old_crtc_state = to_dm_crtc_state(old_crtc_state);

		dm_clear_writeback(dm, dm_old_crtc_state);
		acrtc->wb_enabled = false;
	}

	for_each_oldnew_crtc_in_state(state, crtc, old_crtc_state,
				      new_crtc_state, i) {
		struct amdgpu_crtc *acrtc = to_amdgpu_crtc(crtc);

		dm_old_crtc_state = to_dm_crtc_state(old_crtc_state);

		if (old_crtc_state->active &&
		    (!new_crtc_state->active ||
		     drm_atomic_crtc_needs_modeset(new_crtc_state))) {
			manage_dm_interrupts(adev, acrtc, NULL);
			dc_stream_release(dm_old_crtc_state->stream);
		}
	}

	drm_atomic_helper_calc_timestamping_constants(state);

	/* update changed items */
	for_each_oldnew_crtc_in_state(state, crtc, old_crtc_state, new_crtc_state, i) {
		struct amdgpu_crtc *acrtc = to_amdgpu_crtc(crtc);

		dm_new_crtc_state = to_dm_crtc_state(new_crtc_state);
		dm_old_crtc_state = to_dm_crtc_state(old_crtc_state);

		drm_dbg_state(state->dev,
			"amdgpu_crtc id:%d crtc_state_flags: enable:%d, active:%d, planes_changed:%d, mode_changed:%d,active_changed:%d,connectors_changed:%d\n",
			acrtc->crtc_id,
			new_crtc_state->enable,
			new_crtc_state->active,
			new_crtc_state->planes_changed,
			new_crtc_state->mode_changed,
			new_crtc_state->active_changed,
			new_crtc_state->connectors_changed);

		/* Disable cursor if disabling crtc */
		if (old_crtc_state->active && !new_crtc_state->active) {
			struct dc_cursor_position position;

			memset(&position, 0, sizeof(position));
			mutex_lock(&dm->dc_lock);
			dc_exit_ips_for_hw_access(dm->dc);
			dc_stream_program_cursor_position(dm_old_crtc_state->stream, &position);
			mutex_unlock(&dm->dc_lock);
		}

		/* Copy all transient state flags into dc state */
		if (dm_new_crtc_state->stream) {
			amdgpu_dm_crtc_copy_transient_flags(&dm_new_crtc_state->base,
							    dm_new_crtc_state->stream);
		}

		/* handles headless hotplug case, updating new_state and
		 * aconnector as needed
		 */

		if (amdgpu_dm_crtc_modeset_required(new_crtc_state, dm_new_crtc_state->stream, dm_old_crtc_state->stream)) {

			drm_dbg_atomic(dev,
				       "Atomic commit: SET crtc id %d: [%p]\n",
				       acrtc->crtc_id, acrtc);

			if (!dm_new_crtc_state->stream) {
				/*
				 * this could happen because of issues with
				 * userspace notifications delivery.
				 * In this case userspace tries to set mode on
				 * display which is disconnected in fact.
				 * dc_sink is NULL in this case on aconnector.
				 * We expect reset mode will come soon.
				 *
				 * This can also happen when unplug is done
				 * during resume sequence ended
				 *
				 * In this case, we want to pretend we still
				 * have a sink to keep the pipe running so that
				 * hw state is consistent with the sw state
				 */
				drm_dbg_atomic(dev,
					       "Failed to create new stream for crtc %d\n",
						acrtc->base.base.id);
				continue;
			}

			if (dm_old_crtc_state->stream)
				remove_stream(adev, acrtc, dm_old_crtc_state->stream);

			pm_runtime_get_noresume(dev->dev);

			acrtc->enabled = true;
			acrtc->hw_mode = new_crtc_state->mode;
			crtc->hwmode = new_crtc_state->mode;
			mode_set_reset_required = true;
		} else if (modereset_required(new_crtc_state)) {
			drm_dbg_atomic(dev,
				       "Atomic commit: RESET. crtc id %d:[%p]\n",
				       acrtc->crtc_id, acrtc);
			/* i.e. reset mode */
			if (dm_old_crtc_state->stream)
				remove_stream(adev, acrtc, dm_old_crtc_state->stream);

			mode_set_reset_required = true;
		}
	} /* for_each_crtc_in_state() */

	/* if there mode set or reset, disable eDP PSR, Replay */
	if (mode_set_reset_required) {
		if (dm->vblank_control_workqueue)
			flush_workqueue(dm->vblank_control_workqueue);

		amdgpu_dm_replay_disable_all(dm);
		amdgpu_dm_psr_disable_all(dm);
	}

	dm_enable_per_frame_crtc_master_sync(dc_state);
	mutex_lock(&dm->dc_lock);
	dc_exit_ips_for_hw_access(dm->dc);
	WARN_ON(!dc_commit_streams(dm->dc, &params));

	/* Allow idle optimization when vblank count is 0 for display off */
	if (dm->active_vblank_irq_count == 0)
		dc_allow_idle_optimizations(dm->dc, true);
	mutex_unlock(&dm->dc_lock);

	for_each_new_crtc_in_state(state, crtc, new_crtc_state, i) {
		struct amdgpu_crtc *acrtc = to_amdgpu_crtc(crtc);

		dm_new_crtc_state = to_dm_crtc_state(new_crtc_state);

		if (dm_new_crtc_state->stream != NULL) {
			const struct dc_stream_status *status =
					dc_stream_get_status(dm_new_crtc_state->stream);

			if (!status)
				status = dc_state_get_stream_status(dc_state,
									 dm_new_crtc_state->stream);
			if (!status)
				drm_err(dev,
					"got no status for stream %p on acrtc%p\n",
					dm_new_crtc_state->stream, acrtc);
			else
				acrtc->otg_inst = status->primary_otg_inst;
		}
	}
}

static void dm_set_writeback(struct amdgpu_display_manager *dm,
			      struct dm_crtc_state *crtc_state,
			      struct drm_connector *connector,
			      struct drm_connector_state *new_con_state)
{
	struct drm_writeback_connector *wb_conn = drm_connector_to_writeback(connector);
	struct amdgpu_device *adev = dm->adev;
	struct amdgpu_crtc *acrtc;
	struct dc_writeback_info *wb_info;
	struct pipe_ctx *pipe = NULL;
	struct amdgpu_framebuffer *afb;
	int i = 0;

	wb_info = kzalloc(sizeof(*wb_info), GFP_KERNEL);
	if (!wb_info) {
		DRM_ERROR("Failed to allocate wb_info\n");
		return;
	}

	acrtc = to_amdgpu_crtc(wb_conn->encoder.crtc);
	if (!acrtc) {
		DRM_ERROR("no amdgpu_crtc found\n");
		kfree(wb_info);
		return;
	}

	afb = to_amdgpu_framebuffer(new_con_state->writeback_job->fb);
	if (!afb) {
		DRM_ERROR("No amdgpu_framebuffer found\n");
		kfree(wb_info);
		return;
	}

	for (i = 0; i < MAX_PIPES; i++) {
		if (dm->dc->current_state->res_ctx.pipe_ctx[i].stream == crtc_state->stream) {
			pipe = &dm->dc->current_state->res_ctx.pipe_ctx[i];
			break;
		}
	}

	/* fill in wb_info */
	wb_info->wb_enabled = true;

	wb_info->dwb_pipe_inst = 0;
	wb_info->dwb_params.dwbscl_black_color = 0;
	wb_info->dwb_params.hdr_mult = 0x1F000;
	wb_info->dwb_params.csc_params.gamut_adjust_type = CM_GAMUT_ADJUST_TYPE_BYPASS;
	wb_info->dwb_params.csc_params.gamut_coef_format = CM_GAMUT_REMAP_COEF_FORMAT_S2_13;
	wb_info->dwb_params.output_depth = DWB_OUTPUT_PIXEL_DEPTH_10BPC;
	wb_info->dwb_params.cnv_params.cnv_out_bpc = DWB_CNV_OUT_BPC_10BPC;

	/* width & height from crtc */
	wb_info->dwb_params.cnv_params.src_width = acrtc->base.mode.crtc_hdisplay;
	wb_info->dwb_params.cnv_params.src_height = acrtc->base.mode.crtc_vdisplay;
	wb_info->dwb_params.dest_width = acrtc->base.mode.crtc_hdisplay;
	wb_info->dwb_params.dest_height = acrtc->base.mode.crtc_vdisplay;

	wb_info->dwb_params.cnv_params.crop_en = false;
	wb_info->dwb_params.stereo_params.stereo_enabled = false;

	wb_info->dwb_params.cnv_params.out_max_pix_val = 0x3ff;	// 10 bits
	wb_info->dwb_params.cnv_params.out_min_pix_val = 0;
	wb_info->dwb_params.cnv_params.fc_out_format = DWB_OUT_FORMAT_32BPP_ARGB;
	wb_info->dwb_params.cnv_params.out_denorm_mode = DWB_OUT_DENORM_BYPASS;

	wb_info->dwb_params.out_format = dwb_scaler_mode_bypass444;

	wb_info->dwb_params.capture_rate = dwb_capture_rate_0;

	wb_info->dwb_params.scaler_taps.h_taps = 4;
	wb_info->dwb_params.scaler_taps.v_taps = 4;
	wb_info->dwb_params.scaler_taps.h_taps_c = 2;
	wb_info->dwb_params.scaler_taps.v_taps_c = 2;
	wb_info->dwb_params.subsample_position = DWB_INTERSTITIAL_SUBSAMPLING;

	wb_info->mcif_buf_params.luma_pitch = afb->base.pitches[0];
	wb_info->mcif_buf_params.chroma_pitch = afb->base.pitches[1];

	for (i = 0; i < DWB_MCIF_BUF_COUNT; i++) {
		wb_info->mcif_buf_params.luma_address[i] = afb->address;
		wb_info->mcif_buf_params.chroma_address[i] = 0;
	}

	wb_info->mcif_buf_params.p_vmid = 1;
	if (amdgpu_ip_version(adev, DCE_HWIP, 0) >= IP_VERSION(3, 0, 0)) {
		wb_info->mcif_warmup_params.start_address.quad_part = afb->address;
		wb_info->mcif_warmup_params.region_size =
			wb_info->mcif_buf_params.luma_pitch * wb_info->dwb_params.dest_height;
	}
	wb_info->mcif_warmup_params.p_vmid = 1;
	wb_info->writeback_source_plane = pipe->plane_state;

	dc_stream_add_writeback(dm->dc, crtc_state->stream, wb_info);

	acrtc->wb_pending = true;
	acrtc->wb_conn = wb_conn;
	drm_writeback_queue_job(wb_conn, new_con_state);
}

/**
 * amdgpu_dm_atomic_commit_tail() - AMDgpu DM's commit tail implementation.
 * @state: The atomic state to commit
 *
 * This will tell DC to commit the constructed DC state from atomic_check,
 * programming the hardware. Any failures here implies a hardware failure, since
 * atomic check should have filtered anything non-kosher.
 */
static void amdgpu_dm_atomic_commit_tail(struct drm_atomic_state *state)
{
	struct drm_device *dev = state->dev;
	struct amdgpu_device *adev = drm_to_adev(dev);
	struct amdgpu_display_manager *dm = &adev->dm;
	struct dm_atomic_state *dm_state;
	struct dc_state *dc_state = NULL;
	u32 i, j;
	struct drm_crtc *crtc;
	struct drm_crtc_state *old_crtc_state, *new_crtc_state;
	unsigned long flags;
	bool wait_for_vblank = true;
	struct drm_connector *connector;
	struct drm_connector_state *old_con_state, *new_con_state;
	struct dm_crtc_state *dm_old_crtc_state, *dm_new_crtc_state;
	int crtc_disable_count = 0;

	trace_amdgpu_dm_atomic_commit_tail_begin(state);

	drm_atomic_helper_update_legacy_modeset_state(dev, state);
	drm_dp_mst_atomic_wait_for_dependencies(state);

	dm_state = dm_atomic_get_new_state(state);
	if (dm_state && dm_state->context) {
		dc_state = dm_state->context;
		amdgpu_dm_commit_streams(state, dc_state);
	}

	for_each_oldnew_connector_in_state(state, connector, old_con_state, new_con_state, i) {
		struct dm_connector_state *dm_new_con_state = to_dm_connector_state(new_con_state);
		struct amdgpu_crtc *acrtc = to_amdgpu_crtc(dm_new_con_state->base.crtc);
		struct amdgpu_dm_connector *aconnector;

		if (connector->connector_type == DRM_MODE_CONNECTOR_WRITEBACK)
			continue;

		aconnector = to_amdgpu_dm_connector(connector);

		if (!adev->dm.hdcp_workqueue)
			continue;

		pr_debug("[HDCP_DM] -------------- i : %x ----------\n", i);

		if (!connector)
			continue;

		pr_debug("[HDCP_DM] connector->index: %x connect_status: %x dpms: %x\n",
			connector->index, connector->status, connector->dpms);
		pr_debug("[HDCP_DM] state protection old: %x new: %x\n",
			old_con_state->content_protection, new_con_state->content_protection);

		if (aconnector->dc_sink) {
			if (aconnector->dc_sink->sink_signal != SIGNAL_TYPE_VIRTUAL &&
				aconnector->dc_sink->sink_signal != SIGNAL_TYPE_NONE) {
				pr_debug("[HDCP_DM] pipe_ctx dispname=%s\n",
				aconnector->dc_sink->edid_caps.display_name);
			}
		}

		new_crtc_state = NULL;
		old_crtc_state = NULL;

		if (acrtc) {
			new_crtc_state = drm_atomic_get_new_crtc_state(state, &acrtc->base);
			old_crtc_state = drm_atomic_get_old_crtc_state(state, &acrtc->base);
		}

		if (old_crtc_state)
			pr_debug("old crtc en: %x a: %x m: %x a-chg: %x c-chg: %x\n",
			old_crtc_state->enable,
			old_crtc_state->active,
			old_crtc_state->mode_changed,
			old_crtc_state->active_changed,
			old_crtc_state->connectors_changed);

		if (new_crtc_state)
			pr_debug("NEW crtc en: %x a: %x m: %x a-chg: %x c-chg: %x\n",
			new_crtc_state->enable,
			new_crtc_state->active,
			new_crtc_state->mode_changed,
			new_crtc_state->active_changed,
			new_crtc_state->connectors_changed);
	}

	for_each_oldnew_connector_in_state(state, connector, old_con_state, new_con_state, i) {
		struct dm_connector_state *dm_new_con_state = to_dm_connector_state(new_con_state);
		struct amdgpu_crtc *acrtc = to_amdgpu_crtc(dm_new_con_state->base.crtc);
		struct amdgpu_dm_connector *aconnector = to_amdgpu_dm_connector(connector);

		if (!adev->dm.hdcp_workqueue)
			continue;

		new_crtc_state = NULL;
		old_crtc_state = NULL;

		if (acrtc) {
			new_crtc_state = drm_atomic_get_new_crtc_state(state, &acrtc->base);
			old_crtc_state = drm_atomic_get_old_crtc_state(state, &acrtc->base);
		}

		dm_new_crtc_state = to_dm_crtc_state(new_crtc_state);

		if (dm_new_crtc_state && dm_new_crtc_state->stream == NULL &&
		    connector->state->content_protection == DRM_MODE_CONTENT_PROTECTION_ENABLED) {
			hdcp_reset_display(adev->dm.hdcp_workqueue, aconnector->dc_link->link_index);
			new_con_state->content_protection = DRM_MODE_CONTENT_PROTECTION_DESIRED;
			dm_new_con_state->update_hdcp = true;
			continue;
		}

		if (is_content_protection_different(new_crtc_state, old_crtc_state, new_con_state,
											old_con_state, connector, adev->dm.hdcp_workqueue)) {
			/* when display is unplugged from mst hub, connctor will
			 * be destroyed within dm_dp_mst_connector_destroy. connector
			 * hdcp perperties, like type, undesired, desired, enabled,
			 * will be lost. So, save hdcp properties into hdcp_work within
			 * amdgpu_dm_atomic_commit_tail. if the same display is
			 * plugged back with same display index, its hdcp properties
			 * will be retrieved from hdcp_work within dm_dp_mst_get_modes
			 */

			bool enable_encryption = false;

			if (new_con_state->content_protection == DRM_MODE_CONTENT_PROTECTION_DESIRED)
				enable_encryption = true;

			if (aconnector->dc_link && aconnector->dc_sink &&
				aconnector->dc_link->type == dc_connection_mst_branch) {
				struct hdcp_workqueue *hdcp_work = adev->dm.hdcp_workqueue;
				struct hdcp_workqueue *hdcp_w =
					&hdcp_work[aconnector->dc_link->link_index];

				hdcp_w->hdcp_content_type[connector->index] =
					new_con_state->hdcp_content_type;
				hdcp_w->content_protection[connector->index] =
					new_con_state->content_protection;
			}

			if (new_crtc_state && new_crtc_state->mode_changed &&
				new_con_state->content_protection >= DRM_MODE_CONTENT_PROTECTION_DESIRED)
				enable_encryption = true;

			DRM_INFO("[HDCP_DM] hdcp_update_display enable_encryption = %x\n", enable_encryption);

			if (aconnector->dc_link)
				hdcp_update_display(
					adev->dm.hdcp_workqueue, aconnector->dc_link->link_index, aconnector,
					new_con_state->hdcp_content_type, enable_encryption);
		}
	}

	/* Handle connector state changes */
	for_each_oldnew_connector_in_state(state, connector, old_con_state, new_con_state, i) {
		struct dm_connector_state *dm_new_con_state = to_dm_connector_state(new_con_state);
		struct dm_connector_state *dm_old_con_state = to_dm_connector_state(old_con_state);
		struct amdgpu_crtc *acrtc = to_amdgpu_crtc(dm_new_con_state->base.crtc);
		struct dc_surface_update *dummy_updates;
		struct dc_stream_update stream_update;
		struct dc_info_packet hdr_packet;
		struct dc_stream_status *status = NULL;
		bool abm_changed, hdr_changed, scaling_changed;

		memset(&stream_update, 0, sizeof(stream_update));

		if (acrtc) {
			new_crtc_state = drm_atomic_get_new_crtc_state(state, &acrtc->base);
			old_crtc_state = drm_atomic_get_old_crtc_state(state, &acrtc->base);
		}

		/* Skip any modesets/resets */
		if (!acrtc || drm_atomic_crtc_needs_modeset(new_crtc_state))
			continue;

		dm_new_crtc_state = to_dm_crtc_state(new_crtc_state);
		dm_old_crtc_state = to_dm_crtc_state(old_crtc_state);

		scaling_changed = is_scaling_state_different(dm_new_con_state,
							     dm_old_con_state);

		abm_changed = dm_new_crtc_state->abm_level !=
			      dm_old_crtc_state->abm_level;

		hdr_changed =
			!drm_connector_atomic_hdr_metadata_equal(old_con_state, new_con_state);

		if (!scaling_changed && !abm_changed && !hdr_changed)
			continue;

		stream_update.stream = dm_new_crtc_state->stream;
		if (scaling_changed) {
			update_stream_scaling_settings(&dm_new_con_state->base.crtc->mode,
					dm_new_con_state, dm_new_crtc_state->stream);

			stream_update.src = dm_new_crtc_state->stream->src;
			stream_update.dst = dm_new_crtc_state->stream->dst;
		}

		if (abm_changed) {
			dm_new_crtc_state->stream->abm_level = dm_new_crtc_state->abm_level;

			stream_update.abm_level = &dm_new_crtc_state->abm_level;
		}

		if (hdr_changed) {
			fill_hdr_info_packet(new_con_state, &hdr_packet);
			stream_update.hdr_static_metadata = &hdr_packet;
		}

		status = dc_stream_get_status(dm_new_crtc_state->stream);

		if (WARN_ON(!status))
			continue;

		WARN_ON(!status->plane_count);

		/*
		 * TODO: DC refuses to perform stream updates without a dc_surface_update.
		 * Here we create an empty update on each plane.
		 * To fix this, DC should permit updating only stream properties.
		 */
		dummy_updates = kzalloc(sizeof(struct dc_surface_update) * MAX_SURFACES, GFP_ATOMIC);
		if (!dummy_updates) {
			DRM_ERROR("Failed to allocate memory for dummy_updates.\n");
			continue;
		}
		for (j = 0; j < status->plane_count; j++)
			dummy_updates[j].surface = status->plane_states[0];

		sort(dummy_updates, status->plane_count,
		     sizeof(*dummy_updates), dm_plane_layer_index_cmp, NULL);

		mutex_lock(&dm->dc_lock);
		dc_exit_ips_for_hw_access(dm->dc);
		dc_update_planes_and_stream(dm->dc,
					    dummy_updates,
					    status->plane_count,
					    dm_new_crtc_state->stream,
					    &stream_update);
		mutex_unlock(&dm->dc_lock);
		kfree(dummy_updates);
	}

	/**
	 * Enable interrupts for CRTCs that are newly enabled or went through
	 * a modeset. It was intentionally deferred until after the front end
	 * state was modified to wait until the OTG was on and so the IRQ
	 * handlers didn't access stale or invalid state.
	 */
	for_each_oldnew_crtc_in_state(state, crtc, old_crtc_state, new_crtc_state, i) {
		struct amdgpu_crtc *acrtc = to_amdgpu_crtc(crtc);
#ifdef CONFIG_DEBUG_FS
		enum amdgpu_dm_pipe_crc_source cur_crc_src;
#endif
		/* Count number of newly disabled CRTCs for dropping PM refs later. */
		if (old_crtc_state->active && !new_crtc_state->active)
			crtc_disable_count++;

		dm_new_crtc_state = to_dm_crtc_state(new_crtc_state);
		dm_old_crtc_state = to_dm_crtc_state(old_crtc_state);

		/* For freesync config update on crtc state and params for irq */
		update_stream_irq_parameters(dm, dm_new_crtc_state);

#ifdef CONFIG_DEBUG_FS
		spin_lock_irqsave(&adev_to_drm(adev)->event_lock, flags);
		cur_crc_src = acrtc->dm_irq_params.crc_src;
		spin_unlock_irqrestore(&adev_to_drm(adev)->event_lock, flags);
#endif

		if (new_crtc_state->active &&
		    (!old_crtc_state->active ||
		     drm_atomic_crtc_needs_modeset(new_crtc_state))) {
			dc_stream_retain(dm_new_crtc_state->stream);
			acrtc->dm_irq_params.stream = dm_new_crtc_state->stream;
			manage_dm_interrupts(adev, acrtc, dm_new_crtc_state);
		}
		/* Handle vrr on->off / off->on transitions */
		amdgpu_dm_handle_vrr_transition(dm_old_crtc_state, dm_new_crtc_state);

#ifdef CONFIG_DEBUG_FS
		if (new_crtc_state->active &&
		    (!old_crtc_state->active ||
		     drm_atomic_crtc_needs_modeset(new_crtc_state))) {
			/**
			 * Frontend may have changed so reapply the CRC capture
			 * settings for the stream.
			 */
			if (amdgpu_dm_is_valid_crc_source(cur_crc_src)) {
#if defined(CONFIG_DRM_AMD_SECURE_DISPLAY)
				if (amdgpu_dm_crc_window_is_activated(crtc)) {
					spin_lock_irqsave(&adev_to_drm(adev)->event_lock, flags);
					acrtc->dm_irq_params.window_param.update_win = true;

					/**
					 * It takes 2 frames for HW to stably generate CRC when
					 * resuming from suspend, so we set skip_frame_cnt 2.
					 */
					acrtc->dm_irq_params.window_param.skip_frame_cnt = 2;
					spin_unlock_irqrestore(&adev_to_drm(adev)->event_lock, flags);
				}
#endif
				if (amdgpu_dm_crtc_configure_crc_source(
					crtc, dm_new_crtc_state, cur_crc_src))
					drm_dbg_atomic(dev, "Failed to configure crc source");
			}
		}
#endif
	}

	for_each_new_crtc_in_state(state, crtc, new_crtc_state, j)
		if (new_crtc_state->async_flip)
			wait_for_vblank = false;

	/* update planes when needed per crtc*/
	for_each_new_crtc_in_state(state, crtc, new_crtc_state, j) {
		dm_new_crtc_state = to_dm_crtc_state(new_crtc_state);

		if (dm_new_crtc_state->stream)
			amdgpu_dm_commit_planes(state, dev, dm, crtc, wait_for_vblank);
	}

	/* Enable writeback */
	for_each_new_connector_in_state(state, connector, new_con_state, i) {
		struct dm_connector_state *dm_new_con_state = to_dm_connector_state(new_con_state);
		struct amdgpu_crtc *acrtc = to_amdgpu_crtc(dm_new_con_state->base.crtc);

		if (connector->connector_type != DRM_MODE_CONNECTOR_WRITEBACK)
			continue;

		if (!new_con_state->writeback_job)
			continue;

		new_crtc_state = drm_atomic_get_new_crtc_state(state, &acrtc->base);

		if (!new_crtc_state)
			continue;

		if (acrtc->wb_enabled)
			continue;

		dm_new_crtc_state = to_dm_crtc_state(new_crtc_state);

		dm_set_writeback(dm, dm_new_crtc_state, connector, new_con_state);
		acrtc->wb_enabled = true;
	}

	/* Update audio instances for each connector. */
	amdgpu_dm_commit_audio(dev, state);

	/* restore the backlight level */
	for (i = 0; i < dm->num_of_edps; i++) {
		if (dm->backlight_dev[i] &&
		    (dm->actual_brightness[i] != dm->brightness[i]))
			amdgpu_dm_backlight_set_level(dm, i, dm->brightness[i]);
	}

	/*
	 * send vblank event on all events not handled in flip and
	 * mark consumed event for drm_atomic_helper_commit_hw_done
	 */
	spin_lock_irqsave(&adev_to_drm(adev)->event_lock, flags);
	for_each_new_crtc_in_state(state, crtc, new_crtc_state, i) {

		if (new_crtc_state->event)
			drm_send_event_locked(dev, &new_crtc_state->event->base);

		new_crtc_state->event = NULL;
	}
	spin_unlock_irqrestore(&adev_to_drm(adev)->event_lock, flags);

	/* Signal HW programming completion */
	drm_atomic_helper_commit_hw_done(state);

	if (wait_for_vblank)
		drm_atomic_helper_wait_for_flip_done(dev, state);

	drm_atomic_helper_cleanup_planes(dev, state);

	/* Don't free the memory if we are hitting this as part of suspend.
	 * This way we don't free any memory during suspend; see
	 * amdgpu_bo_free_kernel().  The memory will be freed in the first
	 * non-suspend modeset or when the driver is torn down.
	 */
	if (!adev->in_suspend) {
		/* return the stolen vga memory back to VRAM */
		if (!adev->mman.keep_stolen_vga_memory)
			amdgpu_bo_free_kernel(&adev->mman.stolen_vga_memory, NULL, NULL);
		amdgpu_bo_free_kernel(&adev->mman.stolen_extended_memory, NULL, NULL);
	}

	/*
	 * Finally, drop a runtime PM reference for each newly disabled CRTC,
	 * so we can put the GPU into runtime suspend if we're not driving any
	 * displays anymore
	 */
	for (i = 0; i < crtc_disable_count; i++)
		pm_runtime_put_autosuspend(dev->dev);
	pm_runtime_mark_last_busy(dev->dev);
}

static int dm_force_atomic_commit(struct drm_connector *connector)
{
	int ret = 0;
	struct drm_device *ddev = connector->dev;
	struct drm_atomic_state *state = drm_atomic_state_alloc(ddev);
	struct amdgpu_crtc *disconnected_acrtc = to_amdgpu_crtc(connector->encoder->crtc);
	struct drm_plane *plane = disconnected_acrtc->base.primary;
	struct drm_connector_state *conn_state;
	struct drm_crtc_state *crtc_state;
	struct drm_plane_state *plane_state;

	if (!state)
		return -ENOMEM;

	state->acquire_ctx = ddev->mode_config.acquire_ctx;

	/* Construct an atomic state to restore previous display setting */

	/*
	 * Attach connectors to drm_atomic_state
	 */
	conn_state = drm_atomic_get_connector_state(state, connector);

	ret = PTR_ERR_OR_ZERO(conn_state);
	if (ret)
		goto out;

	/* Attach crtc to drm_atomic_state*/
	crtc_state = drm_atomic_get_crtc_state(state, &disconnected_acrtc->base);

	ret = PTR_ERR_OR_ZERO(crtc_state);
	if (ret)
		goto out;

	/* force a restore */
	crtc_state->mode_changed = true;

	/* Attach plane to drm_atomic_state */
	plane_state = drm_atomic_get_plane_state(state, plane);

	ret = PTR_ERR_OR_ZERO(plane_state);
	if (ret)
		goto out;

	/* Call commit internally with the state we just constructed */
	ret = drm_atomic_commit(state);

out:
	drm_atomic_state_put(state);
	if (ret)
		DRM_ERROR("Restoring old state failed with %i\n", ret);

	return ret;
}

/*
 * This function handles all cases when set mode does not come upon hotplug.
 * This includes when a display is unplugged then plugged back into the
 * same port and when running without usermode desktop manager supprot
 */
void dm_restore_drm_connector_state(struct drm_device *dev,
				    struct drm_connector *connector)
{
	struct amdgpu_dm_connector *aconnector;
	struct amdgpu_crtc *disconnected_acrtc;
	struct dm_crtc_state *acrtc_state;

	if (connector->connector_type == DRM_MODE_CONNECTOR_WRITEBACK)
		return;

	aconnector = to_amdgpu_dm_connector(connector);

	if (!aconnector->dc_sink || !connector->state || !connector->encoder)
		return;

	disconnected_acrtc = to_amdgpu_crtc(connector->encoder->crtc);
	if (!disconnected_acrtc)
		return;

	acrtc_state = to_dm_crtc_state(disconnected_acrtc->base.state);
	if (!acrtc_state->stream)
		return;

	/*
	 * If the previous sink is not released and different from the current,
	 * we deduce we are in a state where we can not rely on usermode call
	 * to turn on the display, so we do it here
	 */
	if (acrtc_state->stream->sink != aconnector->dc_sink)
		dm_force_atomic_commit(&aconnector->base);
}

/*
 * Grabs all modesetting locks to serialize against any blocking commits,
 * Waits for completion of all non blocking commits.
 */
static int do_aquire_global_lock(struct drm_device *dev,
				 struct drm_atomic_state *state)
{
	struct drm_crtc *crtc;
	struct drm_crtc_commit *commit;
	long ret;

	/*
	 * Adding all modeset locks to aquire_ctx will
	 * ensure that when the framework release it the
	 * extra locks we are locking here will get released to
	 */
	ret = drm_modeset_lock_all_ctx(dev, state->acquire_ctx);
	if (ret)
		return ret;

	list_for_each_entry(crtc, &dev->mode_config.crtc_list, head) {
		spin_lock(&crtc->commit_lock);
		commit = list_first_entry_or_null(&crtc->commit_list,
				struct drm_crtc_commit, commit_entry);
		if (commit)
			drm_crtc_commit_get(commit);
		spin_unlock(&crtc->commit_lock);

		if (!commit)
			continue;

		/*
		 * Make sure all pending HW programming completed and
		 * page flips done
		 */
		ret = wait_for_completion_interruptible_timeout(&commit->hw_done, 10*HZ);

		if (ret > 0)
			ret = wait_for_completion_interruptible_timeout(
					&commit->flip_done, 10*HZ);

		if (ret == 0)
			DRM_ERROR("[CRTC:%d:%s] hw_done or flip_done timed out\n",
				  crtc->base.id, crtc->name);

		drm_crtc_commit_put(commit);
	}

	return ret < 0 ? ret : 0;
}

static void get_freesync_config_for_crtc(
	struct dm_crtc_state *new_crtc_state,
	struct dm_connector_state *new_con_state)
{
	struct mod_freesync_config config = {0};
	struct amdgpu_dm_connector *aconnector;
	struct drm_display_mode *mode = &new_crtc_state->base.mode;
	int vrefresh = drm_mode_vrefresh(mode);
	bool fs_vid_mode = false;

	if (new_con_state->base.connector->connector_type == DRM_MODE_CONNECTOR_WRITEBACK)
		return;

	aconnector = to_amdgpu_dm_connector(new_con_state->base.connector);

	new_crtc_state->vrr_supported = new_con_state->freesync_capable &&
					vrefresh >= aconnector->min_vfreq &&
					vrefresh <= aconnector->max_vfreq;

	if (new_crtc_state->vrr_supported) {
		new_crtc_state->stream->ignore_msa_timing_param = true;
		fs_vid_mode = new_crtc_state->freesync_config.state == VRR_STATE_ACTIVE_FIXED;

		config.min_refresh_in_uhz = aconnector->min_vfreq * 1000000;
		config.max_refresh_in_uhz = aconnector->max_vfreq * 1000000;
		config.vsif_supported = true;
		config.btr = true;

		if (fs_vid_mode) {
			config.state = VRR_STATE_ACTIVE_FIXED;
			config.fixed_refresh_in_uhz = new_crtc_state->freesync_config.fixed_refresh_in_uhz;
			goto out;
		} else if (new_crtc_state->base.vrr_enabled) {
			config.state = VRR_STATE_ACTIVE_VARIABLE;
		} else {
			config.state = VRR_STATE_INACTIVE;
		}
	}
out:
	new_crtc_state->freesync_config = config;
}

static void reset_freesync_config_for_crtc(
	struct dm_crtc_state *new_crtc_state)
{
	new_crtc_state->vrr_supported = false;

	memset(&new_crtc_state->vrr_infopacket, 0,
	       sizeof(new_crtc_state->vrr_infopacket));
}

static bool
is_timing_unchanged_for_freesync(struct drm_crtc_state *old_crtc_state,
				 struct drm_crtc_state *new_crtc_state)
{
	const struct drm_display_mode *old_mode, *new_mode;

	if (!old_crtc_state || !new_crtc_state)
		return false;

	old_mode = &old_crtc_state->mode;
	new_mode = &new_crtc_state->mode;

	if (old_mode->clock       == new_mode->clock &&
	    old_mode->hdisplay    == new_mode->hdisplay &&
	    old_mode->vdisplay    == new_mode->vdisplay &&
	    old_mode->htotal      == new_mode->htotal &&
	    old_mode->vtotal      != new_mode->vtotal &&
	    old_mode->hsync_start == new_mode->hsync_start &&
	    old_mode->vsync_start != new_mode->vsync_start &&
	    old_mode->hsync_end   == new_mode->hsync_end &&
	    old_mode->vsync_end   != new_mode->vsync_end &&
	    old_mode->hskew       == new_mode->hskew &&
	    old_mode->vscan       == new_mode->vscan &&
	    (old_mode->vsync_end - old_mode->vsync_start) ==
	    (new_mode->vsync_end - new_mode->vsync_start))
		return true;

	return false;
}

static void set_freesync_fixed_config(struct dm_crtc_state *dm_new_crtc_state)
{
	u64 num, den, res;
	struct drm_crtc_state *new_crtc_state = &dm_new_crtc_state->base;

	dm_new_crtc_state->freesync_config.state = VRR_STATE_ACTIVE_FIXED;

	num = (unsigned long long)new_crtc_state->mode.clock * 1000 * 1000000;
	den = (unsigned long long)new_crtc_state->mode.htotal *
	      (unsigned long long)new_crtc_state->mode.vtotal;

	res = div_u64(num, den);
	dm_new_crtc_state->freesync_config.fixed_refresh_in_uhz = res;
}

static int dm_update_crtc_state(struct amdgpu_display_manager *dm,
			 struct drm_atomic_state *state,
			 struct drm_crtc *crtc,
			 struct drm_crtc_state *old_crtc_state,
			 struct drm_crtc_state *new_crtc_state,
			 bool enable,
			 bool *lock_and_validation_needed)
{
	struct dm_atomic_state *dm_state = NULL;
	struct dm_crtc_state *dm_old_crtc_state, *dm_new_crtc_state;
	struct dc_stream_state *new_stream;
	int ret = 0;

	/*
	 * TODO Move this code into dm_crtc_atomic_check once we get rid of dc_validation_set
	 * update changed items
	 */
	struct amdgpu_crtc *acrtc = NULL;
	struct drm_connector *connector = NULL;
	struct amdgpu_dm_connector *aconnector = NULL;
	struct drm_connector_state *drm_new_conn_state = NULL, *drm_old_conn_state = NULL;
	struct dm_connector_state *dm_new_conn_state = NULL, *dm_old_conn_state = NULL;

	new_stream = NULL;

	dm_old_crtc_state = to_dm_crtc_state(old_crtc_state);
	dm_new_crtc_state = to_dm_crtc_state(new_crtc_state);
	acrtc = to_amdgpu_crtc(crtc);
	connector = amdgpu_dm_find_first_crtc_matching_connector(state, crtc);
	if (connector)
		aconnector = to_amdgpu_dm_connector(connector);

	/* TODO This hack should go away */
	if (connector && enable) {
		/* Make sure fake sink is created in plug-in scenario */
		drm_new_conn_state = drm_atomic_get_new_connector_state(state,
									connector);
		drm_old_conn_state = drm_atomic_get_old_connector_state(state,
									connector);

		if (IS_ERR(drm_new_conn_state)) {
			ret = PTR_ERR_OR_ZERO(drm_new_conn_state);
			goto fail;
		}

		dm_new_conn_state = to_dm_connector_state(drm_new_conn_state);
		dm_old_conn_state = to_dm_connector_state(drm_old_conn_state);

		if (!drm_atomic_crtc_needs_modeset(new_crtc_state))
			goto skip_modeset;

		new_stream = create_validate_stream_for_sink(aconnector,
							     &new_crtc_state->mode,
							     dm_new_conn_state,
							     dm_old_crtc_state->stream);

		/*
		 * we can have no stream on ACTION_SET if a display
		 * was disconnected during S3, in this case it is not an
		 * error, the OS will be updated after detection, and
		 * will do the right thing on next atomic commit
		 */

		if (!new_stream) {
			DRM_DEBUG_DRIVER("%s: Failed to create new stream for crtc %d\n",
					__func__, acrtc->base.base.id);
			ret = -ENOMEM;
			goto fail;
		}

		/*
		 * TODO: Check VSDB bits to decide whether this should
		 * be enabled or not.
		 */
		new_stream->triggered_crtc_reset.enabled =
			dm->force_timing_sync;

		dm_new_crtc_state->abm_level = dm_new_conn_state->abm_level;

		ret = fill_hdr_info_packet(drm_new_conn_state,
					   &new_stream->hdr_static_metadata);
		if (ret)
			goto fail;

		/*
		 * If we already removed the old stream from the context
		 * (and set the new stream to NULL) then we can't reuse
		 * the old stream even if the stream and scaling are unchanged.
		 * We'll hit the BUG_ON and black screen.
		 *
		 * TODO: Refactor this function to allow this check to work
		 * in all conditions.
		 */
		if (amdgpu_freesync_vid_mode &&
		    dm_new_crtc_state->stream &&
		    is_timing_unchanged_for_freesync(new_crtc_state, old_crtc_state))
			goto skip_modeset;

		if (dm_new_crtc_state->stream &&
		    dc_is_stream_unchanged(new_stream, dm_old_crtc_state->stream) &&
		    dc_is_stream_scaling_unchanged(new_stream, dm_old_crtc_state->stream)) {
			new_crtc_state->mode_changed = false;
			DRM_DEBUG_DRIVER("Mode change not required, setting mode_changed to %d",
					 new_crtc_state->mode_changed);
		}
	}

	/* mode_changed flag may get updated above, need to check again */
	if (!drm_atomic_crtc_needs_modeset(new_crtc_state))
		goto skip_modeset;

	drm_dbg_state(state->dev,
		"amdgpu_crtc id:%d crtc_state_flags: enable:%d, active:%d, planes_changed:%d, mode_changed:%d,active_changed:%d,connectors_changed:%d\n",
		acrtc->crtc_id,
		new_crtc_state->enable,
		new_crtc_state->active,
		new_crtc_state->planes_changed,
		new_crtc_state->mode_changed,
		new_crtc_state->active_changed,
		new_crtc_state->connectors_changed);

	/* Remove stream for any changed/disabled CRTC */
	if (!enable) {

		if (!dm_old_crtc_state->stream)
			goto skip_modeset;

		/* Unset freesync video if it was active before */
		if (dm_old_crtc_state->freesync_config.state == VRR_STATE_ACTIVE_FIXED) {
			dm_new_crtc_state->freesync_config.state = VRR_STATE_INACTIVE;
			dm_new_crtc_state->freesync_config.fixed_refresh_in_uhz = 0;
		}

		/* Now check if we should set freesync video mode */
		if (amdgpu_freesync_vid_mode && dm_new_crtc_state->stream &&
		    dc_is_stream_unchanged(new_stream, dm_old_crtc_state->stream) &&
		    dc_is_stream_scaling_unchanged(new_stream, dm_old_crtc_state->stream) &&
		    is_timing_unchanged_for_freesync(new_crtc_state,
						     old_crtc_state)) {
			new_crtc_state->mode_changed = false;
			DRM_DEBUG_DRIVER(
				"Mode change not required for front porch change, setting mode_changed to %d",
				new_crtc_state->mode_changed);

			set_freesync_fixed_config(dm_new_crtc_state);

			goto skip_modeset;
		} else if (amdgpu_freesync_vid_mode && aconnector &&
			   is_freesync_video_mode(&new_crtc_state->mode,
						  aconnector)) {
			struct drm_display_mode *high_mode;

			high_mode = get_highest_refresh_rate_mode(aconnector, false);
			if (!drm_mode_equal(&new_crtc_state->mode, high_mode))
				set_freesync_fixed_config(dm_new_crtc_state);
		}

		ret = dm_atomic_get_state(state, &dm_state);
		if (ret)
			goto fail;

		DRM_DEBUG_DRIVER("Disabling DRM crtc: %d\n",
				crtc->base.id);

		/* i.e. reset mode */
		if (dc_state_remove_stream(
				dm->dc,
				dm_state->context,
				dm_old_crtc_state->stream) != DC_OK) {
			ret = -EINVAL;
			goto fail;
		}

		dc_stream_release(dm_old_crtc_state->stream);
		dm_new_crtc_state->stream = NULL;

		reset_freesync_config_for_crtc(dm_new_crtc_state);

		*lock_and_validation_needed = true;

	} else {/* Add stream for any updated/enabled CRTC */
		/*
		 * Quick fix to prevent NULL pointer on new_stream when
		 * added MST connectors not found in existing crtc_state in the chained mode
		 * TODO: need to dig out the root cause of that
		 */
		if (!connector)
			goto skip_modeset;

		if (modereset_required(new_crtc_state))
			goto skip_modeset;

		if (amdgpu_dm_crtc_modeset_required(new_crtc_state, new_stream,
				     dm_old_crtc_state->stream)) {

			WARN_ON(dm_new_crtc_state->stream);

			ret = dm_atomic_get_state(state, &dm_state);
			if (ret)
				goto fail;

			dm_new_crtc_state->stream = new_stream;

			dc_stream_retain(new_stream);

			DRM_DEBUG_ATOMIC("Enabling DRM crtc: %d\n",
					 crtc->base.id);

			if (dc_state_add_stream(
					dm->dc,
					dm_state->context,
					dm_new_crtc_state->stream) != DC_OK) {
				ret = -EINVAL;
				goto fail;
			}

			*lock_and_validation_needed = true;
		}
	}

skip_modeset:
	/* Release extra reference */
	if (new_stream)
		dc_stream_release(new_stream);

	/*
	 * We want to do dc stream updates that do not require a
	 * full modeset below.
	 */
	if (!(enable && connector && new_crtc_state->active))
		return 0;
	/*
	 * Given above conditions, the dc state cannot be NULL because:
	 * 1. We're in the process of enabling CRTCs (just been added
	 *    to the dc context, or already is on the context)
	 * 2. Has a valid connector attached, and
	 * 3. Is currently active and enabled.
	 * => The dc stream state currently exists.
	 */
	BUG_ON(dm_new_crtc_state->stream == NULL);

	/* Scaling or underscan settings */
	if (is_scaling_state_different(dm_old_conn_state, dm_new_conn_state) ||
				drm_atomic_crtc_needs_modeset(new_crtc_state))
		update_stream_scaling_settings(
			&new_crtc_state->mode, dm_new_conn_state, dm_new_crtc_state->stream);

	/* ABM settings */
	dm_new_crtc_state->abm_level = dm_new_conn_state->abm_level;

	/*
	 * Color management settings. We also update color properties
	 * when a modeset is needed, to ensure it gets reprogrammed.
	 */
	if (dm_new_crtc_state->base.color_mgmt_changed ||
	    dm_old_crtc_state->regamma_tf != dm_new_crtc_state->regamma_tf ||
	    drm_atomic_crtc_needs_modeset(new_crtc_state)) {
		ret = amdgpu_dm_update_crtc_color_mgmt(dm_new_crtc_state);
		if (ret)
			goto fail;
	}

	/* Update Freesync settings. */
	get_freesync_config_for_crtc(dm_new_crtc_state,
				     dm_new_conn_state);

	return ret;

fail:
	if (new_stream)
		dc_stream_release(new_stream);
	return ret;
}

static bool should_reset_plane(struct drm_atomic_state *state,
			       struct drm_plane *plane,
			       struct drm_plane_state *old_plane_state,
			       struct drm_plane_state *new_plane_state)
{
	struct drm_plane *other;
	struct drm_plane_state *old_other_state, *new_other_state;
	struct drm_crtc_state *old_crtc_state, *new_crtc_state;
	struct dm_crtc_state *old_dm_crtc_state, *new_dm_crtc_state;
	struct amdgpu_device *adev = drm_to_adev(plane->dev);
	int i;

	/*
	 * TODO: Remove this hack for all asics once it proves that the
	 * fast updates works fine on DCN3.2+.
	 */
	if (amdgpu_ip_version(adev, DCE_HWIP, 0) < IP_VERSION(3, 2, 0) &&
	    state->allow_modeset)
		return true;

	/* Exit early if we know that we're adding or removing the plane. */
	if (old_plane_state->crtc != new_plane_state->crtc)
		return true;

	/* old crtc == new_crtc == NULL, plane not in context. */
	if (!new_plane_state->crtc)
		return false;

	new_crtc_state =
		drm_atomic_get_new_crtc_state(state, new_plane_state->crtc);
	old_crtc_state =
		drm_atomic_get_old_crtc_state(state, old_plane_state->crtc);

	if (!new_crtc_state)
		return true;

	/*
	 * A change in cursor mode means a new dc pipe needs to be acquired or
	 * released from the state
	 */
	old_dm_crtc_state = to_dm_crtc_state(old_crtc_state);
	new_dm_crtc_state = to_dm_crtc_state(new_crtc_state);
	if (plane->type == DRM_PLANE_TYPE_CURSOR &&
	    old_dm_crtc_state != NULL &&
	    old_dm_crtc_state->cursor_mode != new_dm_crtc_state->cursor_mode) {
		return true;
	}

	/* CRTC Degamma changes currently require us to recreate planes. */
	if (new_crtc_state->color_mgmt_changed)
		return true;

	/*
	 * On zpos change, planes need to be reordered by removing and re-adding
	 * them one by one to the dc state, in order of descending zpos.
	 *
	 * TODO: We can likely skip bandwidth validation if the only thing that
	 * changed about the plane was it'z z-ordering.
	 */
	if (old_plane_state->normalized_zpos != new_plane_state->normalized_zpos)
		return true;

	if (drm_atomic_crtc_needs_modeset(new_crtc_state))
		return true;

	/*
	 * If there are any new primary or overlay planes being added or
	 * removed then the z-order can potentially change. To ensure
	 * correct z-order and pipe acquisition the current DC architecture
	 * requires us to remove and recreate all existing planes.
	 *
	 * TODO: Come up with a more elegant solution for this.
	 */
	for_each_oldnew_plane_in_state(state, other, old_other_state, new_other_state, i) {
		struct amdgpu_framebuffer *old_afb, *new_afb;
		struct dm_plane_state *dm_new_other_state, *dm_old_other_state;

		dm_new_other_state = to_dm_plane_state(new_other_state);
		dm_old_other_state = to_dm_plane_state(old_other_state);

		if (other->type == DRM_PLANE_TYPE_CURSOR)
			continue;

		if (old_other_state->crtc != new_plane_state->crtc &&
		    new_other_state->crtc != new_plane_state->crtc)
			continue;

		if (old_other_state->crtc != new_other_state->crtc)
			return true;

		/* Src/dst size and scaling updates. */
		if (old_other_state->src_w != new_other_state->src_w ||
		    old_other_state->src_h != new_other_state->src_h ||
		    old_other_state->crtc_w != new_other_state->crtc_w ||
		    old_other_state->crtc_h != new_other_state->crtc_h)
			return true;

		/* Rotation / mirroring updates. */
		if (old_other_state->rotation != new_other_state->rotation)
			return true;

		/* Blending updates. */
		if (old_other_state->pixel_blend_mode !=
		    new_other_state->pixel_blend_mode)
			return true;

		/* Alpha updates. */
		if (old_other_state->alpha != new_other_state->alpha)
			return true;

		/* Colorspace changes. */
		if (old_other_state->color_range != new_other_state->color_range ||
		    old_other_state->color_encoding != new_other_state->color_encoding)
			return true;

		/* HDR/Transfer Function changes. */
		if (dm_old_other_state->degamma_tf != dm_new_other_state->degamma_tf ||
		    dm_old_other_state->degamma_lut != dm_new_other_state->degamma_lut ||
		    dm_old_other_state->hdr_mult != dm_new_other_state->hdr_mult ||
		    dm_old_other_state->ctm != dm_new_other_state->ctm ||
		    dm_old_other_state->shaper_lut != dm_new_other_state->shaper_lut ||
		    dm_old_other_state->shaper_tf != dm_new_other_state->shaper_tf ||
		    dm_old_other_state->lut3d != dm_new_other_state->lut3d ||
		    dm_old_other_state->blend_lut != dm_new_other_state->blend_lut ||
		    dm_old_other_state->blend_tf != dm_new_other_state->blend_tf)
			return true;

		/* Framebuffer checks fall at the end. */
		if (!old_other_state->fb || !new_other_state->fb)
			continue;

		/* Pixel format changes can require bandwidth updates. */
		if (old_other_state->fb->format != new_other_state->fb->format)
			return true;

		old_afb = (struct amdgpu_framebuffer *)old_other_state->fb;
		new_afb = (struct amdgpu_framebuffer *)new_other_state->fb;

		/* Tiling and DCC changes also require bandwidth updates. */
		if (old_afb->tiling_flags != new_afb->tiling_flags ||
		    old_afb->base.modifier != new_afb->base.modifier)
			return true;
	}

	return false;
}

static int dm_check_cursor_fb(struct amdgpu_crtc *new_acrtc,
			      struct drm_plane_state *new_plane_state,
			      struct drm_framebuffer *fb)
{
	struct amdgpu_device *adev = drm_to_adev(new_acrtc->base.dev);
	struct amdgpu_framebuffer *afb = to_amdgpu_framebuffer(fb);
	unsigned int pitch;
	bool linear;

	if (fb->width > new_acrtc->max_cursor_width ||
	    fb->height > new_acrtc->max_cursor_height) {
		DRM_DEBUG_ATOMIC("Bad cursor FB size %dx%d\n",
				 new_plane_state->fb->width,
				 new_plane_state->fb->height);
		return -EINVAL;
	}
	if (new_plane_state->src_w != fb->width << 16 ||
	    new_plane_state->src_h != fb->height << 16) {
		DRM_DEBUG_ATOMIC("Cropping not supported for cursor plane\n");
		return -EINVAL;
	}

	/* Pitch in pixels */
	pitch = fb->pitches[0] / fb->format->cpp[0];

	if (fb->width != pitch) {
		DRM_DEBUG_ATOMIC("Cursor FB width %d doesn't match pitch %d",
				 fb->width, pitch);
		return -EINVAL;
	}

	switch (pitch) {
	case 64:
	case 128:
	case 256:
		/* FB pitch is supported by cursor plane */
		break;
	default:
		DRM_DEBUG_ATOMIC("Bad cursor FB pitch %d px\n", pitch);
		return -EINVAL;
	}

	/* Core DRM takes care of checking FB modifiers, so we only need to
	 * check tiling flags when the FB doesn't have a modifier.
	 */
	if (!(fb->flags & DRM_MODE_FB_MODIFIERS)) {
		if (adev->family >= AMDGPU_FAMILY_GC_12_0_0) {
			linear = AMDGPU_TILING_GET(afb->tiling_flags, GFX12_SWIZZLE_MODE) == 0;
		} else if (adev->family >= AMDGPU_FAMILY_AI) {
			linear = AMDGPU_TILING_GET(afb->tiling_flags, SWIZZLE_MODE) == 0;
		} else {
			linear = AMDGPU_TILING_GET(afb->tiling_flags, ARRAY_MODE) != DC_ARRAY_2D_TILED_THIN1 &&
				 AMDGPU_TILING_GET(afb->tiling_flags, ARRAY_MODE) != DC_ARRAY_1D_TILED_THIN1 &&
				 AMDGPU_TILING_GET(afb->tiling_flags, MICRO_TILE_MODE) == 0;
		}
		if (!linear) {
			DRM_DEBUG_ATOMIC("Cursor FB not linear");
			return -EINVAL;
		}
	}

	return 0;
}

/*
 * Helper function for checking the cursor in native mode
 */
static int dm_check_native_cursor_state(struct drm_crtc *new_plane_crtc,
					struct drm_plane *plane,
					struct drm_plane_state *new_plane_state,
					bool enable)
{

	struct amdgpu_crtc *new_acrtc;
	int ret;

	if (!enable || !new_plane_crtc ||
	    drm_atomic_plane_disabling(plane->state, new_plane_state))
		return 0;

	new_acrtc = to_amdgpu_crtc(new_plane_crtc);

	if (new_plane_state->src_x != 0 || new_plane_state->src_y != 0) {
		DRM_DEBUG_ATOMIC("Cropping not supported for cursor plane\n");
		return -EINVAL;
	}

	if (new_plane_state->fb) {
		ret = dm_check_cursor_fb(new_acrtc, new_plane_state,
						new_plane_state->fb);
		if (ret)
			return ret;
	}

	return 0;
}

static bool dm_should_update_native_cursor(struct drm_atomic_state *state,
					   struct drm_crtc *old_plane_crtc,
					   struct drm_crtc *new_plane_crtc,
					   bool enable)
{
	struct drm_crtc_state *old_crtc_state, *new_crtc_state;
	struct dm_crtc_state *dm_old_crtc_state, *dm_new_crtc_state;

	if (!enable) {
		if (old_plane_crtc == NULL)
			return true;

		old_crtc_state = drm_atomic_get_old_crtc_state(
			state, old_plane_crtc);
		dm_old_crtc_state = to_dm_crtc_state(old_crtc_state);

		return dm_old_crtc_state->cursor_mode == DM_CURSOR_NATIVE_MODE;
	} else {
		if (new_plane_crtc == NULL)
			return true;

		new_crtc_state = drm_atomic_get_new_crtc_state(
			state, new_plane_crtc);
		dm_new_crtc_state = to_dm_crtc_state(new_crtc_state);

		return dm_new_crtc_state->cursor_mode == DM_CURSOR_NATIVE_MODE;
	}
}

static int dm_update_plane_state(struct dc *dc,
				 struct drm_atomic_state *state,
				 struct drm_plane *plane,
				 struct drm_plane_state *old_plane_state,
				 struct drm_plane_state *new_plane_state,
				 bool enable,
				 bool *lock_and_validation_needed,
				 bool *is_top_most_overlay)
{

	struct dm_atomic_state *dm_state = NULL;
	struct drm_crtc *new_plane_crtc, *old_plane_crtc;
	struct drm_crtc_state *old_crtc_state, *new_crtc_state;
	struct dm_crtc_state *dm_new_crtc_state, *dm_old_crtc_state;
	struct dm_plane_state *dm_new_plane_state, *dm_old_plane_state;
	bool needs_reset, update_native_cursor;
	int ret = 0;


	new_plane_crtc = new_plane_state->crtc;
	old_plane_crtc = old_plane_state->crtc;
	dm_new_plane_state = to_dm_plane_state(new_plane_state);
	dm_old_plane_state = to_dm_plane_state(old_plane_state);

	update_native_cursor = dm_should_update_native_cursor(state,
							      old_plane_crtc,
							      new_plane_crtc,
							      enable);

	if (plane->type == DRM_PLANE_TYPE_CURSOR && update_native_cursor) {
		ret = dm_check_native_cursor_state(new_plane_crtc, plane,
						    new_plane_state, enable);
		if (ret)
			return ret;

		return 0;
	}

	needs_reset = should_reset_plane(state, plane, old_plane_state,
					 new_plane_state);

	/* Remove any changed/removed planes */
	if (!enable) {
		if (!needs_reset)
			return 0;

		if (!old_plane_crtc)
			return 0;

		old_crtc_state = drm_atomic_get_old_crtc_state(
				state, old_plane_crtc);
		dm_old_crtc_state = to_dm_crtc_state(old_crtc_state);

		if (!dm_old_crtc_state->stream)
			return 0;

		DRM_DEBUG_ATOMIC("Disabling DRM plane: %d on DRM crtc %d\n",
				plane->base.id, old_plane_crtc->base.id);

		ret = dm_atomic_get_state(state, &dm_state);
		if (ret)
			return ret;

		if (!dc_state_remove_plane(
				dc,
				dm_old_crtc_state->stream,
				dm_old_plane_state->dc_state,
				dm_state->context)) {

			return -EINVAL;
		}

		if (dm_old_plane_state->dc_state)
			dc_plane_state_release(dm_old_plane_state->dc_state);

		dm_new_plane_state->dc_state = NULL;

		*lock_and_validation_needed = true;

	} else { /* Add new planes */
		struct dc_plane_state *dc_new_plane_state;

		if (drm_atomic_plane_disabling(plane->state, new_plane_state))
			return 0;

		if (!new_plane_crtc)
			return 0;

		new_crtc_state = drm_atomic_get_new_crtc_state(state, new_plane_crtc);
		dm_new_crtc_state = to_dm_crtc_state(new_crtc_state);

		if (!dm_new_crtc_state->stream)
			return 0;

		if (!needs_reset)
			return 0;

		ret = amdgpu_dm_plane_helper_check_state(new_plane_state, new_crtc_state);
		if (ret)
			goto out;

		WARN_ON(dm_new_plane_state->dc_state);

		dc_new_plane_state = dc_create_plane_state(dc);
		if (!dc_new_plane_state) {
			ret = -ENOMEM;
			goto out;
		}

		DRM_DEBUG_ATOMIC("Enabling DRM plane: %d on DRM crtc %d\n",
				 plane->base.id, new_plane_crtc->base.id);

		ret = fill_dc_plane_attributes(
			drm_to_adev(new_plane_crtc->dev),
			dc_new_plane_state,
			new_plane_state,
			new_crtc_state);
		if (ret) {
			dc_plane_state_release(dc_new_plane_state);
			goto out;
		}

		ret = dm_atomic_get_state(state, &dm_state);
		if (ret) {
			dc_plane_state_release(dc_new_plane_state);
			goto out;
		}

		/*
		 * Any atomic check errors that occur after this will
		 * not need a release. The plane state will be attached
		 * to the stream, and therefore part of the atomic
		 * state. It'll be released when the atomic state is
		 * cleaned.
		 */
		if (!dc_state_add_plane(
				dc,
				dm_new_crtc_state->stream,
				dc_new_plane_state,
				dm_state->context)) {

			dc_plane_state_release(dc_new_plane_state);
			ret = -EINVAL;
			goto out;
		}

		dm_new_plane_state->dc_state = dc_new_plane_state;

		dm_new_crtc_state->mpo_requested |= (plane->type == DRM_PLANE_TYPE_OVERLAY);

		/* Tell DC to do a full surface update every time there
		 * is a plane change. Inefficient, but works for now.
		 */
		dm_new_plane_state->dc_state->update_flags.bits.full_update = 1;

		*lock_and_validation_needed = true;
	}

out:
	/* If enabling cursor overlay failed, attempt fallback to native mode */
	if (enable && ret == -EINVAL && plane->type == DRM_PLANE_TYPE_CURSOR) {
		ret = dm_check_native_cursor_state(new_plane_crtc, plane,
						    new_plane_state, enable);
		if (ret)
			return ret;

		dm_new_crtc_state->cursor_mode = DM_CURSOR_NATIVE_MODE;
	}

	return ret;
}

static void dm_get_oriented_plane_size(struct drm_plane_state *plane_state,
				       int *src_w, int *src_h)
{
	switch (plane_state->rotation & DRM_MODE_ROTATE_MASK) {
	case DRM_MODE_ROTATE_90:
	case DRM_MODE_ROTATE_270:
		*src_w = plane_state->src_h >> 16;
		*src_h = plane_state->src_w >> 16;
		break;
	case DRM_MODE_ROTATE_0:
	case DRM_MODE_ROTATE_180:
	default:
		*src_w = plane_state->src_w >> 16;
		*src_h = plane_state->src_h >> 16;
		break;
	}
}

static void
dm_get_plane_scale(struct drm_plane_state *plane_state,
		   int *out_plane_scale_w, int *out_plane_scale_h)
{
	int plane_src_w, plane_src_h;

	dm_get_oriented_plane_size(plane_state, &plane_src_w, &plane_src_h);
	*out_plane_scale_w = plane_state->crtc_w * 1000 / plane_src_w;
	*out_plane_scale_h = plane_state->crtc_h * 1000 / plane_src_h;
}

/*
 * The normalized_zpos value cannot be used by this iterator directly. It's only
 * calculated for enabled planes, potentially causing normalized_zpos collisions
 * between enabled/disabled planes in the atomic state. We need a unique value
 * so that the iterator will not generate the same object twice, or loop
 * indefinitely.
 */
static inline struct __drm_planes_state *__get_next_zpos(
	struct drm_atomic_state *state,
	struct __drm_planes_state *prev)
{
	unsigned int highest_zpos = 0, prev_zpos = 256;
	uint32_t highest_id = 0, prev_id = UINT_MAX;
	struct drm_plane_state *new_plane_state;
	struct drm_plane *plane;
	int i, highest_i = -1;

	if (prev != NULL) {
		prev_zpos = prev->new_state->zpos;
		prev_id = prev->ptr->base.id;
	}

	for_each_new_plane_in_state(state, plane, new_plane_state, i) {
		/* Skip planes with higher zpos than the previously returned */
		if (new_plane_state->zpos > prev_zpos ||
		    (new_plane_state->zpos == prev_zpos &&
		     plane->base.id >= prev_id))
			continue;

		/* Save the index of the plane with highest zpos */
		if (new_plane_state->zpos > highest_zpos ||
		    (new_plane_state->zpos == highest_zpos &&
		     plane->base.id > highest_id)) {
			highest_zpos = new_plane_state->zpos;
			highest_id = plane->base.id;
			highest_i = i;
		}
	}

	if (highest_i < 0)
		return NULL;

	return &state->planes[highest_i];
}

/*
 * Use the uniqueness of the plane's (zpos, drm obj ID) combination to iterate
 * by descending zpos, as read from the new plane state. This is the same
 * ordering as defined by drm_atomic_normalize_zpos().
 */
#define for_each_oldnew_plane_in_descending_zpos(__state, plane, old_plane_state, new_plane_state) \
	for (struct __drm_planes_state *__i = __get_next_zpos((__state), NULL); \
	     __i != NULL; __i = __get_next_zpos((__state), __i))		\
		for_each_if(((plane) = __i->ptr,				\
			     (void)(plane) /* Only to avoid unused-but-set-variable warning */, \
			     (old_plane_state) = __i->old_state,		\
			     (new_plane_state) = __i->new_state, 1))

static int add_affected_mst_dsc_crtcs(struct drm_atomic_state *state, struct drm_crtc *crtc)
{
	struct drm_connector *connector;
	struct drm_connector_state *conn_state, *old_conn_state;
	struct amdgpu_dm_connector *aconnector = NULL;
	int i;

	for_each_oldnew_connector_in_state(state, connector, old_conn_state, conn_state, i) {
		if (!conn_state->crtc)
			conn_state = old_conn_state;

		if (conn_state->crtc != crtc)
			continue;

		if (connector->connector_type == DRM_MODE_CONNECTOR_WRITEBACK)
			continue;

		aconnector = to_amdgpu_dm_connector(connector);
		if (!aconnector->mst_output_port || !aconnector->mst_root)
			aconnector = NULL;
		else
			break;
	}

	if (!aconnector)
		return 0;

	return drm_dp_mst_add_affected_dsc_crtcs(state, &aconnector->mst_root->mst_mgr);
}

/**
 * DOC: Cursor Modes - Native vs Overlay
 *
 * In native mode, the cursor uses a integrated cursor pipe within each DCN hw
 * plane. It does not require a dedicated hw plane to enable, but it is
 * subjected to the same z-order and scaling as the hw plane. It also has format
 * restrictions, a RGB cursor in native mode cannot be enabled within a non-RGB
 * hw plane.
 *
 * In overlay mode, the cursor uses a separate DCN hw plane, and thus has its
 * own scaling and z-pos. It also has no blending restrictions. It lends to a
 * cursor behavior more akin to a DRM client's expectations. However, it does
 * occupy an extra DCN plane, and therefore will only be used if a DCN plane is
 * available.
 */

/**
 * dm_crtc_get_cursor_mode() - Determine the required cursor mode on crtc
 * @adev: amdgpu device
 * @state: DRM atomic state
 * @dm_crtc_state: amdgpu state for the CRTC containing the cursor
 * @cursor_mode: Returns the required cursor mode on dm_crtc_state
 *
 * Get whether the cursor should be enabled in native mode, or overlay mode, on
 * the dm_crtc_state.
 *
 * The cursor should be enabled in overlay mode if there exists an underlying
 * plane - on which the cursor may be blended - that is either YUV formatted, or
 * scaled differently from the cursor.
 *
 * Since zpos info is required, drm_atomic_normalize_zpos must be called before
 * calling this function.
 *
 * Return: 0 on success, or an error code if getting the cursor plane state
 * failed.
 */
static int dm_crtc_get_cursor_mode(struct amdgpu_device *adev,
				   struct drm_atomic_state *state,
				   struct dm_crtc_state *dm_crtc_state,
				   enum amdgpu_dm_cursor_mode *cursor_mode)
{
	struct drm_plane_state *old_plane_state, *plane_state, *cursor_state;
	struct drm_crtc_state *crtc_state = &dm_crtc_state->base;
	struct drm_plane *plane;
	bool consider_mode_change = false;
	bool entire_crtc_covered = false;
	bool cursor_changed = false;
	int underlying_scale_w, underlying_scale_h;
	int cursor_scale_w, cursor_scale_h;
	int i;

	/* Overlay cursor not supported on HW before DCN
	 * DCN401 does not have the cursor-on-scaled-plane or cursor-on-yuv-plane restrictions
	 * as previous DCN generations, so enable native mode on DCN401 in addition to DCE
	 */
	if (amdgpu_ip_version(adev, DCE_HWIP, 0) == 0 ||
	    amdgpu_ip_version(adev, DCE_HWIP, 0) == IP_VERSION(4, 0, 1)) {
		*cursor_mode = DM_CURSOR_NATIVE_MODE;
		return 0;
	}

	/* Init cursor_mode to be the same as current */
	*cursor_mode = dm_crtc_state->cursor_mode;

	/*
	 * Cursor mode can change if a plane's format changes, scale changes, is
	 * enabled/disabled, or z-order changes.
	 */
	for_each_oldnew_plane_in_state(state, plane, old_plane_state, plane_state, i) {
		int new_scale_w, new_scale_h, old_scale_w, old_scale_h;

		/* Only care about planes on this CRTC */
		if ((drm_plane_mask(plane) & crtc_state->plane_mask) == 0)
			continue;

		if (plane->type == DRM_PLANE_TYPE_CURSOR)
			cursor_changed = true;

		if (drm_atomic_plane_enabling(old_plane_state, plane_state) ||
		    drm_atomic_plane_disabling(old_plane_state, plane_state) ||
		    old_plane_state->fb->format != plane_state->fb->format) {
			consider_mode_change = true;
			break;
		}

		dm_get_plane_scale(plane_state, &new_scale_w, &new_scale_h);
		dm_get_plane_scale(old_plane_state, &old_scale_w, &old_scale_h);
		if (new_scale_w != old_scale_w || new_scale_h != old_scale_h) {
			consider_mode_change = true;
			break;
		}
	}

	if (!consider_mode_change && !crtc_state->zpos_changed)
		return 0;

	/*
	 * If no cursor change on this CRTC, and not enabled on this CRTC, then
	 * no need to set cursor mode. This avoids needlessly locking the cursor
	 * state.
	 */
	if (!cursor_changed &&
	    !(drm_plane_mask(crtc_state->crtc->cursor) & crtc_state->plane_mask)) {
		return 0;
	}

	cursor_state = drm_atomic_get_plane_state(state,
						  crtc_state->crtc->cursor);
	if (IS_ERR(cursor_state))
		return PTR_ERR(cursor_state);

	/* Cursor is disabled */
	if (!cursor_state->fb)
		return 0;

	/* For all planes in descending z-order (all of which are below cursor
	 * as per zpos definitions), check their scaling and format
	 */
	for_each_oldnew_plane_in_descending_zpos(state, plane, old_plane_state, plane_state) {

		/* Only care about non-cursor planes on this CRTC */
		if ((drm_plane_mask(plane) & crtc_state->plane_mask) == 0 ||
		    plane->type == DRM_PLANE_TYPE_CURSOR)
			continue;

		/* Underlying plane is YUV format - use overlay cursor */
		if (amdgpu_dm_plane_is_video_format(plane_state->fb->format->format)) {
			*cursor_mode = DM_CURSOR_OVERLAY_MODE;
			return 0;
		}

		dm_get_plane_scale(plane_state,
				   &underlying_scale_w, &underlying_scale_h);
		dm_get_plane_scale(cursor_state,
				   &cursor_scale_w, &cursor_scale_h);

		/* Underlying plane has different scale - use overlay cursor */
		if (cursor_scale_w != underlying_scale_w &&
		    cursor_scale_h != underlying_scale_h) {
			*cursor_mode = DM_CURSOR_OVERLAY_MODE;
			return 0;
		}

		/* If this plane covers the whole CRTC, no need to check planes underneath */
		if (plane_state->crtc_x <= 0 && plane_state->crtc_y <= 0 &&
		    plane_state->crtc_x + plane_state->crtc_w >= crtc_state->mode.hdisplay &&
		    plane_state->crtc_y + plane_state->crtc_h >= crtc_state->mode.vdisplay) {
			entire_crtc_covered = true;
			break;
		}
	}

	/* If planes do not cover the entire CRTC, use overlay mode to enable
	 * cursor over holes
	 */
	if (entire_crtc_covered)
		*cursor_mode = DM_CURSOR_NATIVE_MODE;
	else
		*cursor_mode = DM_CURSOR_OVERLAY_MODE;

	return 0;
}

/**
 * amdgpu_dm_atomic_check() - Atomic check implementation for AMDgpu DM.
 *
 * @dev: The DRM device
 * @state: The atomic state to commit
 *
 * Validate that the given atomic state is programmable by DC into hardware.
 * This involves constructing a &struct dc_state reflecting the new hardware
 * state we wish to commit, then querying DC to see if it is programmable. It's
 * important not to modify the existing DC state. Otherwise, atomic_check
 * may unexpectedly commit hardware changes.
 *
 * When validating the DC state, it's important that the right locks are
 * acquired. For full updates case which removes/adds/updates streams on one
 * CRTC while flipping on another CRTC, acquiring global lock will guarantee
 * that any such full update commit will wait for completion of any outstanding
 * flip using DRMs synchronization events.
 *
 * Note that DM adds the affected connectors for all CRTCs in state, when that
 * might not seem necessary. This is because DC stream creation requires the
 * DC sink, which is tied to the DRM connector state. Cleaning this up should
 * be possible but non-trivial - a possible TODO item.
 *
 * Return: -Error code if validation failed.
 */
static int amdgpu_dm_atomic_check(struct drm_device *dev,
				  struct drm_atomic_state *state)
{
	struct amdgpu_device *adev = drm_to_adev(dev);
	struct dm_atomic_state *dm_state = NULL;
	struct dc *dc = adev->dm.dc;
	struct drm_connector *connector;
	struct drm_connector_state *old_con_state, *new_con_state;
	struct drm_crtc *crtc;
	struct drm_crtc_state *old_crtc_state, *new_crtc_state;
	struct drm_plane *plane;
	struct drm_plane_state *old_plane_state, *new_plane_state, *new_cursor_state;
	enum dc_status status;
	int ret, i;
	bool lock_and_validation_needed = false;
	bool is_top_most_overlay = true;
	struct dm_crtc_state *dm_old_crtc_state, *dm_new_crtc_state;
	struct drm_dp_mst_topology_mgr *mgr;
	struct drm_dp_mst_topology_state *mst_state;
	struct dsc_mst_fairness_vars vars[MAX_PIPES] = {0};

	trace_amdgpu_dm_atomic_check_begin(state);

	ret = drm_atomic_helper_check_modeset(dev, state);
	if (ret) {
		drm_dbg_atomic(dev, "drm_atomic_helper_check_modeset() failed\n");
		goto fail;
	}

	/* Check connector changes */
	for_each_oldnew_connector_in_state(state, connector, old_con_state, new_con_state, i) {
		struct dm_connector_state *dm_old_con_state = to_dm_connector_state(old_con_state);
		struct dm_connector_state *dm_new_con_state = to_dm_connector_state(new_con_state);

		/* Skip connectors that are disabled or part of modeset already. */
		if (!new_con_state->crtc)
			continue;

		new_crtc_state = drm_atomic_get_crtc_state(state, new_con_state->crtc);
		if (IS_ERR(new_crtc_state)) {
			drm_dbg_atomic(dev, "drm_atomic_get_crtc_state() failed\n");
			ret = PTR_ERR(new_crtc_state);
			goto fail;
		}

		if (dm_old_con_state->abm_level != dm_new_con_state->abm_level ||
		    dm_old_con_state->scaling != dm_new_con_state->scaling)
			new_crtc_state->connectors_changed = true;
	}

	if (dc_resource_is_dsc_encoding_supported(dc)) {
		for_each_oldnew_crtc_in_state(state, crtc, old_crtc_state, new_crtc_state, i) {
			if (drm_atomic_crtc_needs_modeset(new_crtc_state)) {
				ret = add_affected_mst_dsc_crtcs(state, crtc);
				if (ret) {
					drm_dbg_atomic(dev, "add_affected_mst_dsc_crtcs() failed\n");
					goto fail;
				}
			}
		}
	}
	for_each_oldnew_crtc_in_state(state, crtc, old_crtc_state, new_crtc_state, i) {
		dm_old_crtc_state = to_dm_crtc_state(old_crtc_state);

		if (!drm_atomic_crtc_needs_modeset(new_crtc_state) &&
		    !new_crtc_state->color_mgmt_changed &&
		    old_crtc_state->vrr_enabled == new_crtc_state->vrr_enabled &&
			dm_old_crtc_state->dsc_force_changed == false)
			continue;

		ret = amdgpu_dm_verify_lut_sizes(new_crtc_state);
		if (ret) {
			drm_dbg_atomic(dev, "amdgpu_dm_verify_lut_sizes() failed\n");
			goto fail;
		}

		if (!new_crtc_state->enable)
			continue;

		ret = drm_atomic_add_affected_connectors(state, crtc);
		if (ret) {
			drm_dbg_atomic(dev, "drm_atomic_add_affected_connectors() failed\n");
			goto fail;
		}

		ret = drm_atomic_add_affected_planes(state, crtc);
		if (ret) {
			drm_dbg_atomic(dev, "drm_atomic_add_affected_planes() failed\n");
			goto fail;
		}

		if (dm_old_crtc_state->dsc_force_changed)
			new_crtc_state->mode_changed = true;
	}

	/*
	 * Add all primary and overlay planes on the CRTC to the state
	 * whenever a plane is enabled to maintain correct z-ordering
	 * and to enable fast surface updates.
	 */
	drm_for_each_crtc(crtc, dev) {
		bool modified = false;

		for_each_oldnew_plane_in_state(state, plane, old_plane_state, new_plane_state, i) {
			if (plane->type == DRM_PLANE_TYPE_CURSOR)
				continue;

			if (new_plane_state->crtc == crtc ||
			    old_plane_state->crtc == crtc) {
				modified = true;
				break;
			}
		}

		if (!modified)
			continue;

		drm_for_each_plane_mask(plane, state->dev, crtc->state->plane_mask) {
			if (plane->type == DRM_PLANE_TYPE_CURSOR)
				continue;

			new_plane_state =
				drm_atomic_get_plane_state(state, plane);

			if (IS_ERR(new_plane_state)) {
				ret = PTR_ERR(new_plane_state);
				drm_dbg_atomic(dev, "new_plane_state is BAD\n");
				goto fail;
			}
		}
	}

	/*
	 * DC consults the zpos (layer_index in DC terminology) to determine the
	 * hw plane on which to enable the hw cursor (see
	 * `dcn10_can_pipe_disable_cursor`). By now, all modified planes are in
	 * atomic state, so call drm helper to normalize zpos.
	 */
	ret = drm_atomic_normalize_zpos(dev, state);
	if (ret) {
		drm_dbg(dev, "drm_atomic_normalize_zpos() failed\n");
		goto fail;
	}

	/*
	 * Determine whether cursors on each CRTC should be enabled in native or
	 * overlay mode.
	 */
	for_each_new_crtc_in_state(state, crtc, new_crtc_state, i) {
		dm_new_crtc_state = to_dm_crtc_state(new_crtc_state);

		ret = dm_crtc_get_cursor_mode(adev, state, dm_new_crtc_state,
					      &dm_new_crtc_state->cursor_mode);
		if (ret) {
			drm_dbg(dev, "Failed to determine cursor mode\n");
			goto fail;
		}

		/*
		 * If overlay cursor is needed, DC cannot go through the
		 * native cursor update path. All enabled planes on the CRTC
		 * need to be added for DC to not disable a plane by mistake
		 */
		if (dm_new_crtc_state->cursor_mode == DM_CURSOR_OVERLAY_MODE) {
			ret = drm_atomic_add_affected_planes(state, crtc);
			if (ret)
				goto fail;
		}
	}

	/* Remove exiting planes if they are modified */
	for_each_oldnew_plane_in_descending_zpos(state, plane, old_plane_state, new_plane_state) {
		if (old_plane_state->fb && new_plane_state->fb &&
		    get_mem_type(old_plane_state->fb) !=
		    get_mem_type(new_plane_state->fb))
			lock_and_validation_needed = true;

		ret = dm_update_plane_state(dc, state, plane,
					    old_plane_state,
					    new_plane_state,
					    false,
					    &lock_and_validation_needed,
					    &is_top_most_overlay);
		if (ret) {
			drm_dbg_atomic(dev, "dm_update_plane_state() failed\n");
			goto fail;
		}
	}

	/* Disable all crtcs which require disable */
	for_each_oldnew_crtc_in_state(state, crtc, old_crtc_state, new_crtc_state, i) {
		ret = dm_update_crtc_state(&adev->dm, state, crtc,
					   old_crtc_state,
					   new_crtc_state,
					   false,
					   &lock_and_validation_needed);
		if (ret) {
			drm_dbg_atomic(dev, "DISABLE: dm_update_crtc_state() failed\n");
			goto fail;
		}
	}

	/* Enable all crtcs which require enable */
	for_each_oldnew_crtc_in_state(state, crtc, old_crtc_state, new_crtc_state, i) {
		ret = dm_update_crtc_state(&adev->dm, state, crtc,
					   old_crtc_state,
					   new_crtc_state,
					   true,
					   &lock_and_validation_needed);
		if (ret) {
			drm_dbg_atomic(dev, "ENABLE: dm_update_crtc_state() failed\n");
			goto fail;
		}
	}

	/* Add new/modified planes */
	for_each_oldnew_plane_in_descending_zpos(state, plane, old_plane_state, new_plane_state) {
		ret = dm_update_plane_state(dc, state, plane,
					    old_plane_state,
					    new_plane_state,
					    true,
					    &lock_and_validation_needed,
					    &is_top_most_overlay);
		if (ret) {
			drm_dbg_atomic(dev, "dm_update_plane_state() failed\n");
			goto fail;
		}
	}

#if defined(CONFIG_DRM_AMD_DC_FP)
	if (dc_resource_is_dsc_encoding_supported(dc)) {
		ret = pre_validate_dsc(state, &dm_state, vars);
		if (ret != 0)
			goto fail;
	}
#endif

	/* Run this here since we want to validate the streams we created */
	ret = drm_atomic_helper_check_planes(dev, state);
	if (ret) {
		drm_dbg_atomic(dev, "drm_atomic_helper_check_planes() failed\n");
		goto fail;
	}

	for_each_new_crtc_in_state(state, crtc, new_crtc_state, i) {
		dm_new_crtc_state = to_dm_crtc_state(new_crtc_state);
		if (dm_new_crtc_state->mpo_requested)
			drm_dbg_atomic(dev, "MPO enablement requested on crtc:[%p]\n", crtc);
	}

	/* Check cursor restrictions */
	for_each_new_crtc_in_state(state, crtc, new_crtc_state, i) {
		enum amdgpu_dm_cursor_mode required_cursor_mode;
		int is_rotated, is_scaled;

		/* Overlay cusor not subject to native cursor restrictions */
		dm_new_crtc_state = to_dm_crtc_state(new_crtc_state);
		if (dm_new_crtc_state->cursor_mode == DM_CURSOR_OVERLAY_MODE)
			continue;

		/* Check if rotation or scaling is enabled on DCN401 */
		if ((drm_plane_mask(crtc->cursor) & new_crtc_state->plane_mask) &&
		    amdgpu_ip_version(adev, DCE_HWIP, 0) == IP_VERSION(4, 0, 1)) {
			new_cursor_state = drm_atomic_get_new_plane_state(state, crtc->cursor);

			is_rotated = new_cursor_state &&
				((new_cursor_state->rotation & DRM_MODE_ROTATE_MASK) != DRM_MODE_ROTATE_0);
			is_scaled = new_cursor_state && ((new_cursor_state->src_w >> 16 != new_cursor_state->crtc_w) ||
				(new_cursor_state->src_h >> 16 != new_cursor_state->crtc_h));

			if (is_rotated || is_scaled) {
				drm_dbg_driver(
					crtc->dev,
					"[CRTC:%d:%s] cannot enable hardware cursor due to rotation/scaling\n",
					crtc->base.id, crtc->name);
				ret = -EINVAL;
				goto fail;
			}
		}

		/* If HW can only do native cursor, check restrictions again */
		ret = dm_crtc_get_cursor_mode(adev, state, dm_new_crtc_state,
					      &required_cursor_mode);
		if (ret) {
			drm_dbg_driver(crtc->dev,
				       "[CRTC:%d:%s] Checking cursor mode failed\n",
				       crtc->base.id, crtc->name);
			goto fail;
		} else if (required_cursor_mode == DM_CURSOR_OVERLAY_MODE) {
			drm_dbg_driver(crtc->dev,
				       "[CRTC:%d:%s] Cannot enable native cursor due to scaling or YUV restrictions\n",
				       crtc->base.id, crtc->name);
			ret = -EINVAL;
			goto fail;
		}
	}

	if (state->legacy_cursor_update) {
		/*
		 * This is a fast cursor update coming from the plane update
		 * helper, check if it can be done asynchronously for better
		 * performance.
		 */
		state->async_update =
			!drm_atomic_helper_async_check(dev, state);

		/*
		 * Skip the remaining global validation if this is an async
		 * update. Cursor updates can be done without affecting
		 * state or bandwidth calcs and this avoids the performance
		 * penalty of locking the private state object and
		 * allocating a new dc_state.
		 */
		if (state->async_update)
			return 0;
	}

	/* Check scaling and underscan changes*/
	/* TODO Removed scaling changes validation due to inability to commit
	 * new stream into context w\o causing full reset. Need to
	 * decide how to handle.
	 */
	for_each_oldnew_connector_in_state(state, connector, old_con_state, new_con_state, i) {
		struct dm_connector_state *dm_old_con_state = to_dm_connector_state(old_con_state);
		struct dm_connector_state *dm_new_con_state = to_dm_connector_state(new_con_state);
		struct amdgpu_crtc *acrtc = to_amdgpu_crtc(dm_new_con_state->base.crtc);

		/* Skip any modesets/resets */
		if (!acrtc || drm_atomic_crtc_needs_modeset(
				drm_atomic_get_new_crtc_state(state, &acrtc->base)))
			continue;

		/* Skip any thing not scale or underscan changes */
		if (!is_scaling_state_different(dm_new_con_state, dm_old_con_state))
			continue;

		lock_and_validation_needed = true;
	}

	/* set the slot info for each mst_state based on the link encoding format */
	for_each_new_mst_mgr_in_state(state, mgr, mst_state, i) {
		struct amdgpu_dm_connector *aconnector;
		struct drm_connector *connector;
		struct drm_connector_list_iter iter;
		u8 link_coding_cap;

		drm_connector_list_iter_begin(dev, &iter);
		drm_for_each_connector_iter(connector, &iter) {
			if (connector->index == mst_state->mgr->conn_base_id) {
				aconnector = to_amdgpu_dm_connector(connector);
				link_coding_cap = dc_link_dp_mst_decide_link_encoding_format(aconnector->dc_link);
				drm_dp_mst_update_slots(mst_state, link_coding_cap);

				break;
			}
		}
		drm_connector_list_iter_end(&iter);
	}

	/**
	 * Streams and planes are reset when there are changes that affect
	 * bandwidth. Anything that affects bandwidth needs to go through
	 * DC global validation to ensure that the configuration can be applied
	 * to hardware.
	 *
	 * We have to currently stall out here in atomic_check for outstanding
	 * commits to finish in this case because our IRQ handlers reference
	 * DRM state directly - we can end up disabling interrupts too early
	 * if we don't.
	 *
	 * TODO: Remove this stall and drop DM state private objects.
	 */
	if (lock_and_validation_needed) {
		ret = dm_atomic_get_state(state, &dm_state);
		if (ret) {
			drm_dbg_atomic(dev, "dm_atomic_get_state() failed\n");
			goto fail;
		}

		ret = do_aquire_global_lock(dev, state);
		if (ret) {
			drm_dbg_atomic(dev, "do_aquire_global_lock() failed\n");
			goto fail;
		}

#if defined(CONFIG_DRM_AMD_DC_FP)
		if (dc_resource_is_dsc_encoding_supported(dc)) {
			ret = compute_mst_dsc_configs_for_state(state, dm_state->context, vars);
			if (ret) {
				drm_dbg_atomic(dev, "MST_DSC compute_mst_dsc_configs_for_state() failed\n");
				ret = -EINVAL;
				goto fail;
			}
		}
#endif

		ret = dm_update_mst_vcpi_slots_for_dsc(state, dm_state->context, vars);
		if (ret) {
			drm_dbg_atomic(dev, "dm_update_mst_vcpi_slots_for_dsc() failed\n");
			goto fail;
		}

		/*
		 * Perform validation of MST topology in the state:
		 * We need to perform MST atomic check before calling
		 * dc_validate_global_state(), or there is a chance
		 * to get stuck in an infinite loop and hang eventually.
		 */
		ret = drm_dp_mst_atomic_check(state);
		if (ret) {
			drm_dbg_atomic(dev, "MST drm_dp_mst_atomic_check() failed\n");
			goto fail;
		}
		status = dc_validate_global_state(dc, dm_state->context, true);
		if (status != DC_OK) {
			drm_dbg_atomic(dev, "DC global validation failure: %s (%d)",
				       dc_status_to_str(status), status);
			ret = -EINVAL;
			goto fail;
		}
	} else {
		/*
		 * The commit is a fast update. Fast updates shouldn't change
		 * the DC context, affect global validation, and can have their
		 * commit work done in parallel with other commits not touching
		 * the same resource. If we have a new DC context as part of
		 * the DM atomic state from validation we need to free it and
		 * retain the existing one instead.
		 *
		 * Furthermore, since the DM atomic state only contains the DC
		 * context and can safely be annulled, we can free the state
		 * and clear the associated private object now to free
		 * some memory and avoid a possible use-after-free later.
		 */

		for (i = 0; i < state->num_private_objs; i++) {
			struct drm_private_obj *obj = state->private_objs[i].ptr;

			if (obj->funcs == adev->dm.atomic_obj.funcs) {
				int j = state->num_private_objs-1;

				dm_atomic_destroy_state(obj,
						state->private_objs[i].state);

				/* If i is not at the end of the array then the
				 * last element needs to be moved to where i was
				 * before the array can safely be truncated.
				 */
				if (i != j)
					state->private_objs[i] =
						state->private_objs[j];

				state->private_objs[j].ptr = NULL;
				state->private_objs[j].state = NULL;
				state->private_objs[j].old_state = NULL;
				state->private_objs[j].new_state = NULL;

				state->num_private_objs = j;
				break;
			}
		}
	}

	/* Store the overall update type for use later in atomic check. */
	for_each_new_crtc_in_state(state, crtc, new_crtc_state, i) {
		struct dm_crtc_state *dm_new_crtc_state =
			to_dm_crtc_state(new_crtc_state);

		/*
		 * Only allow async flips for fast updates that don't change
		 * the FB pitch, the DCC state, rotation, etc.
		 */
		if (new_crtc_state->async_flip && lock_and_validation_needed) {
			drm_dbg_atomic(crtc->dev,
				       "[CRTC:%d:%s] async flips are only supported for fast updates\n",
				       crtc->base.id, crtc->name);
			ret = -EINVAL;
			goto fail;
		}

		dm_new_crtc_state->update_type = lock_and_validation_needed ?
			UPDATE_TYPE_FULL : UPDATE_TYPE_FAST;
	}

	/* Must be success */
	WARN_ON(ret);

	trace_amdgpu_dm_atomic_check_finish(state, ret);

	return ret;

fail:
	if (ret == -EDEADLK)
		drm_dbg_atomic(dev, "Atomic check stopped to avoid deadlock.\n");
	else if (ret == -EINTR || ret == -EAGAIN || ret == -ERESTARTSYS)
		drm_dbg_atomic(dev, "Atomic check stopped due to signal.\n");
	else
		drm_dbg_atomic(dev, "Atomic check failed with err: %d\n", ret);

	trace_amdgpu_dm_atomic_check_finish(state, ret);

	return ret;
}

static bool dm_edid_parser_send_cea(struct amdgpu_display_manager *dm,
		unsigned int offset,
		unsigned int total_length,
		u8 *data,
		unsigned int length,
		struct amdgpu_hdmi_vsdb_info *vsdb)
{
	bool res;
	union dmub_rb_cmd cmd;
	struct dmub_cmd_send_edid_cea *input;
	struct dmub_cmd_edid_cea_output *output;

	if (length > DMUB_EDID_CEA_DATA_CHUNK_BYTES)
		return false;

	memset(&cmd, 0, sizeof(cmd));

	input = &cmd.edid_cea.data.input;

	cmd.edid_cea.header.type = DMUB_CMD__EDID_CEA;
	cmd.edid_cea.header.sub_type = 0;
	cmd.edid_cea.header.payload_bytes =
		sizeof(cmd.edid_cea) - sizeof(cmd.edid_cea.header);
	input->offset = offset;
	input->length = length;
	input->cea_total_length = total_length;
	memcpy(input->payload, data, length);

	res = dc_wake_and_execute_dmub_cmd(dm->dc->ctx, &cmd, DM_DMUB_WAIT_TYPE_WAIT_WITH_REPLY);
	if (!res) {
		DRM_ERROR("EDID CEA parser failed\n");
		return false;
	}

	output = &cmd.edid_cea.data.output;

	if (output->type == DMUB_CMD__EDID_CEA_ACK) {
		if (!output->ack.success) {
			DRM_ERROR("EDID CEA ack failed at offset %d\n",
					output->ack.offset);
		}
	} else if (output->type == DMUB_CMD__EDID_CEA_AMD_VSDB) {
		if (!output->amd_vsdb.vsdb_found)
			return false;

		vsdb->freesync_supported = output->amd_vsdb.freesync_supported;
		vsdb->amd_vsdb_version = output->amd_vsdb.amd_vsdb_version;
		vsdb->min_refresh_rate_hz = output->amd_vsdb.min_frame_rate;
		vsdb->max_refresh_rate_hz = output->amd_vsdb.max_frame_rate;
	} else {
		DRM_WARN("Unknown EDID CEA parser results\n");
		return false;
	}

	return true;
}

static bool parse_edid_cea_dmcu(struct amdgpu_display_manager *dm,
		u8 *edid_ext, int len,
		struct amdgpu_hdmi_vsdb_info *vsdb_info)
{
	int i;

	/* send extension block to DMCU for parsing */
	for (i = 0; i < len; i += 8) {
		bool res;
		int offset;

		/* send 8 bytes a time */
		if (!dc_edid_parser_send_cea(dm->dc, i, len, &edid_ext[i], 8))
			return false;

		if (i+8 == len) {
			/* EDID block sent completed, expect result */
			int version, min_rate, max_rate;

			res = dc_edid_parser_recv_amd_vsdb(dm->dc, &version, &min_rate, &max_rate);
			if (res) {
				/* amd vsdb found */
				vsdb_info->freesync_supported = 1;
				vsdb_info->amd_vsdb_version = version;
				vsdb_info->min_refresh_rate_hz = min_rate;
				vsdb_info->max_refresh_rate_hz = max_rate;
				return true;
			}
			/* not amd vsdb */
			return false;
		}

		/* check for ack*/
		res = dc_edid_parser_recv_cea_ack(dm->dc, &offset);
		if (!res)
			return false;
	}

	return false;
}

static bool parse_edid_cea_dmub(struct amdgpu_display_manager *dm,
		u8 *edid_ext, int len,
		struct amdgpu_hdmi_vsdb_info *vsdb_info)
{
	int i;

	/* send extension block to DMCU for parsing */
	for (i = 0; i < len; i += 8) {
		/* send 8 bytes a time */
		if (!dm_edid_parser_send_cea(dm, i, len, &edid_ext[i], 8, vsdb_info))
			return false;
	}

	return vsdb_info->freesync_supported;
}

static bool parse_edid_cea(struct amdgpu_dm_connector *aconnector,
		u8 *edid_ext, int len,
		struct amdgpu_hdmi_vsdb_info *vsdb_info)
{
	struct amdgpu_device *adev = drm_to_adev(aconnector->base.dev);
	bool ret;

	mutex_lock(&adev->dm.dc_lock);
	if (adev->dm.dmub_srv)
		ret = parse_edid_cea_dmub(&adev->dm, edid_ext, len, vsdb_info);
	else
		ret = parse_edid_cea_dmcu(&adev->dm, edid_ext, len, vsdb_info);
	mutex_unlock(&adev->dm.dc_lock);
	return ret;
}

static void parse_edid_displayid_vrr(struct drm_connector *connector,
		struct edid *edid)
{
	u8 *edid_ext = NULL;
	int i;
	int j = 0;
	u16 min_vfreq;
	u16 max_vfreq;

	if (edid == NULL || edid->extensions == 0)
		return;

	/* Find DisplayID extension */
	for (i = 0; i < edid->extensions; i++) {
		edid_ext = (void *)(edid + (i + 1));
		if (edid_ext[0] == DISPLAYID_EXT)
			break;
	}

	if (edid_ext == NULL)
		return;

	while (j < EDID_LENGTH) {
		/* Get dynamic video timing range from DisplayID if available */
		if (EDID_LENGTH - j > 13 && edid_ext[j] == 0x25	&&
		    (edid_ext[j+1] & 0xFE) == 0 && (edid_ext[j+2] == 9)) {
			min_vfreq = edid_ext[j+9];
			if (edid_ext[j+1] & 7)
				max_vfreq = edid_ext[j+10] + ((edid_ext[j+11] & 3) << 8);
			else
				max_vfreq = edid_ext[j+10];

			if (max_vfreq && min_vfreq) {
				connector->display_info.monitor_range.max_vfreq = max_vfreq;
				connector->display_info.monitor_range.min_vfreq = min_vfreq;

				return;
			}
		}
		j++;
	}
}

static int parse_amd_vsdb(struct amdgpu_dm_connector *aconnector,
			  struct edid *edid, struct amdgpu_hdmi_vsdb_info *vsdb_info)
{
	u8 *edid_ext = NULL;
	int i;
	int j = 0;

	if (edid == NULL || edid->extensions == 0)
		return -ENODEV;

	/* Find DisplayID extension */
	for (i = 0; i < edid->extensions; i++) {
		edid_ext = (void *)(edid + (i + 1));
		if (edid_ext[0] == DISPLAYID_EXT)
			break;
	}

	while (j < EDID_LENGTH) {
		struct amd_vsdb_block *amd_vsdb = (struct amd_vsdb_block *)&edid_ext[j];
		unsigned int ieeeId = (amd_vsdb->ieee_id[2] << 16) | (amd_vsdb->ieee_id[1] << 8) | (amd_vsdb->ieee_id[0]);

		if (ieeeId == HDMI_AMD_VENDOR_SPECIFIC_DATA_BLOCK_IEEE_REGISTRATION_ID &&
				amd_vsdb->version == HDMI_AMD_VENDOR_SPECIFIC_DATA_BLOCK_VERSION_3) {
			vsdb_info->replay_mode = (amd_vsdb->feature_caps & AMD_VSDB_VERSION_3_FEATURECAP_REPLAYMODE) ? true : false;
			vsdb_info->amd_vsdb_version = HDMI_AMD_VENDOR_SPECIFIC_DATA_BLOCK_VERSION_3;
			DRM_DEBUG_KMS("Panel supports Replay Mode: %d\n", vsdb_info->replay_mode);

			return true;
		}
		j++;
	}

	return false;
}

static int parse_hdmi_amd_vsdb(struct amdgpu_dm_connector *aconnector,
		struct edid *edid, struct amdgpu_hdmi_vsdb_info *vsdb_info)
{
	u8 *edid_ext = NULL;
	int i;
	bool valid_vsdb_found = false;

	/*----- drm_find_cea_extension() -----*/
	/* No EDID or EDID extensions */
	if (edid == NULL || edid->extensions == 0)
		return -ENODEV;

	/* Find CEA extension */
	for (i = 0; i < edid->extensions; i++) {
		edid_ext = (uint8_t *)edid + EDID_LENGTH * (i + 1);
		if (edid_ext[0] == CEA_EXT)
			break;
	}

	if (i == edid->extensions)
		return -ENODEV;

	/*----- cea_db_offsets() -----*/
	if (edid_ext[0] != CEA_EXT)
		return -ENODEV;

	valid_vsdb_found = parse_edid_cea(aconnector, edid_ext, EDID_LENGTH, vsdb_info);

	return valid_vsdb_found ? i : -ENODEV;
}

/**
 * amdgpu_dm_update_freesync_caps - Update Freesync capabilities
 *
 * @connector: Connector to query.
 * @edid: EDID from monitor
 *
 * Amdgpu supports Freesync in DP and HDMI displays, and it is required to keep
 * track of some of the display information in the internal data struct used by
 * amdgpu_dm. This function checks which type of connector we need to set the
 * FreeSync parameters.
 */
void amdgpu_dm_update_freesync_caps(struct drm_connector *connector,
				    struct edid *edid)
{
	int i = 0;
	struct detailed_timing *timing;
	struct detailed_non_pixel *data;
	struct detailed_data_monitor_range *range;
	struct amdgpu_dm_connector *amdgpu_dm_connector =
			to_amdgpu_dm_connector(connector);
	struct dm_connector_state *dm_con_state = NULL;
	struct dc_sink *sink;

	struct amdgpu_device *adev = drm_to_adev(connector->dev);
	struct amdgpu_hdmi_vsdb_info vsdb_info = {0};
	bool freesync_capable = false;
	enum adaptive_sync_type as_type = ADAPTIVE_SYNC_TYPE_NONE;

	if (!connector->state) {
		DRM_ERROR("%s - Connector has no state", __func__);
		goto update;
	}

	sink = amdgpu_dm_connector->dc_sink ?
		amdgpu_dm_connector->dc_sink :
		amdgpu_dm_connector->dc_em_sink;

	if (!edid || !sink) {
		dm_con_state = to_dm_connector_state(connector->state);

		amdgpu_dm_connector->min_vfreq = 0;
		amdgpu_dm_connector->max_vfreq = 0;
		connector->display_info.monitor_range.min_vfreq = 0;
		connector->display_info.monitor_range.max_vfreq = 0;
		freesync_capable = false;

		goto update;
	}

	dm_con_state = to_dm_connector_state(connector->state);

	if (!adev->dm.freesync_module)
		goto update;

	/* Some eDP panels only have the refresh rate range info in DisplayID */
	if ((connector->display_info.monitor_range.min_vfreq == 0 ||
	     connector->display_info.monitor_range.max_vfreq == 0))
		parse_edid_displayid_vrr(connector, edid);

	if (edid && (sink->sink_signal == SIGNAL_TYPE_DISPLAY_PORT ||
		     sink->sink_signal == SIGNAL_TYPE_EDP)) {
		bool edid_check_required = false;

		if (amdgpu_dm_connector->dc_link &&
		    amdgpu_dm_connector->dc_link->dpcd_caps.allow_invalid_MSA_timing_param) {
			if (edid->features & DRM_EDID_FEATURE_CONTINUOUS_FREQ) {
				amdgpu_dm_connector->min_vfreq = connector->display_info.monitor_range.min_vfreq;
				amdgpu_dm_connector->max_vfreq = connector->display_info.monitor_range.max_vfreq;
				if (amdgpu_dm_connector->max_vfreq -
				    amdgpu_dm_connector->min_vfreq > 10)
					freesync_capable = true;
			} else {
				edid_check_required = edid->version > 1 ||
						      (edid->version == 1 &&
						       edid->revision > 1);
			}
		}

		if (edid_check_required) {
			for (i = 0; i < 4; i++) {

				timing	= &edid->detailed_timings[i];
				data	= &timing->data.other_data;
				range	= &data->data.range;
				/*
				 * Check if monitor has continuous frequency mode
				 */
				if (data->type != EDID_DETAIL_MONITOR_RANGE)
					continue;
				/*
				 * Check for flag range limits only. If flag == 1 then
				 * no additional timing information provided.
				 * Default GTF, GTF Secondary curve and CVT are not
				 * supported
				 */
				if (range->flags != 1)
					continue;

				connector->display_info.monitor_range.min_vfreq = range->min_vfreq;
				connector->display_info.monitor_range.max_vfreq = range->max_vfreq;

				if (edid->revision >= 4) {
					if (data->pad2 & DRM_EDID_RANGE_OFFSET_MIN_VFREQ)
						connector->display_info.monitor_range.min_vfreq += 255;
					if (data->pad2 & DRM_EDID_RANGE_OFFSET_MAX_VFREQ)
						connector->display_info.monitor_range.max_vfreq += 255;
				}

				amdgpu_dm_connector->min_vfreq =
					connector->display_info.monitor_range.min_vfreq;
				amdgpu_dm_connector->max_vfreq =
					connector->display_info.monitor_range.max_vfreq;

				break;
			}

			if (amdgpu_dm_connector->max_vfreq -
			    amdgpu_dm_connector->min_vfreq > 10) {

				freesync_capable = true;
			}
		}
		parse_amd_vsdb(amdgpu_dm_connector, edid, &vsdb_info);

		if (vsdb_info.replay_mode) {
			amdgpu_dm_connector->vsdb_info.replay_mode = vsdb_info.replay_mode;
			amdgpu_dm_connector->vsdb_info.amd_vsdb_version = vsdb_info.amd_vsdb_version;
			amdgpu_dm_connector->as_type = ADAPTIVE_SYNC_TYPE_EDP;
		}

	} else if (edid && sink->sink_signal == SIGNAL_TYPE_HDMI_TYPE_A) {
		i = parse_hdmi_amd_vsdb(amdgpu_dm_connector, edid, &vsdb_info);
		if (i >= 0 && vsdb_info.freesync_supported) {
			timing  = &edid->detailed_timings[i];
			data    = &timing->data.other_data;

			amdgpu_dm_connector->min_vfreq = vsdb_info.min_refresh_rate_hz;
			amdgpu_dm_connector->max_vfreq = vsdb_info.max_refresh_rate_hz;
			if (amdgpu_dm_connector->max_vfreq - amdgpu_dm_connector->min_vfreq > 10)
				freesync_capable = true;

			connector->display_info.monitor_range.min_vfreq = vsdb_info.min_refresh_rate_hz;
			connector->display_info.monitor_range.max_vfreq = vsdb_info.max_refresh_rate_hz;
		}
	}

	if (amdgpu_dm_connector->dc_link)
		as_type = dm_get_adaptive_sync_support_type(amdgpu_dm_connector->dc_link);

	if (as_type == FREESYNC_TYPE_PCON_IN_WHITELIST) {
		i = parse_hdmi_amd_vsdb(amdgpu_dm_connector, edid, &vsdb_info);
		if (i >= 0 && vsdb_info.freesync_supported && vsdb_info.amd_vsdb_version > 0) {

			amdgpu_dm_connector->pack_sdp_v1_3 = true;
			amdgpu_dm_connector->as_type = as_type;
			amdgpu_dm_connector->vsdb_info = vsdb_info;

			amdgpu_dm_connector->min_vfreq = vsdb_info.min_refresh_rate_hz;
			amdgpu_dm_connector->max_vfreq = vsdb_info.max_refresh_rate_hz;
			if (amdgpu_dm_connector->max_vfreq - amdgpu_dm_connector->min_vfreq > 10)
				freesync_capable = true;

			connector->display_info.monitor_range.min_vfreq = vsdb_info.min_refresh_rate_hz;
			connector->display_info.monitor_range.max_vfreq = vsdb_info.max_refresh_rate_hz;
		}
	}

update:
	if (dm_con_state)
		dm_con_state->freesync_capable = freesync_capable;

	if (connector->state && amdgpu_dm_connector->dc_link && !freesync_capable &&
	    amdgpu_dm_connector->dc_link->replay_settings.config.replay_supported) {
		amdgpu_dm_connector->dc_link->replay_settings.config.replay_supported = false;
		amdgpu_dm_connector->dc_link->replay_settings.replay_feature_enabled = false;
	}

	if (connector->vrr_capable_property)
		drm_connector_set_vrr_capable_property(connector,
						       freesync_capable);
}

void amdgpu_dm_trigger_timing_sync(struct drm_device *dev)
{
	struct amdgpu_device *adev = drm_to_adev(dev);
	struct dc *dc = adev->dm.dc;
	int i;

	mutex_lock(&adev->dm.dc_lock);
	if (dc->current_state) {
		for (i = 0; i < dc->current_state->stream_count; ++i)
			dc->current_state->streams[i]
				->triggered_crtc_reset.enabled =
				adev->dm.force_timing_sync;

		dm_enable_per_frame_crtc_master_sync(dc->current_state);
		dc_trigger_sync(dc, dc->current_state);
	}
	mutex_unlock(&adev->dm.dc_lock);
}

static inline void amdgpu_dm_exit_ips_for_hw_access(struct dc *dc)
{
	if (dc->ctx->dmub_srv && !dc->ctx->dmub_srv->idle_exit_counter)
		dc_exit_ips_for_hw_access(dc);
}

void dm_write_reg_func(const struct dc_context *ctx, uint32_t address,
		       u32 value, const char *func_name)
{
#ifdef DM_CHECK_ADDR_0
	if (address == 0) {
		drm_err(adev_to_drm(ctx->driver_context),
			"invalid register write. address = 0");
		return;
	}
#endif

	amdgpu_dm_exit_ips_for_hw_access(ctx->dc);
	cgs_write_register(ctx->cgs_device, address, value);
	trace_amdgpu_dc_wreg(&ctx->perf_trace->write_count, address, value);
}

uint32_t dm_read_reg_func(const struct dc_context *ctx, uint32_t address,
			  const char *func_name)
{
	u32 value;
#ifdef DM_CHECK_ADDR_0
	if (address == 0) {
		drm_err(adev_to_drm(ctx->driver_context),
			"invalid register read; address = 0\n");
		return 0;
	}
#endif

	if (ctx->dmub_srv &&
	    ctx->dmub_srv->reg_helper_offload.gather_in_progress &&
	    !ctx->dmub_srv->reg_helper_offload.should_burst_write) {
		ASSERT(false);
		return 0;
	}

	amdgpu_dm_exit_ips_for_hw_access(ctx->dc);

	value = cgs_read_register(ctx->cgs_device, address);

	trace_amdgpu_dc_rreg(&ctx->perf_trace->read_count, address, value);

	return value;
}

int amdgpu_dm_process_dmub_aux_transfer_sync(
		struct dc_context *ctx,
		unsigned int link_index,
		struct aux_payload *payload,
		enum aux_return_code_type *operation_result)
{
	struct amdgpu_device *adev = ctx->driver_context;
	struct dmub_notification *p_notify = adev->dm.dmub_notify;
	int ret = -1;

	mutex_lock(&adev->dm.dpia_aux_lock);
	if (!dc_process_dmub_aux_transfer_async(ctx->dc, link_index, payload)) {
		*operation_result = AUX_RET_ERROR_ENGINE_ACQUIRE;
		goto out;
	}

	if (!wait_for_completion_timeout(&adev->dm.dmub_aux_transfer_done, 10 * HZ)) {
		DRM_ERROR("wait_for_completion_timeout timeout!");
		*operation_result = AUX_RET_ERROR_TIMEOUT;
		goto out;
	}

	if (p_notify->result != AUX_RET_SUCCESS) {
		/*
		 * Transient states before tunneling is enabled could
		 * lead to this error. We can ignore this for now.
		 */
		if (p_notify->result != AUX_RET_ERROR_PROTOCOL_ERROR) {
			DRM_WARN("DPIA AUX failed on 0x%x(%d), error %d\n",
					payload->address, payload->length,
					p_notify->result);
		}
		*operation_result = AUX_RET_ERROR_INVALID_REPLY;
		goto out;
	}


	payload->reply[0] = adev->dm.dmub_notify->aux_reply.command;
	if (!payload->write && p_notify->aux_reply.length &&
			(payload->reply[0] == AUX_TRANSACTION_REPLY_AUX_ACK)) {

		if (payload->length != p_notify->aux_reply.length) {
			DRM_WARN("invalid read length %d from DPIA AUX 0x%x(%d)!\n",
				p_notify->aux_reply.length,
					payload->address, payload->length);
			*operation_result = AUX_RET_ERROR_INVALID_REPLY;
			goto out;
		}

		memcpy(payload->data, p_notify->aux_reply.data,
				p_notify->aux_reply.length);
	}

	/* success */
	ret = p_notify->aux_reply.length;
	*operation_result = p_notify->result;
out:
	reinit_completion(&adev->dm.dmub_aux_transfer_done);
	mutex_unlock(&adev->dm.dpia_aux_lock);
	return ret;
}

int amdgpu_dm_process_dmub_set_config_sync(
		struct dc_context *ctx,
		unsigned int link_index,
		struct set_config_cmd_payload *payload,
		enum set_config_status *operation_result)
{
	struct amdgpu_device *adev = ctx->driver_context;
	bool is_cmd_complete;
	int ret;

	mutex_lock(&adev->dm.dpia_aux_lock);
	is_cmd_complete = dc_process_dmub_set_config_async(ctx->dc,
			link_index, payload, adev->dm.dmub_notify);

	if (is_cmd_complete || wait_for_completion_timeout(&adev->dm.dmub_aux_transfer_done, 10 * HZ)) {
		ret = 0;
		*operation_result = adev->dm.dmub_notify->sc_status;
	} else {
		DRM_ERROR("wait_for_completion_timeout timeout!");
		ret = -1;
		*operation_result = SET_CONFIG_UNKNOWN_ERROR;
	}

	if (!is_cmd_complete)
		reinit_completion(&adev->dm.dmub_aux_transfer_done);
	mutex_unlock(&adev->dm.dpia_aux_lock);
	return ret;
}

bool dm_execute_dmub_cmd(const struct dc_context *ctx, union dmub_rb_cmd *cmd, enum dm_dmub_wait_type wait_type)
{
	return dc_dmub_srv_cmd_run(ctx->dmub_srv, cmd, wait_type);
}

bool dm_execute_dmub_cmd_list(const struct dc_context *ctx, unsigned int count, union dmub_rb_cmd *cmd, enum dm_dmub_wait_type wait_type)
{
	return dc_dmub_srv_cmd_run_list(ctx->dmub_srv, count, cmd, wait_type);
}<|MERGE_RESOLUTION|>--- conflicted
+++ resolved
@@ -2676,7 +2676,6 @@
 	}
 
 	import_guid(&guid, buf);
-<<<<<<< HEAD
 
 	if (guid_is_null(&guid)) {
 		guid_gen(&guid);
@@ -2684,15 +2683,6 @@
 
 		ret = drm_dp_dpcd_write(mgr->aux, DP_GUID, buf, sizeof(buf));
 
-=======
-
-	if (guid_is_null(&guid)) {
-		guid_gen(&guid);
-		export_guid(buf, &guid);
-
-		ret = drm_dp_dpcd_write(mgr->aux, DP_GUID, buf, sizeof(buf));
-
->>>>>>> 9372b6c4
 		if (ret != sizeof(buf)) {
 			drm_dbg_kms(mgr->dev, "check mstb guid failed - undocked during suspend?\n");
 			goto out_fail;
