/*
 * Self tests for device tree subsystem
 */

#define pr_fmt(fmt) "### dt-test ### " fmt

#include <linux/clk.h>
#include <linux/err.h>
#include <linux/errno.h>
#include <linux/module.h>
#include <linux/of.h>
#include <linux/of_irq.h>
#include <linux/of_platform.h>
#include <linux/list.h>
#include <linux/mutex.h>
#include <linux/slab.h>
#include <linux/device.h>

static struct selftest_results {
	int passed;
	int failed;
} selftest_results;

#define selftest(result, fmt, ...) { \
	if (!(result)) { \
		selftest_results.failed++; \
		pr_err("FAIL %s():%i " fmt, __func__, __LINE__, ##__VA_ARGS__); \
	} else { \
		selftest_results.passed++; \
		pr_debug("pass %s():%i\n", __func__, __LINE__); \
	} \
}

static void __init of_selftest_find_node_by_name(void)
{
	struct device_node *np;

	np = of_find_node_by_path("/testcase-data");
	selftest(np && !strcmp("/testcase-data", np->full_name),
		"find /testcase-data failed\n");
	of_node_put(np);

	/* Test if trailing '/' works */
	np = of_find_node_by_path("/testcase-data/");
	selftest(!np, "trailing '/' on /testcase-data/ should fail\n");

	np = of_find_node_by_path("/testcase-data/phandle-tests/consumer-a");
	selftest(np && !strcmp("/testcase-data/phandle-tests/consumer-a", np->full_name),
		"find /testcase-data/phandle-tests/consumer-a failed\n");
	of_node_put(np);

	np = of_find_node_by_path("testcase-alias");
	selftest(np && !strcmp("/testcase-data", np->full_name),
		"find testcase-alias failed\n");
	of_node_put(np);

	/* Test if trailing '/' works on aliases */
	np = of_find_node_by_path("testcase-alias/");
	selftest(!np, "trailing '/' on testcase-alias/ should fail\n");

	np = of_find_node_by_path("testcase-alias/phandle-tests/consumer-a");
	selftest(np && !strcmp("/testcase-data/phandle-tests/consumer-a", np->full_name),
		"find testcase-alias/phandle-tests/consumer-a failed\n");
	of_node_put(np);

	np = of_find_node_by_path("/testcase-data/missing-path");
	selftest(!np, "non-existent path returned node %s\n", np->full_name);
	of_node_put(np);

	np = of_find_node_by_path("missing-alias");
	selftest(!np, "non-existent alias returned node %s\n", np->full_name);
	of_node_put(np);

	np = of_find_node_by_path("testcase-alias/missing-path");
	selftest(!np, "non-existent alias with relative path returned node %s\n", np->full_name);
	of_node_put(np);
}

static void __init of_selftest_dynamic(void)
{
	struct device_node *np;
	struct property *prop;

	np = of_find_node_by_path("/testcase-data");
	if (!np) {
		pr_err("missing testcase data\n");
		return;
	}

	/* Array of 4 properties for the purpose of testing */
	prop = kzalloc(sizeof(*prop) * 4, GFP_KERNEL);
	if (!prop) {
		selftest(0, "kzalloc() failed\n");
		return;
	}

	/* Add a new property - should pass*/
	prop->name = "new-property";
	prop->value = "new-property-data";
	prop->length = strlen(prop->value);
	selftest(of_add_property(np, prop) == 0, "Adding a new property failed\n");

	/* Try to add an existing property - should fail */
	prop++;
	prop->name = "new-property";
	prop->value = "new-property-data-should-fail";
	prop->length = strlen(prop->value);
	selftest(of_add_property(np, prop) != 0,
		 "Adding an existing property should have failed\n");

	/* Try to modify an existing property - should pass */
	prop->value = "modify-property-data-should-pass";
	prop->length = strlen(prop->value);
	selftest(of_update_property(np, prop) == 0,
		 "Updating an existing property should have passed\n");

	/* Try to modify non-existent property - should pass*/
	prop++;
	prop->name = "modify-property";
	prop->value = "modify-missing-property-data-should-pass";
	prop->length = strlen(prop->value);
	selftest(of_update_property(np, prop) == 0,
		 "Updating a missing property should have passed\n");

	/* Remove property - should pass */
	selftest(of_remove_property(np, prop) == 0,
		 "Removing a property should have passed\n");

	/* Adding very large property - should pass */
	prop++;
	prop->name = "large-property-PAGE_SIZEx8";
	prop->length = PAGE_SIZE * 8;
	prop->value = kzalloc(prop->length, GFP_KERNEL);
	selftest(prop->value != NULL, "Unable to allocate large buffer\n");
	if (prop->value)
		selftest(of_add_property(np, prop) == 0,
			 "Adding a large property should have passed\n");
}

static void __init of_selftest_parse_phandle_with_args(void)
{
	struct device_node *np;
	struct of_phandle_args args;
	int i, rc;

	np = of_find_node_by_path("/testcase-data/phandle-tests/consumer-a");
	if (!np) {
		pr_err("missing testcase data\n");
		return;
	}

	rc = of_count_phandle_with_args(np, "phandle-list", "#phandle-cells");
	selftest(rc == 7, "of_count_phandle_with_args() returned %i, expected 7\n", rc);

	for (i = 0; i < 8; i++) {
		bool passed = true;
		rc = of_parse_phandle_with_args(np, "phandle-list",
						"#phandle-cells", i, &args);

		/* Test the values from tests-phandle.dtsi */
		switch (i) {
		case 0:
			passed &= !rc;
			passed &= (args.args_count == 1);
			passed &= (args.args[0] == (i + 1));
			break;
		case 1:
			passed &= !rc;
			passed &= (args.args_count == 2);
			passed &= (args.args[0] == (i + 1));
			passed &= (args.args[1] == 0);
			break;
		case 2:
			passed &= (rc == -ENOENT);
			break;
		case 3:
			passed &= !rc;
			passed &= (args.args_count == 3);
			passed &= (args.args[0] == (i + 1));
			passed &= (args.args[1] == 4);
			passed &= (args.args[2] == 3);
			break;
		case 4:
			passed &= !rc;
			passed &= (args.args_count == 2);
			passed &= (args.args[0] == (i + 1));
			passed &= (args.args[1] == 100);
			break;
		case 5:
			passed &= !rc;
			passed &= (args.args_count == 0);
			break;
		case 6:
			passed &= !rc;
			passed &= (args.args_count == 1);
			passed &= (args.args[0] == (i + 1));
			break;
		case 7:
			passed &= (rc == -ENOENT);
			break;
		default:
			passed = false;
		}

		selftest(passed, "index %i - data error on node %s rc=%i\n",
			 i, args.np->full_name, rc);
	}

	/* Check for missing list property */
	rc = of_parse_phandle_with_args(np, "phandle-list-missing",
					"#phandle-cells", 0, &args);
	selftest(rc == -ENOENT, "expected:%i got:%i\n", -ENOENT, rc);
	rc = of_count_phandle_with_args(np, "phandle-list-missing",
					"#phandle-cells");
	selftest(rc == -ENOENT, "expected:%i got:%i\n", -ENOENT, rc);

	/* Check for missing cells property */
	rc = of_parse_phandle_with_args(np, "phandle-list",
					"#phandle-cells-missing", 0, &args);
	selftest(rc == -EINVAL, "expected:%i got:%i\n", -EINVAL, rc);
	rc = of_count_phandle_with_args(np, "phandle-list",
					"#phandle-cells-missing");
	selftest(rc == -EINVAL, "expected:%i got:%i\n", -EINVAL, rc);

	/* Check for bad phandle in list */
	rc = of_parse_phandle_with_args(np, "phandle-list-bad-phandle",
					"#phandle-cells", 0, &args);
	selftest(rc == -EINVAL, "expected:%i got:%i\n", -EINVAL, rc);
	rc = of_count_phandle_with_args(np, "phandle-list-bad-phandle",
					"#phandle-cells");
	selftest(rc == -EINVAL, "expected:%i got:%i\n", -EINVAL, rc);

	/* Check for incorrectly formed argument list */
	rc = of_parse_phandle_with_args(np, "phandle-list-bad-args",
					"#phandle-cells", 1, &args);
	selftest(rc == -EINVAL, "expected:%i got:%i\n", -EINVAL, rc);
	rc = of_count_phandle_with_args(np, "phandle-list-bad-args",
					"#phandle-cells");
	selftest(rc == -EINVAL, "expected:%i got:%i\n", -EINVAL, rc);
}

static void __init of_selftest_property_match_string(void)
{
	struct device_node *np;
	int rc;

	np = of_find_node_by_path("/testcase-data/phandle-tests/consumer-a");
	if (!np) {
		pr_err("No testcase data in device tree\n");
		return;
	}

	rc = of_property_match_string(np, "phandle-list-names", "first");
	selftest(rc == 0, "first expected:0 got:%i\n", rc);
	rc = of_property_match_string(np, "phandle-list-names", "second");
	selftest(rc == 1, "second expected:0 got:%i\n", rc);
	rc = of_property_match_string(np, "phandle-list-names", "third");
	selftest(rc == 2, "third expected:0 got:%i\n", rc);
	rc = of_property_match_string(np, "phandle-list-names", "fourth");
	selftest(rc == -ENODATA, "unmatched string; rc=%i", rc);
	rc = of_property_match_string(np, "missing-property", "blah");
	selftest(rc == -EINVAL, "missing property; rc=%i", rc);
	rc = of_property_match_string(np, "empty-property", "blah");
	selftest(rc == -ENODATA, "empty property; rc=%i", rc);
	rc = of_property_match_string(np, "unterminated-string", "blah");
	selftest(rc == -EILSEQ, "unterminated string; rc=%i", rc);
}

static void __init of_selftest_parse_interrupts(void)
{
	struct device_node *np;
	struct of_phandle_args args;
	int i, rc;

	np = of_find_node_by_path("/testcase-data/interrupts/interrupts0");
	if (!np) {
		pr_err("missing testcase data\n");
		return;
	}

	for (i = 0; i < 4; i++) {
		bool passed = true;
		args.args_count = 0;
		rc = of_irq_parse_one(np, i, &args);

		passed &= !rc;
		passed &= (args.args_count == 1);
		passed &= (args.args[0] == (i + 1));

		selftest(passed, "index %i - data error on node %s rc=%i\n",
			 i, args.np->full_name, rc);
	}
	of_node_put(np);

	np = of_find_node_by_path("/testcase-data/interrupts/interrupts1");
	if (!np) {
		pr_err("missing testcase data\n");
		return;
	}

	for (i = 0; i < 4; i++) {
		bool passed = true;
		args.args_count = 0;
		rc = of_irq_parse_one(np, i, &args);

		/* Test the values from tests-phandle.dtsi */
		switch (i) {
		case 0:
			passed &= !rc;
			passed &= (args.args_count == 1);
			passed &= (args.args[0] == 9);
			break;
		case 1:
			passed &= !rc;
			passed &= (args.args_count == 3);
			passed &= (args.args[0] == 10);
			passed &= (args.args[1] == 11);
			passed &= (args.args[2] == 12);
			break;
		case 2:
			passed &= !rc;
			passed &= (args.args_count == 2);
			passed &= (args.args[0] == 13);
			passed &= (args.args[1] == 14);
			break;
		case 3:
			passed &= !rc;
			passed &= (args.args_count == 2);
			passed &= (args.args[0] == 15);
			passed &= (args.args[1] == 16);
			break;
		default:
			passed = false;
		}
		selftest(passed, "index %i - data error on node %s rc=%i\n",
			 i, args.np->full_name, rc);
	}
	of_node_put(np);
}

static void __init of_selftest_parse_interrupts_extended(void)
{
	struct device_node *np;
	struct of_phandle_args args;
	int i, rc;

	np = of_find_node_by_path("/testcase-data/interrupts/interrupts-extended0");
	if (!np) {
		pr_err("missing testcase data\n");
		return;
	}

	for (i = 0; i < 7; i++) {
		bool passed = true;
		rc = of_irq_parse_one(np, i, &args);

		/* Test the values from tests-phandle.dtsi */
		switch (i) {
		case 0:
			passed &= !rc;
			passed &= (args.args_count == 1);
			passed &= (args.args[0] == 1);
			break;
		case 1:
			passed &= !rc;
			passed &= (args.args_count == 3);
			passed &= (args.args[0] == 2);
			passed &= (args.args[1] == 3);
			passed &= (args.args[2] == 4);
			break;
		case 2:
			passed &= !rc;
			passed &= (args.args_count == 2);
			passed &= (args.args[0] == 5);
			passed &= (args.args[1] == 6);
			break;
		case 3:
			passed &= !rc;
			passed &= (args.args_count == 1);
			passed &= (args.args[0] == 9);
			break;
		case 4:
			passed &= !rc;
			passed &= (args.args_count == 3);
			passed &= (args.args[0] == 10);
			passed &= (args.args[1] == 11);
			passed &= (args.args[2] == 12);
			break;
		case 5:
			passed &= !rc;
			passed &= (args.args_count == 2);
			passed &= (args.args[0] == 13);
			passed &= (args.args[1] == 14);
			break;
		case 6:
			passed &= !rc;
			passed &= (args.args_count == 1);
			passed &= (args.args[0] == 15);
			break;
		default:
			passed = false;
		}

		selftest(passed, "index %i - data error on node %s rc=%i\n",
			 i, args.np->full_name, rc);
	}
	of_node_put(np);
}

static struct of_device_id match_node_table[] = {
	{ .data = "A", .name = "name0", }, /* Name alone is lowest priority */
	{ .data = "B", .type = "type1", }, /* followed by type alone */

	{ .data = "Ca", .name = "name2", .type = "type1", }, /* followed by both together */
	{ .data = "Cb", .name = "name2", }, /* Only match when type doesn't match */
	{ .data = "Cc", .name = "name2", .type = "type2", },

	{ .data = "E", .compatible = "compat3" },
	{ .data = "G", .compatible = "compat2", },
	{ .data = "H", .compatible = "compat2", .name = "name5", },
	{ .data = "I", .compatible = "compat2", .type = "type1", },
	{ .data = "J", .compatible = "compat2", .type = "type1", .name = "name8", },
	{ .data = "K", .compatible = "compat2", .name = "name9", },
	{}
};

static struct {
	const char *path;
	const char *data;
} match_node_tests[] = {
	{ .path = "/testcase-data/match-node/name0", .data = "A", },
	{ .path = "/testcase-data/match-node/name1", .data = "B", },
	{ .path = "/testcase-data/match-node/a/name2", .data = "Ca", },
	{ .path = "/testcase-data/match-node/b/name2", .data = "Cb", },
	{ .path = "/testcase-data/match-node/c/name2", .data = "Cc", },
	{ .path = "/testcase-data/match-node/name3", .data = "E", },
	{ .path = "/testcase-data/match-node/name4", .data = "G", },
	{ .path = "/testcase-data/match-node/name5", .data = "H", },
	{ .path = "/testcase-data/match-node/name6", .data = "G", },
	{ .path = "/testcase-data/match-node/name7", .data = "I", },
	{ .path = "/testcase-data/match-node/name8", .data = "J", },
	{ .path = "/testcase-data/match-node/name9", .data = "K", },
};

static void __init of_selftest_match_node(void)
{
	struct device_node *np;
	const struct of_device_id *match;
	int i;

	for (i = 0; i < ARRAY_SIZE(match_node_tests); i++) {
		np = of_find_node_by_path(match_node_tests[i].path);
		if (!np) {
			selftest(0, "missing testcase node %s\n",
				match_node_tests[i].path);
			continue;
		}

		match = of_match_node(match_node_table, np);
		if (!match) {
			selftest(0, "%s didn't match anything\n",
				match_node_tests[i].path);
			continue;
		}

		if (strcmp(match->data, match_node_tests[i].data) != 0) {
			selftest(0, "%s got wrong match. expected %s, got %s\n",
				match_node_tests[i].path, match_node_tests[i].data,
				(const char *)match->data);
			continue;
		}
		selftest(1, "passed");
	}
}

static void __init of_selftest_platform_populate(void)
{
	int irq;
<<<<<<< HEAD
	struct device_node *np;
	struct platform_device *pdev;
=======
	struct device_node *np, *child;
	struct platform_device *pdev;
	struct of_device_id match[] = {
		{ .compatible = "test-device", },
		{}
	};
>>>>>>> 1a5700bc

	np = of_find_node_by_path("/testcase-data");
	of_platform_populate(np, of_default_bus_match_table, NULL, NULL);

	/* Test that a missing irq domain returns -EPROBE_DEFER */
	np = of_find_node_by_path("/testcase-data/testcase-device1");
	pdev = of_find_device_by_node(np);
<<<<<<< HEAD
	if (!pdev)
		selftest(0, "device 1 creation failed\n");
	irq = platform_get_irq(pdev, 0);
	if (irq != -EPROBE_DEFER)
		selftest(0, "device deferred probe failed - %d\n", irq);
=======
	selftest(pdev, "device 1 creation failed\n");

	irq = platform_get_irq(pdev, 0);
	selftest(irq == -EPROBE_DEFER, "device deferred probe failed - %d\n", irq);
>>>>>>> 1a5700bc

	/* Test that a parsing failure does not return -EPROBE_DEFER */
	np = of_find_node_by_path("/testcase-data/testcase-device2");
	pdev = of_find_device_by_node(np);
<<<<<<< HEAD
	if (!pdev)
		selftest(0, "device 2 creation failed\n");
	irq = platform_get_irq(pdev, 0);
	if (irq >= 0 || irq == -EPROBE_DEFER)
		selftest(0, "device parsing error failed - %d\n", irq);

	selftest(1, "passed");
=======
	selftest(pdev, "device 2 creation failed\n");
	irq = platform_get_irq(pdev, 0);
	selftest(irq < 0 && irq != -EPROBE_DEFER, "device parsing error failed - %d\n", irq);

	np = of_find_node_by_path("/testcase-data/platform-tests");
	if (!np) {
		pr_err("No testcase data in device tree\n");
		return;
	}

	for_each_child_of_node(np, child) {
		struct device_node *grandchild;
		of_platform_populate(child, match, NULL, NULL);
		for_each_child_of_node(child, grandchild)
			selftest(of_find_device_by_node(grandchild),
				 "Could not create device for node '%s'\n",
				 grandchild->name);
	}
>>>>>>> 1a5700bc
}

static int __init of_selftest(void)
{
	struct device_node *np;

	np = of_find_node_by_path("/testcase-data/phandle-tests/consumer-a");
	if (!np) {
		pr_info("No testcase data in device tree; not running tests\n");
		return 0;
	}
	of_node_put(np);

	pr_info("start of selftest - you will see error messages\n");
	of_selftest_find_node_by_name();
	of_selftest_dynamic();
	of_selftest_parse_phandle_with_args();
	of_selftest_property_match_string();
	of_selftest_parse_interrupts();
	of_selftest_parse_interrupts_extended();
	of_selftest_match_node();
	of_selftest_platform_populate();
	pr_info("end of selftest - %i passed, %i failed\n",
		selftest_results.passed, selftest_results.failed);
	return 0;
}
late_initcall(of_selftest);<|MERGE_RESOLUTION|>--- conflicted
+++ resolved
@@ -476,17 +476,12 @@
 static void __init of_selftest_platform_populate(void)
 {
 	int irq;
-<<<<<<< HEAD
-	struct device_node *np;
-	struct platform_device *pdev;
-=======
 	struct device_node *np, *child;
 	struct platform_device *pdev;
 	struct of_device_id match[] = {
 		{ .compatible = "test-device", },
 		{}
 	};
->>>>>>> 1a5700bc
 
 	np = of_find_node_by_path("/testcase-data");
 	of_platform_populate(np, of_default_bus_match_table, NULL, NULL);
@@ -494,31 +489,14 @@
 	/* Test that a missing irq domain returns -EPROBE_DEFER */
 	np = of_find_node_by_path("/testcase-data/testcase-device1");
 	pdev = of_find_device_by_node(np);
-<<<<<<< HEAD
-	if (!pdev)
-		selftest(0, "device 1 creation failed\n");
-	irq = platform_get_irq(pdev, 0);
-	if (irq != -EPROBE_DEFER)
-		selftest(0, "device deferred probe failed - %d\n", irq);
-=======
 	selftest(pdev, "device 1 creation failed\n");
 
 	irq = platform_get_irq(pdev, 0);
 	selftest(irq == -EPROBE_DEFER, "device deferred probe failed - %d\n", irq);
->>>>>>> 1a5700bc
 
 	/* Test that a parsing failure does not return -EPROBE_DEFER */
 	np = of_find_node_by_path("/testcase-data/testcase-device2");
 	pdev = of_find_device_by_node(np);
-<<<<<<< HEAD
-	if (!pdev)
-		selftest(0, "device 2 creation failed\n");
-	irq = platform_get_irq(pdev, 0);
-	if (irq >= 0 || irq == -EPROBE_DEFER)
-		selftest(0, "device parsing error failed - %d\n", irq);
-
-	selftest(1, "passed");
-=======
 	selftest(pdev, "device 2 creation failed\n");
 	irq = platform_get_irq(pdev, 0);
 	selftest(irq < 0 && irq != -EPROBE_DEFER, "device parsing error failed - %d\n", irq);
@@ -537,7 +515,6 @@
 				 "Could not create device for node '%s'\n",
 				 grandchild->name);
 	}
->>>>>>> 1a5700bc
 }
 
 static int __init of_selftest(void)
