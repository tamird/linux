/* SPDX-License-Identifier: ISC */

#include "mt7603.h"
#include "mac.h"
#include "../dma.h"

static int
mt7603_init_tx_queue(struct mt7603_dev *dev, struct mt76_sw_queue *q,
		     int idx, int n_desc)
{
	struct mt76_queue *hwq;
	int err;

	hwq = devm_kzalloc(dev->mt76.dev, sizeof(*hwq), GFP_KERNEL);
	if (!hwq)
		return -ENOMEM;

	err = mt76_queue_alloc(dev, hwq, idx, n_desc, 0, MT_TX_RING_BASE);
	if (err < 0)
		return err;

	INIT_LIST_HEAD(&q->swq);
	q->q = hwq;

	mt7603_irq_enable(dev, MT_INT_TX_DONE(idx));

	return 0;
}

static void
mt7603_rx_loopback_skb(struct mt7603_dev *dev, struct sk_buff *skb)
{
	__le32 *txd = (__le32 *)skb->data;
	struct ieee80211_hdr *hdr;
	struct ieee80211_sta *sta;
	struct mt7603_sta *msta;
	struct mt76_wcid *wcid;
	void *priv;
	int idx;
	u32 val;
	u8 tid;

	if (skb->len < MT_TXD_SIZE + sizeof(struct ieee80211_hdr))
		goto free;

	val = le32_to_cpu(txd[1]);
	idx = FIELD_GET(MT_TXD1_WLAN_IDX, val);
	skb->priority = FIELD_GET(MT_TXD1_TID, val);

	if (idx >= MT7603_WTBL_STA - 1)
		goto free;

	wcid = rcu_dereference(dev->mt76.wcid[idx]);
	if (!wcid)
		goto free;

	priv = msta = container_of(wcid, struct mt7603_sta, wcid);
	val = le32_to_cpu(txd[0]);
	skb_set_queue_mapping(skb, FIELD_GET(MT_TXD0_Q_IDX, val));

	val &= ~(MT_TXD0_P_IDX | MT_TXD0_Q_IDX);
	val |= FIELD_PREP(MT_TXD0_Q_IDX, MT_TX_HW_QUEUE_MGMT);
	txd[0] = cpu_to_le32(val);

	sta = container_of(priv, struct ieee80211_sta, drv_priv);
	hdr = (struct ieee80211_hdr *) &skb->data[MT_TXD_SIZE];
	tid = *ieee80211_get_qos_ctl(hdr) & IEEE80211_QOS_CTL_TID_MASK;
	ieee80211_sta_set_buffered(sta, tid, true);

	spin_lock_bh(&dev->ps_lock);
	__skb_queue_tail(&msta->psq, skb);
	if (skb_queue_len(&msta->psq) >= 64) {
		skb = __skb_dequeue(&msta->psq);
		dev_kfree_skb(skb);
	}
	spin_unlock_bh(&dev->ps_lock);
	return;

free:
	dev_kfree_skb(skb);
}

void mt7603_queue_rx_skb(struct mt76_dev *mdev, enum mt76_rxq_id q,
			 struct sk_buff *skb)
{
	struct mt7603_dev *dev = container_of(mdev, struct mt7603_dev, mt76);
	__le32 *rxd = (__le32 *)skb->data;
	__le32 *end = (__le32 *)&skb->data[skb->len];
	enum rx_pkt_type type;

	type = FIELD_GET(MT_RXD0_PKT_TYPE, le32_to_cpu(rxd[0]));

	if (q == MT_RXQ_MCU) {
		if (type == PKT_TYPE_RX_EVENT)
			mt76_mcu_rx_event(&dev->mt76, skb);
		else
			mt7603_rx_loopback_skb(dev, skb);
		return;
	}

	switch (type) {
	case PKT_TYPE_TXS:
		for (rxd++; rxd + 5 <= end; rxd += 5)
			mt7603_mac_add_txs(dev, rxd);
		dev_kfree_skb(skb);
		break;
	case PKT_TYPE_RX_EVENT:
		mt76_mcu_rx_event(&dev->mt76, skb);
		return;
	case PKT_TYPE_NORMAL:
		if (mt7603_mac_fill_rx(dev, skb) == 0) {
			mt76_rx(&dev->mt76, q, skb);
			return;
		}
		/* fall through */
	default:
		dev_kfree_skb(skb);
		break;
	}
}

static int
mt7603_init_rx_queue(struct mt7603_dev *dev, struct mt76_queue *q,
		     int idx, int n_desc, int bufsize)
{
	int err;

	err = mt76_queue_alloc(dev, q, idx, n_desc, bufsize,
			       MT_RX_RING_BASE);
	if (err < 0)
		return err;

	mt7603_irq_enable(dev, MT_INT_RX_DONE(idx));

	return 0;
}

static void
mt7603_tx_tasklet(unsigned long data)
{
	struct mt7603_dev *dev = (struct mt7603_dev *)data;

	mt76_txq_schedule_all(&dev->mt76);
}

static int mt7603_poll_tx(struct napi_struct *napi, int budget)
{
	struct mt7603_dev *dev;
	int i;

	dev = container_of(napi, struct mt7603_dev, mt76.tx_napi);
	dev->tx_dma_check = 0;

	for (i = MT_TXQ_MCU; i >= 0; i--)
		mt76_queue_tx_cleanup(dev, i, false);

	if (napi_complete_done(napi, 0))
		mt7603_irq_enable(dev, MT_INT_TX_DONE_ALL);

	for (i = MT_TXQ_MCU; i >= 0; i--)
		mt76_queue_tx_cleanup(dev, i, false);

<<<<<<< HEAD
	mt76_txq_schedule_all(&dev->mt76);

	mt7603_irq_enable(dev, MT_INT_TX_DONE_ALL);
=======
	tasklet_schedule(&dev->mt76.tx_tasklet);

	return 0;
>>>>>>> 4ff96fb5
}

int mt7603_dma_init(struct mt7603_dev *dev)
{
	static const u8 wmm_queue_map[] = {
		[IEEE80211_AC_BK] = 0,
		[IEEE80211_AC_BE] = 1,
		[IEEE80211_AC_VI] = 2,
		[IEEE80211_AC_VO] = 3,
	};
	int ret;
	int i;

	mt76_dma_attach(&dev->mt76);

	init_waitqueue_head(&dev->mt76.mmio.mcu.wait);
	skb_queue_head_init(&dev->mt76.mmio.mcu.res_q);

	tasklet_init(&dev->mt76.tx_tasklet, mt7603_tx_tasklet, (unsigned long)dev);

	mt76_clear(dev, MT_WPDMA_GLO_CFG,
		   MT_WPDMA_GLO_CFG_TX_DMA_EN |
		   MT_WPDMA_GLO_CFG_RX_DMA_EN |
		   MT_WPDMA_GLO_CFG_DMA_BURST_SIZE |
		   MT_WPDMA_GLO_CFG_TX_WRITEBACK_DONE);

	mt76_wr(dev, MT_WPDMA_RST_IDX, ~0);
	mt7603_pse_client_reset(dev);

	for (i = 0; i < ARRAY_SIZE(wmm_queue_map); i++) {
		ret = mt7603_init_tx_queue(dev, &dev->mt76.q_tx[i],
					   wmm_queue_map[i],
					   MT_TX_RING_SIZE);
		if (ret)
			return ret;
	}

	ret = mt7603_init_tx_queue(dev, &dev->mt76.q_tx[MT_TXQ_PSD],
				   MT_TX_HW_QUEUE_MGMT, MT_TX_RING_SIZE);
	if (ret)
		return ret;

	ret = mt7603_init_tx_queue(dev, &dev->mt76.q_tx[MT_TXQ_MCU],
				   MT_TX_HW_QUEUE_MCU, MT_MCU_RING_SIZE);
	if (ret)
		return ret;

	ret = mt7603_init_tx_queue(dev, &dev->mt76.q_tx[MT_TXQ_BEACON],
				   MT_TX_HW_QUEUE_BCN, MT_MCU_RING_SIZE);
	if (ret)
		return ret;

	ret = mt7603_init_tx_queue(dev, &dev->mt76.q_tx[MT_TXQ_CAB],
				   MT_TX_HW_QUEUE_BMC, MT_MCU_RING_SIZE);
	if (ret)
		return ret;

	ret = mt7603_init_rx_queue(dev, &dev->mt76.q_rx[MT_RXQ_MCU], 1,
				   MT_MCU_RING_SIZE, MT_RX_BUF_SIZE);
	if (ret)
		return ret;

	ret = mt7603_init_rx_queue(dev, &dev->mt76.q_rx[MT_RXQ_MAIN], 0,
				   MT7603_RX_RING_SIZE, MT_RX_BUF_SIZE);
	if (ret)
		return ret;

	mt76_wr(dev, MT_DELAY_INT_CFG, 0);
	ret = mt76_init_queues(dev);
	if (ret)
		return ret;

	netif_tx_napi_add(&dev->mt76.napi_dev, &dev->mt76.tx_napi,
			  mt7603_poll_tx, NAPI_POLL_WEIGHT);
	napi_enable(&dev->mt76.tx_napi);

	return 0;
}

void mt7603_dma_cleanup(struct mt7603_dev *dev)
{
	mt76_clear(dev, MT_WPDMA_GLO_CFG,
		   MT_WPDMA_GLO_CFG_TX_DMA_EN |
		   MT_WPDMA_GLO_CFG_RX_DMA_EN |
		   MT_WPDMA_GLO_CFG_TX_WRITEBACK_DONE);

	tasklet_kill(&dev->mt76.tx_tasklet);
	mt76_dma_cleanup(&dev->mt76);
}<|MERGE_RESOLUTION|>--- conflicted
+++ resolved
@@ -160,15 +160,9 @@
 	for (i = MT_TXQ_MCU; i >= 0; i--)
 		mt76_queue_tx_cleanup(dev, i, false);
 
-<<<<<<< HEAD
-	mt76_txq_schedule_all(&dev->mt76);
-
-	mt7603_irq_enable(dev, MT_INT_TX_DONE_ALL);
-=======
 	tasklet_schedule(&dev->mt76.tx_tasklet);
 
 	return 0;
->>>>>>> 4ff96fb5
 }
 
 int mt7603_dma_init(struct mt7603_dev *dev)
