--- conflicted
+++ resolved
@@ -184,10 +184,7 @@
 		neigh_event_send(n, NULL);
 		neigh_release(n);
 	}
-<<<<<<< HEAD
-=======
 	rcu_read_unlock();
->>>>>>> 0ecfebd2
 }
 
 static int
@@ -543,7 +540,6 @@
 	return rhashtable_lookup_fast(&priv->tun.offloaded_macs, mac,
 				      offloaded_macs_params);
 }
-<<<<<<< HEAD
 
 static void
 nfp_tunnel_offloaded_macs_inc_ref_and_link(struct nfp_tun_offloaded_mac *entry,
@@ -556,20 +552,6 @@
 		repr = netdev_priv(netdev);
 		repr_priv = repr->app_priv;
 
-=======
-
-static void
-nfp_tunnel_offloaded_macs_inc_ref_and_link(struct nfp_tun_offloaded_mac *entry,
-					   struct net_device *netdev, bool mod)
-{
-	if (nfp_netdev_is_nfp_repr(netdev)) {
-		struct nfp_flower_repr_priv *repr_priv;
-		struct nfp_repr *repr;
-
-		repr = netdev_priv(netdev);
-		repr_priv = repr->app_priv;
-
->>>>>>> 0ecfebd2
 		/* If modifing MAC, remove repr from old list first. */
 		if (mod)
 			list_del(&repr_priv->mac_list);
