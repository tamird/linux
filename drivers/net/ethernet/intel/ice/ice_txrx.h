--- conflicted
+++ resolved
@@ -164,16 +164,9 @@
 	};
 	/* CL2 - 2nd cacheline starts here */
 	u16 q_index;			/* Queue number of ring */
-<<<<<<< HEAD
-	u32 txq_teid;			/* Added Tx queue TEID */
-#ifdef CONFIG_DCB
-	u8 dcb_tc;		/* Traffic class of ring */
-#endif /* CONFIG_DCB */
-=======
 	u16 q_handle;			/* Queue handle per TC */
 
 	u8 ring_active:1;		/* is ring online or not */
->>>>>>> 4ff96fb5
 
 	u16 count;			/* Number of descriptors */
 	u16 reg_idx;			/* HW register index of the ring */
