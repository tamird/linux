--- conflicted
+++ resolved
@@ -4976,12 +4976,7 @@
 	case ATOMISP_CAMERA_PORT_TERTIARY:
 		if (MIPI_PORT1_ID + 1 != N_MIPI_PORT_ID)
 			return MIPI_PORT1_ID + 1;
-<<<<<<< HEAD
-	/* fall through */
-=======
-		}
 		fallthrough;
->>>>>>> f4d51dff
 	default:
 		dev_err(isp->dev, "unsupported port: %d\n", port);
 		return MIPI_PORT0_ID;
