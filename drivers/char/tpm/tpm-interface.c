--- conflicted
+++ resolved
@@ -384,23 +384,10 @@
 	    !pm_suspend_via_firmware())
 		goto suspended;
 
-<<<<<<< HEAD
-	rc = tpm_try_get_ops(chip);
-	if (!rc) {
-		if (chip->flags & TPM_CHIP_FLAG_TPM2) {
-			tpm2_end_auth_session(chip);
-			tpm2_shutdown(chip, TPM2_SU_STATE);
-		} else {
-			rc = tpm1_pm_suspend(chip, tpm_suspend_pcr);
-		}
-
-		tpm_put_ops(chip);
-=======
 	if (chip->flags & TPM_CHIP_FLAG_TPM2) {
 		tpm2_end_auth_session(chip);
 		tpm2_shutdown(chip, TPM2_SU_STATE);
 		goto suspended;
->>>>>>> 87143817
 	}
 
 	rc = tpm1_pm_suspend(chip, tpm_suspend_pcr);
