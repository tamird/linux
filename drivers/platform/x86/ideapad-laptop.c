--- conflicted
+++ resolved
@@ -1121,11 +1121,7 @@
 
 	/* Create platform_profile structure and register */
 	priv->dytc->ppdev = devm_platform_profile_register(&priv->platform_device->dev,
-<<<<<<< HEAD
-							   "ideapad-laptop", &priv->dytc,
-=======
 							   "ideapad-laptop", priv->dytc,
->>>>>>> cdbc9346
 							   &dytc_profile_ops);
 	if (IS_ERR(priv->dytc->ppdev)) {
 		err = PTR_ERR(priv->dytc->ppdev);
