/*******************************************************************
 * This file is part of the Emulex Linux Device Driver for         *
 * Fibre Channel Host Bus Adapters.                                *
 * Copyright (C) 2017-2024 Broadcom. All Rights Reserved. The term *
 * “Broadcom” refers to Broadcom Inc. and/or its subsidiaries.     *
 * Copyright (C) 2004-2016 Emulex.  All rights reserved.           *
 * EMULEX and SLI are trademarks of Emulex.                        *
 * www.broadcom.com                                                *
 *                                                                 *
 * This program is free software; you can redistribute it and/or   *
 * modify it under the terms of version 2 of the GNU General       *
 * Public License as published by the Free Software Foundation.    *
 * This program is distributed in the hope that it will be useful. *
 * ALL EXPRESS OR IMPLIED CONDITIONS, REPRESENTATIONS AND          *
 * WARRANTIES, INCLUDING ANY IMPLIED WARRANTY OF MERCHANTABILITY,  *
 * FITNESS FOR A PARTICULAR PURPOSE, OR NON-INFRINGEMENT, ARE      *
 * DISCLAIMED, EXCEPT TO THE EXTENT THAT SUCH DISCLAIMERS ARE HELD *
 * TO BE LEGALLY INVALID.  See the GNU General Public License for  *
 * more details, a copy of which can be found in the file COPYING  *
 * included with this package.                                     *
 *******************************************************************/

<<<<<<< HEAD
#define LPFC_DRIVER_VERSION "14.4.0.1"
=======
#define LPFC_DRIVER_VERSION "14.4.0.2"
>>>>>>> 3f1d179f
#define LPFC_DRIVER_NAME		"lpfc"

/* Used for SLI 2/3 */
#define LPFC_SP_DRIVER_HANDLER_NAME	"lpfc:sp"
#define LPFC_FP_DRIVER_HANDLER_NAME	"lpfc:fp"

/* Used for SLI4 */
#define LPFC_DRIVER_HANDLER_NAME	"lpfc:"

#define LPFC_MODULE_DESC "Emulex LightPulse Fibre Channel SCSI driver " \
		LPFC_DRIVER_VERSION
#define LPFC_COPYRIGHT "Copyright (C) 2017-2024 Broadcom. All Rights " \
		"Reserved. The term \"Broadcom\" refers to Broadcom Inc. " \
		"and/or its subsidiaries."<|MERGE_RESOLUTION|>--- conflicted
+++ resolved
@@ -20,11 +20,7 @@
  * included with this package.                                     *
  *******************************************************************/
 
-<<<<<<< HEAD
-#define LPFC_DRIVER_VERSION "14.4.0.1"
-=======
 #define LPFC_DRIVER_VERSION "14.4.0.2"
->>>>>>> 3f1d179f
 #define LPFC_DRIVER_NAME		"lpfc"
 
 /* Used for SLI 2/3 */
