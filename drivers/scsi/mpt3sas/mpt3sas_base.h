/*
 * This is the Fusion MPT base driver providing common API layer interface
 * for access to MPT (Message Passing Technology) firmware.
 *
 * This code is based on drivers/scsi/mpt3sas/mpt3sas_base.h
 * Copyright (C) 2012-2014  LSI Corporation
 * Copyright (C) 2013-2014 Avago Technologies
 *  (mailto: MPT-FusionLinux.pdl@avagotech.com)
 *
 * This program is free software; you can redistribute it and/or
 * modify it under the terms of the GNU General Public License
 * as published by the Free Software Foundation; either version 2
 * of the License, or (at your option) any later version.
 *
 * This program is distributed in the hope that it will be useful,
 * but WITHOUT ANY WARRANTY; without even the implied warranty of
 * MERCHANTABILITY or FITNESS FOR A PARTICULAR PURPOSE.  See the
 * GNU General Public License for more details.
 *
 * NO WARRANTY
 * THE PROGRAM IS PROVIDED ON AN "AS IS" BASIS, WITHOUT WARRANTIES OR
 * CONDITIONS OF ANY KIND, EITHER EXPRESS OR IMPLIED INCLUDING, WITHOUT
 * LIMITATION, ANY WARRANTIES OR CONDITIONS OF TITLE, NON-INFRINGEMENT,
 * MERCHANTABILITY OR FITNESS FOR A PARTICULAR PURPOSE. Each Recipient is
 * solely responsible for determining the appropriateness of using and
 * distributing the Program and assumes all risks associated with its
 * exercise of rights under this Agreement, including but not limited to
 * the risks and costs of program errors, damage to or loss of data,
 * programs or equipment, and unavailability or interruption of operations.

 * DISCLAIMER OF LIABILITY
 * NEITHER RECIPIENT NOR ANY CONTRIBUTORS SHALL HAVE ANY LIABILITY FOR ANY
 * DIRECT, INDIRECT, INCIDENTAL, SPECIAL, EXEMPLARY, OR CONSEQUENTIAL
 * DAMAGES (INCLUDING WITHOUT LIMITATION LOST PROFITS), HOWEVER CAUSED AND
 * ON ANY THEORY OF LIABILITY, WHETHER IN CONTRACT, STRICT LIABILITY, OR
 * TORT (INCLUDING NEGLIGENCE OR OTHERWISE) ARISING IN ANY WAY OUT OF THE
 * USE OR DISTRIBUTION OF THE PROGRAM OR THE EXERCISE OF ANY RIGHTS GRANTED
 * HEREUNDER, EVEN IF ADVISED OF THE POSSIBILITY OF SUCH DAMAGES

 * You should have received a copy of the GNU General Public License
 * along with this program; if not, write to the Free Software
 * Foundation, Inc., 51 Franklin Street, Fifth Floor, Boston, MA  02110-1301,
 * USA.
 */

#ifndef MPT3SAS_BASE_H_INCLUDED
#define MPT3SAS_BASE_H_INCLUDED

#include "mpi/mpi2_type.h"
#include "mpi/mpi2.h"
#include "mpi/mpi2_ioc.h"
#include "mpi/mpi2_cnfg.h"
#include "mpi/mpi2_init.h"
#include "mpi/mpi2_raid.h"
#include "mpi/mpi2_tool.h"
#include "mpi/mpi2_sas.h"
#include "mpi/mpi2_pci.h"
#include "mpi/mpi2_image.h"

#include <scsi/scsi.h>
#include <scsi/scsi_cmnd.h>
#include <scsi/scsi_device.h>
#include <scsi/scsi_host.h>
#include <scsi/scsi_tcq.h>
#include <scsi/scsi_transport_sas.h>
#include <scsi/scsi_dbg.h>
#include <scsi/scsi_eh.h>
#include <linux/pci.h>
#include <linux/poll.h>
#include <linux/irq_poll.h>

#include "mpt3sas_debug.h"
#include "mpt3sas_trigger_diag.h"

/* driver versioning info */
#define MPT3SAS_DRIVER_NAME		"mpt3sas"
#define MPT3SAS_AUTHOR "Avago Technologies <MPT-FusionLinux.pdl@avagotech.com>"
#define MPT3SAS_DESCRIPTION	"LSI MPT Fusion SAS 3.0 Device Driver"
<<<<<<< HEAD
#define MPT3SAS_DRIVER_VERSION		"28.100.00.00"
#define MPT3SAS_MAJOR_VERSION		28
=======
#define MPT3SAS_DRIVER_VERSION		"29.100.00.00"
#define MPT3SAS_MAJOR_VERSION		29
>>>>>>> 4ff96fb5
#define MPT3SAS_MINOR_VERSION		100
#define MPT3SAS_BUILD_VERSION		0
#define MPT3SAS_RELEASE_VERSION	00

#define MPT2SAS_DRIVER_NAME		"mpt2sas"
#define MPT2SAS_DESCRIPTION	"LSI MPT Fusion SAS 2.0 Device Driver"
#define MPT2SAS_DRIVER_VERSION		"20.102.00.00"
#define MPT2SAS_MAJOR_VERSION		20
#define MPT2SAS_MINOR_VERSION		102
#define MPT2SAS_BUILD_VERSION		0
#define MPT2SAS_RELEASE_VERSION	00

/*
 * Set MPT3SAS_SG_DEPTH value based on user input.
 */
#define MPT_MAX_PHYS_SEGMENTS	SG_CHUNK_SIZE
#define MPT_MIN_PHYS_SEGMENTS	16
#define MPT_KDUMP_MIN_PHYS_SEGMENTS	32

#define MCPU_MAX_CHAINS_PER_IO	3

#ifdef CONFIG_SCSI_MPT3SAS_MAX_SGE
#define MPT3SAS_SG_DEPTH		CONFIG_SCSI_MPT3SAS_MAX_SGE
#else
#define MPT3SAS_SG_DEPTH		MPT_MAX_PHYS_SEGMENTS
#endif

#ifdef CONFIG_SCSI_MPT2SAS_MAX_SGE
#define MPT2SAS_SG_DEPTH		CONFIG_SCSI_MPT2SAS_MAX_SGE
#else
#define MPT2SAS_SG_DEPTH		MPT_MAX_PHYS_SEGMENTS
#endif

/*
 * Generic Defines
 */
#define MPT3SAS_SATA_QUEUE_DEPTH	32
#define MPT3SAS_SAS_QUEUE_DEPTH		254
#define MPT3SAS_RAID_QUEUE_DEPTH	128
#define MPT3SAS_KDUMP_SCSI_IO_DEPTH	200

#define MPT3SAS_RAID_MAX_SECTORS	8192
#define MPT3SAS_HOST_PAGE_SIZE_4K	12
#define MPT3SAS_NVME_QUEUE_DEPTH	128
#define MPT_NAME_LENGTH			32	/* generic length of strings */
#define MPT_STRING_LENGTH		64
#define MPI_FRAME_START_OFFSET		256
#define REPLY_FREE_POOL_SIZE		512 /*(32 maxcredix *4)*(4 times)*/

#define MPT_MAX_CALLBACKS		32

#define INTERNAL_CMDS_COUNT		10	/* reserved cmds */
/* reserved for issuing internally framed scsi io cmds */
#define INTERNAL_SCSIIO_CMDS_COUNT	3

#define MPI3_HIM_MASK			0xFFFFFFFF /* mask every bit*/

#define MPT3SAS_INVALID_DEVICE_HANDLE	0xFFFF

#define MAX_CHAIN_ELEMT_SZ		16
#define DEFAULT_NUM_FWCHAIN_ELEMTS	8

#define FW_IMG_HDR_READ_TIMEOUT	15

#define IOC_OPERATIONAL_WAIT_COUNT	10

/*
 * NVMe defines
 */
#define	NVME_PRP_SIZE			8	/* PRP size */
#define	NVME_ERROR_RESPONSE_SIZE	16	/* Max NVME Error Response */
#define NVME_TASK_ABORT_MIN_TIMEOUT	6
#define NVME_TASK_ABORT_MAX_TIMEOUT	60
#define NVME_TASK_MNGT_CUSTOM_MASK	(0x0010)
#define	NVME_PRP_PAGE_SIZE		4096	/* Page size */

struct mpt3sas_nvme_cmd {
	u8	rsvd[24];
	__le64	prp1;
	__le64	prp2;
};

/*
 * logging format
 */
#define ioc_err(ioc, fmt, ...)						\
	pr_err("%s: " fmt, (ioc)->name, ##__VA_ARGS__)
#define ioc_notice(ioc, fmt, ...)					\
	pr_notice("%s: " fmt, (ioc)->name, ##__VA_ARGS__)
#define ioc_warn(ioc, fmt, ...)						\
	pr_warn("%s: " fmt, (ioc)->name, ##__VA_ARGS__)
#define ioc_info(ioc, fmt, ...)						\
	pr_info("%s: " fmt, (ioc)->name, ##__VA_ARGS__)

/*
 *  WarpDrive Specific Log codes
 */

#define MPT2_WARPDRIVE_LOGENTRY		(0x8002)
#define MPT2_WARPDRIVE_LC_SSDT			(0x41)
#define MPT2_WARPDRIVE_LC_SSDLW		(0x43)
#define MPT2_WARPDRIVE_LC_SSDLF		(0x44)
#define MPT2_WARPDRIVE_LC_BRMF			(0x4D)

/*
 * per target private data
 */
#define MPT_TARGET_FLAGS_RAID_COMPONENT	0x01
#define MPT_TARGET_FLAGS_VOLUME		0x02
#define MPT_TARGET_FLAGS_DELETED	0x04
#define MPT_TARGET_FASTPATH_IO		0x08
#define MPT_TARGET_FLAGS_PCIE_DEVICE	0x10

#define SAS2_PCI_DEVICE_B0_REVISION	(0x01)
#define SAS3_PCI_DEVICE_C0_REVISION	(0x02)

/* Atlas PCIe Switch Management Port */
#define MPI26_ATLAS_PCIe_SWITCH_DEVID	(0x00B2)

/*
 * Intel HBA branding
 */
#define MPT2SAS_INTEL_RMS25JB080_BRANDING    \
	"Intel(R) Integrated RAID Module RMS25JB080"
#define MPT2SAS_INTEL_RMS25JB040_BRANDING    \
	"Intel(R) Integrated RAID Module RMS25JB040"
#define MPT2SAS_INTEL_RMS25KB080_BRANDING    \
	"Intel(R) Integrated RAID Module RMS25KB080"
#define MPT2SAS_INTEL_RMS25KB040_BRANDING    \
	"Intel(R) Integrated RAID Module RMS25KB040"
#define MPT2SAS_INTEL_RMS25LB040_BRANDING	\
	"Intel(R) Integrated RAID Module RMS25LB040"
#define MPT2SAS_INTEL_RMS25LB080_BRANDING	\
	"Intel(R) Integrated RAID Module RMS25LB080"
#define MPT2SAS_INTEL_RMS2LL080_BRANDING	\
	"Intel Integrated RAID Module RMS2LL080"
#define MPT2SAS_INTEL_RMS2LL040_BRANDING	\
	"Intel Integrated RAID Module RMS2LL040"
#define MPT2SAS_INTEL_RS25GB008_BRANDING       \
	"Intel(R) RAID Controller RS25GB008"
#define MPT2SAS_INTEL_SSD910_BRANDING          \
	"Intel(R) SSD 910 Series"

#define MPT3SAS_INTEL_RMS3JC080_BRANDING       \
	"Intel(R) Integrated RAID Module RMS3JC080"
#define MPT3SAS_INTEL_RS3GC008_BRANDING       \
	"Intel(R) RAID Controller RS3GC008"
#define MPT3SAS_INTEL_RS3FC044_BRANDING       \
	"Intel(R) RAID Controller RS3FC044"
#define MPT3SAS_INTEL_RS3UC080_BRANDING       \
	"Intel(R) RAID Controller RS3UC080"

/*
 * Intel HBA SSDIDs
 */
#define MPT2SAS_INTEL_RMS25JB080_SSDID		0x3516
#define MPT2SAS_INTEL_RMS25JB040_SSDID		0x3517
#define MPT2SAS_INTEL_RMS25KB080_SSDID		0x3518
#define MPT2SAS_INTEL_RMS25KB040_SSDID		0x3519
#define MPT2SAS_INTEL_RMS25LB040_SSDID		0x351A
#define MPT2SAS_INTEL_RMS25LB080_SSDID		0x351B
#define MPT2SAS_INTEL_RMS2LL080_SSDID		0x350E
#define MPT2SAS_INTEL_RMS2LL040_SSDID		0x350F
#define MPT2SAS_INTEL_RS25GB008_SSDID		0x3000
#define MPT2SAS_INTEL_SSD910_SSDID		0x3700

#define MPT3SAS_INTEL_RMS3JC080_SSDID		0x3521
#define MPT3SAS_INTEL_RS3GC008_SSDID		0x3522
#define MPT3SAS_INTEL_RS3FC044_SSDID		0x3523
#define MPT3SAS_INTEL_RS3UC080_SSDID		0x3524

/*
 * Dell HBA branding
 */
#define MPT2SAS_DELL_BRANDING_SIZE                 32

#define MPT2SAS_DELL_6GBPS_SAS_HBA_BRANDING        "Dell 6Gbps SAS HBA"
#define MPT2SAS_DELL_PERC_H200_ADAPTER_BRANDING    "Dell PERC H200 Adapter"
#define MPT2SAS_DELL_PERC_H200_INTEGRATED_BRANDING "Dell PERC H200 Integrated"
#define MPT2SAS_DELL_PERC_H200_MODULAR_BRANDING    "Dell PERC H200 Modular"
#define MPT2SAS_DELL_PERC_H200_EMBEDDED_BRANDING   "Dell PERC H200 Embedded"
#define MPT2SAS_DELL_PERC_H200_BRANDING            "Dell PERC H200"
#define MPT2SAS_DELL_6GBPS_SAS_BRANDING            "Dell 6Gbps SAS"

#define MPT3SAS_DELL_12G_HBA_BRANDING       \
	"Dell 12Gbps HBA"

/*
 * Dell HBA SSDIDs
 */
#define MPT2SAS_DELL_6GBPS_SAS_HBA_SSDID	0x1F1C
#define MPT2SAS_DELL_PERC_H200_ADAPTER_SSDID	0x1F1D
#define MPT2SAS_DELL_PERC_H200_INTEGRATED_SSDID	0x1F1E
#define MPT2SAS_DELL_PERC_H200_MODULAR_SSDID	0x1F1F
#define MPT2SAS_DELL_PERC_H200_EMBEDDED_SSDID	0x1F20
#define MPT2SAS_DELL_PERC_H200_SSDID		0x1F21
#define MPT2SAS_DELL_6GBPS_SAS_SSDID		0x1F22

#define MPT3SAS_DELL_12G_HBA_SSDID		0x1F46

/*
 * Cisco HBA branding
 */
#define MPT3SAS_CISCO_12G_8E_HBA_BRANDING		\
	"Cisco 9300-8E 12G SAS HBA"
#define MPT3SAS_CISCO_12G_8I_HBA_BRANDING		\
	"Cisco 9300-8i 12G SAS HBA"
#define MPT3SAS_CISCO_12G_AVILA_HBA_BRANDING	\
	"Cisco 12G Modular SAS Pass through Controller"
#define MPT3SAS_CISCO_12G_COLUSA_MEZZANINE_HBA_BRANDING		\
	"UCS C3X60 12G SAS Pass through Controller"
/*
 * Cisco HBA SSSDIDs
 */
#define MPT3SAS_CISCO_12G_8E_HBA_SSDID  0x14C
#define MPT3SAS_CISCO_12G_8I_HBA_SSDID  0x154
#define MPT3SAS_CISCO_12G_AVILA_HBA_SSDID  0x155
#define MPT3SAS_CISCO_12G_COLUSA_MEZZANINE_HBA_SSDID  0x156

/*
 * status bits for ioc->diag_buffer_status
 */
#define MPT3_DIAG_BUFFER_IS_REGISTERED	(0x01)
#define MPT3_DIAG_BUFFER_IS_RELEASED	(0x02)
#define MPT3_DIAG_BUFFER_IS_DIAG_RESET	(0x04)

/*
 * HP HBA branding
 */
#define MPT2SAS_HP_3PAR_SSVID                0x1590

#define MPT2SAS_HP_2_4_INTERNAL_BRANDING	\
	"HP H220 Host Bus Adapter"
#define MPT2SAS_HP_2_4_EXTERNAL_BRANDING	\
	"HP H221 Host Bus Adapter"
#define MPT2SAS_HP_1_4_INTERNAL_1_4_EXTERNAL_BRANDING	\
	"HP H222 Host Bus Adapter"
#define MPT2SAS_HP_EMBEDDED_2_4_INTERNAL_BRANDING	\
	"HP H220i Host Bus Adapter"
#define MPT2SAS_HP_DAUGHTER_2_4_INTERNAL_BRANDING	\
	"HP H210i Host Bus Adapter"

/*
 * HO HBA SSDIDs
 */
#define MPT2SAS_HP_2_4_INTERNAL_SSDID			0x0041
#define MPT2SAS_HP_2_4_EXTERNAL_SSDID			0x0042
#define MPT2SAS_HP_1_4_INTERNAL_1_4_EXTERNAL_SSDID	0x0043
#define MPT2SAS_HP_EMBEDDED_2_4_INTERNAL_SSDID		0x0044
#define MPT2SAS_HP_DAUGHTER_2_4_INTERNAL_SSDID		0x0046

/*
 * Combined Reply Queue constants,
 * There are twelve Supplemental Reply Post Host Index Registers
 * and each register is at offset 0x10 bytes from the previous one.
 */
#define MAX_COMBINED_MSIX_VECTORS(gen35) ((gen35 == 1) ? 16 : 8)
#define MPT3_SUP_REPLY_POST_HOST_INDEX_REG_COUNT_G3	12
#define MPT3_SUP_REPLY_POST_HOST_INDEX_REG_COUNT_G35	16
#define MPT3_SUP_REPLY_POST_HOST_INDEX_REG_OFFSET	(0x10)

/* OEM Identifiers */
#define MFG10_OEM_ID_INVALID                   (0x00000000)
#define MFG10_OEM_ID_DELL                      (0x00000001)
#define MFG10_OEM_ID_FSC                       (0x00000002)
#define MFG10_OEM_ID_SUN                       (0x00000003)
#define MFG10_OEM_ID_IBM                       (0x00000004)

/* GENERIC Flags 0*/
#define MFG10_GF0_OCE_DISABLED                 (0x00000001)
#define MFG10_GF0_R1E_DRIVE_COUNT              (0x00000002)
#define MFG10_GF0_R10_DISPLAY                  (0x00000004)
#define MFG10_GF0_SSD_DATA_SCRUB_DISABLE       (0x00000008)
#define MFG10_GF0_SINGLE_DRIVE_R0              (0x00000010)

#define VIRTUAL_IO_FAILED_RETRY			(0x32010081)

/* High IOPs definitions */
#define MPT3SAS_DEVICE_HIGH_IOPS_DEPTH		8
#define MPT3SAS_HIGH_IOPS_REPLY_QUEUES		8
#define MPT3SAS_HIGH_IOPS_BATCH_COUNT		16
#define MPT3SAS_GEN35_MAX_MSIX_QUEUES		128

/* OEM Specific Flags will come from OEM specific header files */
struct Mpi2ManufacturingPage10_t {
	MPI2_CONFIG_PAGE_HEADER	Header;		/* 00h */
	U8	OEMIdentifier;			/* 04h */
	U8	Reserved1;			/* 05h */
	U16	Reserved2;			/* 08h */
	U32	Reserved3;			/* 0Ch */
	U32	GenericFlags0;			/* 10h */
	U32	GenericFlags1;			/* 14h */
	U32	Reserved4;			/* 18h */
	U32	OEMSpecificFlags0;		/* 1Ch */
	U32	OEMSpecificFlags1;		/* 20h */
	U32	Reserved5[18];			/* 24h - 60h*/
};


/* Miscellaneous options */
struct Mpi2ManufacturingPage11_t {
	MPI2_CONFIG_PAGE_HEADER Header;		/* 00h */
	__le32	Reserved1;			/* 04h */
	u8	Reserved2;			/* 08h */
	u8	EEDPTagMode;			/* 09h */
	u8	Reserved3;			/* 0Ah */
	u8	Reserved4;			/* 0Bh */
	__le32	Reserved5[8];			/* 0Ch-2Ch */
	u16	AddlFlags2;			/* 2Ch */
	u8	AddlFlags3;			/* 2Eh */
	u8	Reserved6;			/* 2Fh */
	__le32	Reserved7[7];			/* 30h - 4Bh */
	u8	NVMeAbortTO;			/* 4Ch */
	u8	Reserved8;			/* 4Dh */
	u16	Reserved9;			/* 4Eh */
	__le32	Reserved10[4];			/* 50h - 60h */
};

/**
 * struct MPT3SAS_TARGET - starget private hostdata
 * @starget: starget object
 * @sas_address: target sas address
 * @raid_device: raid_device pointer to access volume data
 * @handle: device handle
 * @num_luns: number luns
 * @flags: MPT_TARGET_FLAGS_XXX flags
 * @deleted: target flaged for deletion
 * @tm_busy: target is busy with TM request.
 * @sas_dev: The sas_device associated with this target
 * @pcie_dev: The pcie device associated with this target
 */
struct MPT3SAS_TARGET {
	struct scsi_target *starget;
	u64	sas_address;
	struct _raid_device *raid_device;
	u16	handle;
	int	num_luns;
	u32	flags;
	u8	deleted;
	u8	tm_busy;
	struct _sas_device *sas_dev;
	struct _pcie_device *pcie_dev;
};


/*
 * per device private data
 */
#define MPT_DEVICE_FLAGS_INIT		0x01

#define MFG_PAGE10_HIDE_SSDS_MASK	(0x00000003)
#define MFG_PAGE10_HIDE_ALL_DISKS	(0x00)
#define MFG_PAGE10_EXPOSE_ALL_DISKS	(0x01)
#define MFG_PAGE10_HIDE_IF_VOL_PRESENT	(0x02)

/**
 * struct MPT3SAS_DEVICE - sdev private hostdata
 * @sas_target: starget private hostdata
 * @lun: lun number
 * @flags: MPT_DEVICE_XXX flags
 * @configured_lun: lun is configured
 * @block: device is in SDEV_BLOCK state
 * @tlr_snoop_check: flag used in determining whether to disable TLR
 * @eedp_enable: eedp support enable bit
 * @eedp_type: 0(type_1), 1(type_2), 2(type_3)
 * @eedp_block_length: block size
 * @ata_command_pending: SATL passthrough outstanding for device
 */
struct MPT3SAS_DEVICE {
	struct MPT3SAS_TARGET *sas_target;
	unsigned int	lun;
	u32	flags;
	u8	configured_lun;
	u8	block;
	u8	tlr_snoop_check;
	u8	ignore_delay_remove;
	/* Iopriority Command Handling */
	u8	ncq_prio_enable;
	/*
	 * Bug workaround for SATL handling: the mpt2/3sas firmware
	 * doesn't return BUSY or TASK_SET_FULL for subsequent
	 * commands while a SATL pass through is in operation as the
	 * spec requires, it simply does nothing with them until the
	 * pass through completes, causing them possibly to timeout if
	 * the passthrough is a long executing command (like format or
	 * secure erase).  This variable allows us to do the right
	 * thing while a SATL command is pending.
	 */
	unsigned long ata_command_pending;

};

#define MPT3_CMD_NOT_USED	0x8000	/* free */
#define MPT3_CMD_COMPLETE	0x0001	/* completed */
#define MPT3_CMD_PENDING	0x0002	/* pending */
#define MPT3_CMD_REPLY_VALID	0x0004	/* reply is valid */
#define MPT3_CMD_RESET		0x0008	/* host reset dropped the command */

/**
 * struct _internal_cmd - internal commands struct
 * @mutex: mutex
 * @done: completion
 * @reply: reply message pointer
 * @sense: sense data
 * @status: MPT3_CMD_XXX status
 * @smid: system message id
 */
struct _internal_cmd {
	struct mutex mutex;
	struct completion done;
	void	*reply;
	void	*sense;
	u16	status;
	u16	smid;
};



/**
 * struct _sas_device - attached device information
 * @list: sas device list
 * @starget: starget object
 * @sas_address: device sas address
 * @device_name: retrieved from the SAS IDENTIFY frame.
 * @handle: device handle
 * @sas_address_parent: sas address of parent expander or sas host
 * @enclosure_handle: enclosure handle
 * @enclosure_logical_id: enclosure logical identifier
 * @volume_handle: volume handle (valid when hidden raid member)
 * @volume_wwid: volume unique identifier
 * @device_info: bitfield provides detailed info about the device
 * @id: target id
 * @channel: target channel
 * @slot: number number
 * @phy: phy identifier provided in sas device page 0
 * @responding: used in _scsih_sas_device_mark_responding
 * @fast_path: fast path feature enable bit
 * @pfa_led_on: flag for PFA LED status
 * @pend_sas_rphy_add: flag to check if device is in sas_rphy_add()
 *	addition routine.
 * @chassis_slot: chassis slot
 * @is_chassis_slot_valid: chassis slot valid or not
 */
struct _sas_device {
	struct list_head list;
	struct scsi_target *starget;
	u64	sas_address;
	u64	device_name;
	u16	handle;
	u64	sas_address_parent;
	u16	enclosure_handle;
	u64	enclosure_logical_id;
	u16	volume_handle;
	u64	volume_wwid;
	u32	device_info;
	int	id;
	int	channel;
	u16	slot;
	u8	phy;
	u8	responding;
	u8	fast_path;
	u8	pfa_led_on;
	u8	pend_sas_rphy_add;
	u8	enclosure_level;
	u8	chassis_slot;
	u8	is_chassis_slot_valid;
	u8	connector_name[5];
	struct kref refcount;
};

static inline void sas_device_get(struct _sas_device *s)
{
	kref_get(&s->refcount);
}

static inline void sas_device_free(struct kref *r)
{
	kfree(container_of(r, struct _sas_device, refcount));
}

static inline void sas_device_put(struct _sas_device *s)
{
	kref_put(&s->refcount, sas_device_free);
}

/*
 * struct _pcie_device - attached PCIe device information
 * @list: pcie device list
 * @starget: starget object
 * @wwid: device WWID
 * @handle: device handle
 * @device_info: bitfield provides detailed info about the device
 * @id: target id
 * @channel: target channel
 * @slot: slot number
 * @port_num: port number
 * @responding: used in _scsih_pcie_device_mark_responding
 * @fast_path: fast path feature enable bit
 * @nvme_mdts: MaximumDataTransferSize from PCIe Device Page 2 for
 *		NVMe device only
 * @enclosure_handle: enclosure handle
 * @enclosure_logical_id: enclosure logical identifier
 * @enclosure_level: The level of device's enclosure from the controller
 * @connector_name: ASCII value of the Connector's name
 * @serial_number: pointer of serial number string allocated runtime
 * @refcount: reference count for deletion
 */
struct _pcie_device {
	struct list_head list;
	struct scsi_target *starget;
	u64	wwid;
	u16	handle;
	u32	device_info;
	int	id;
	int	channel;
	u16	slot;
	u8	port_num;
	u8	responding;
	u8	fast_path;
	u32	nvme_mdts;
	u16	enclosure_handle;
	u64	enclosure_logical_id;
	u8	enclosure_level;
	u8	connector_name[4];
	u8	*serial_number;
	u8	reset_timeout;
	struct kref refcount;
};
/**
 * pcie_device_get - Increment the pcie device reference count
 *
 * @p: pcie_device object
 *
 * When ever this function called it will increment the
 * reference count of the pcie device for which this function called.
 *
 */
static inline void pcie_device_get(struct _pcie_device *p)
{
	kref_get(&p->refcount);
}

/**
 * pcie_device_free - Release the pcie device object
 * @r - kref object
 *
 * Free's the pcie device object. It will be called when reference count
 * reaches to zero.
 */
static inline void pcie_device_free(struct kref *r)
{
	kfree(container_of(r, struct _pcie_device, refcount));
}

/**
 * pcie_device_put - Decrement the pcie device reference count
 *
 * @p: pcie_device object
 *
 * When ever this function called it will decrement the
 * reference count of the pcie device for which this function called.
 *
 * When refernce count reaches to Zero, this will call pcie_device_free to the
 * pcie_device object.
 */
static inline void pcie_device_put(struct _pcie_device *p)
{
	kref_put(&p->refcount, pcie_device_free);
}
/**
 * struct _raid_device - raid volume link list
 * @list: sas device list
 * @starget: starget object
 * @sdev: scsi device struct (volumes are single lun)
 * @wwid: unique identifier for the volume
 * @handle: device handle
 * @block_size: Block size of the volume
 * @id: target id
 * @channel: target channel
 * @volume_type: the raid level
 * @device_info: bitfield provides detailed info about the hidden components
 * @num_pds: number of hidden raid components
 * @responding: used in _scsih_raid_device_mark_responding
 * @percent_complete: resync percent complete
 * @direct_io_enabled: Whether direct io to PDs are allowed or not
 * @stripe_exponent: X where 2powX is the stripe sz in blocks
 * @block_exponent: X where 2powX is the block sz in bytes
 * @max_lba: Maximum number of LBA in the volume
 * @stripe_sz: Stripe Size of the volume
 * @device_info: Device info of the volume member disk
 * @pd_handle: Array of handles of the physical drives for direct I/O in le16
 */
#define MPT_MAX_WARPDRIVE_PDS		8
struct _raid_device {
	struct list_head list;
	struct scsi_target *starget;
	struct scsi_device *sdev;
	u64	wwid;
	u16	handle;
	u16	block_sz;
	int	id;
	int	channel;
	u8	volume_type;
	u8	num_pds;
	u8	responding;
	u8	percent_complete;
	u8	direct_io_enabled;
	u8	stripe_exponent;
	u8	block_exponent;
	u64	max_lba;
	u32	stripe_sz;
	u32	device_info;
	u16	pd_handle[MPT_MAX_WARPDRIVE_PDS];
};

/**
 * struct _boot_device - boot device info
 *
 * @channel: sas, raid, or pcie channel
 * @device: holds pointer for struct _sas_device, struct _raid_device or
 *     struct _pcie_device
 */
struct _boot_device {
	int channel;
	void *device;
};

/**
 * struct _sas_port - wide/narrow sas port information
 * @port_list: list of ports belonging to expander
 * @num_phys: number of phys belonging to this port
 * @remote_identify: attached device identification
 * @rphy: sas transport rphy object
 * @port: sas transport wide/narrow port object
 * @phy_list: _sas_phy list objects belonging to this port
 */
struct _sas_port {
	struct list_head port_list;
	u8	num_phys;
	struct sas_identify remote_identify;
	struct sas_rphy *rphy;
	struct sas_port *port;
	struct list_head phy_list;
};

/**
 * struct _sas_phy - phy information
 * @port_siblings: list of phys belonging to a port
 * @identify: phy identification
 * @remote_identify: attached device identification
 * @phy: sas transport phy object
 * @phy_id: unique phy id
 * @handle: device handle for this phy
 * @attached_handle: device handle for attached device
 * @phy_belongs_to_port: port has been created for this phy
 */
struct _sas_phy {
	struct list_head port_siblings;
	struct sas_identify identify;
	struct sas_identify remote_identify;
	struct sas_phy *phy;
	u8	phy_id;
	u16	handle;
	u16	attached_handle;
	u8	phy_belongs_to_port;
};

/**
 * struct _sas_node - sas_host/expander information
 * @list: list of expanders
 * @parent_dev: parent device class
 * @num_phys: number phys belonging to this sas_host/expander
 * @sas_address: sas address of this sas_host/expander
 * @handle: handle for this sas_host/expander
 * @sas_address_parent: sas address of parent expander or sas host
 * @enclosure_handle: handle for this a member of an enclosure
 * @device_info: bitwise defining capabilities of this sas_host/expander
 * @responding: used in _scsih_expander_device_mark_responding
 * @phy: a list of phys that make up this sas_host/expander
 * @sas_port_list: list of ports attached to this sas_host/expander
 */
struct _sas_node {
	struct list_head list;
	struct device *parent_dev;
	u8	num_phys;
	u64	sas_address;
	u16	handle;
	u64	sas_address_parent;
	u16	enclosure_handle;
	u64	enclosure_logical_id;
	u8	responding;
	struct	_sas_phy *phy;
	struct list_head sas_port_list;
};


/**
 * struct _enclosure_node - enclosure information
 * @list: list of enclosures
 * @pg0: enclosure pg0;
 */
struct _enclosure_node {
	struct list_head list;
	Mpi2SasEnclosurePage0_t pg0;
};

/**
 * enum reset_type - reset state
 * @FORCE_BIG_HAMMER: issue diagnostic reset
 * @SOFT_RESET: issue message_unit_reset, if fails to to big hammer
 */
enum reset_type {
	FORCE_BIG_HAMMER,
	SOFT_RESET,
};

/**
 * struct pcie_sg_list - PCIe SGL buffer (contiguous per I/O)
 * @pcie_sgl: PCIe native SGL for NVMe devices
 * @pcie_sgl_dma: physical address
 */
struct pcie_sg_list {
	void            *pcie_sgl;
	dma_addr_t      pcie_sgl_dma;
};

/**
 * struct chain_tracker - firmware chain tracker
 * @chain_buffer: chain buffer
 * @chain_buffer_dma: physical address
 * @tracker_list: list of free request (ioc->free_chain_list)
 */
struct chain_tracker {
	void *chain_buffer;
	dma_addr_t chain_buffer_dma;
};

struct chain_lookup {
	struct chain_tracker *chains_per_smid;
	atomic_t	chain_offset;
};

/**
 * struct scsiio_tracker - scsi mf request tracker
 * @smid: system message id
 * @cb_idx: callback index
 * @direct_io: To indicate whether I/O is direct (WARPDRIVE)
 * @chain_list: list of associated firmware chain tracker
 * @msix_io: IO's msix
 */
struct scsiio_tracker {
	u16	smid;
	struct scsi_cmnd *scmd;
	u8	cb_idx;
	u8	direct_io;
	struct pcie_sg_list pcie_sg_list;
	struct list_head chain_list;
	u16     msix_io;
};

/**
 * struct request_tracker - firmware request tracker
 * @smid: system message id
 * @cb_idx: callback index
 * @tracker_list: list of free request (ioc->free_list)
 */
struct request_tracker {
	u16	smid;
	u8	cb_idx;
	struct list_head tracker_list;
};

/**
 * struct _tr_list - target reset list
 * @handle: device handle
 * @state: state machine
 */
struct _tr_list {
	struct list_head list;
	u16	handle;
	u16	state;
};

/**
 * struct _sc_list - delayed SAS_IO_UNIT_CONTROL message list
 * @handle: device handle
 */
struct _sc_list {
	struct list_head list;
	u16     handle;
};

/**
 * struct _event_ack_list - delayed event acknowledgment list
 * @Event: Event ID
 * @EventContext: used to track the event uniquely
 */
struct _event_ack_list {
	struct list_head list;
	U16     Event;
	U32     EventContext;
};

/**
 * struct adapter_reply_queue - the reply queue struct
 * @ioc: per adapter object
 * @msix_index: msix index into vector table
 * @vector: irq vector
 * @reply_post_host_index: head index in the pool where FW completes IO
 * @reply_post_free: reply post base virt address
 * @name: the name registered to request_irq()
 * @busy: isr is actively processing replies on another cpu
 * @os_irq: irq number
 * @irqpoll: irq_poll object
 * @irq_poll_scheduled: Tells whether irq poll is scheduled or not
 * @list: this list
*/
struct adapter_reply_queue {
	struct MPT3SAS_ADAPTER	*ioc;
	u8			msix_index;
	u32			reply_post_host_index;
	Mpi2ReplyDescriptorsUnion_t *reply_post_free;
	char			name[MPT_NAME_LENGTH];
	atomic_t		busy;
	u32			os_irq;
	struct irq_poll         irqpoll;
	bool			irq_poll_scheduled;
	bool			irq_line_enable;
	struct list_head	list;
};

typedef void (*MPT_ADD_SGE)(void *paddr, u32 flags_length, dma_addr_t dma_addr);

/* SAS3.0 support */
typedef int (*MPT_BUILD_SG_SCMD)(struct MPT3SAS_ADAPTER *ioc,
	struct scsi_cmnd *scmd, u16 smid, struct _pcie_device *pcie_device);
typedef void (*MPT_BUILD_SG)(struct MPT3SAS_ADAPTER *ioc, void *psge,
		dma_addr_t data_out_dma, size_t data_out_sz,
		dma_addr_t data_in_dma, size_t data_in_sz);
typedef void (*MPT_BUILD_ZERO_LEN_SGE)(struct MPT3SAS_ADAPTER *ioc,
		void *paddr);

/* SAS3.5 support */
typedef void (*NVME_BUILD_PRP)(struct MPT3SAS_ADAPTER *ioc, u16 smid,
	Mpi26NVMeEncapsulatedRequest_t *nvme_encap_request,
	dma_addr_t data_out_dma, size_t data_out_sz, dma_addr_t data_in_dma,
	size_t data_in_sz);

/* To support atomic and non atomic descriptors*/
typedef void (*PUT_SMID_IO_FP_HIP) (struct MPT3SAS_ADAPTER *ioc, u16 smid,
	u16 funcdep);
typedef void (*PUT_SMID_DEFAULT) (struct MPT3SAS_ADAPTER *ioc, u16 smid);
typedef u32 (*BASE_READ_REG) (const volatile void __iomem *addr);
/*
 * To get high iops reply queue's msix index when high iops mode is enabled
 * else get the msix index of general reply queues.
 */
typedef u8 (*GET_MSIX_INDEX) (struct MPT3SAS_ADAPTER *ioc,
	struct scsi_cmnd *scmd);

/* IOC Facts and Port Facts converted from little endian to cpu */
union mpi3_version_union {
	MPI2_VERSION_STRUCT		Struct;
	u32				Word;
};

struct mpt3sas_facts {
	u16			MsgVersion;
	u16			HeaderVersion;
	u8			IOCNumber;
	u8			VP_ID;
	u8			VF_ID;
	u16			IOCExceptions;
	u16			IOCStatus;
	u32			IOCLogInfo;
	u8			MaxChainDepth;
	u8			WhoInit;
	u8			NumberOfPorts;
	u8			MaxMSIxVectors;
	u16			RequestCredit;
	u16			ProductID;
	u32			IOCCapabilities;
	union mpi3_version_union	FWVersion;
	u16			IOCRequestFrameSize;
	u16			IOCMaxChainSegmentSize;
	u16			MaxInitiators;
	u16			MaxTargets;
	u16			MaxSasExpanders;
	u16			MaxEnclosures;
	u16			ProtocolFlags;
	u16			HighPriorityCredit;
	u16			MaxReplyDescriptorPostQueueDepth;
	u8			ReplyFrameSize;
	u8			MaxVolumes;
	u16			MaxDevHandle;
	u16			MaxPersistentEntries;
	u16			MinDevHandle;
	u8			CurrentHostPageSize;
};

struct mpt3sas_port_facts {
	u8			PortNumber;
	u8			VP_ID;
	u8			VF_ID;
	u8			PortType;
	u16			MaxPostedCmdBuffers;
};

struct reply_post_struct {
	Mpi2ReplyDescriptorsUnion_t	*reply_post_free;
	dma_addr_t			reply_post_free_dma;
};

typedef void (*MPT3SAS_FLUSH_RUNNING_CMDS)(struct MPT3SAS_ADAPTER *ioc);
/**
 * struct MPT3SAS_ADAPTER - per adapter struct
 * @list: ioc_list
 * @shost: shost object
 * @id: unique adapter id
 * @cpu_count: number online cpus
 * @name: generic ioc string
 * @tmp_string: tmp string used for logging
 * @pdev: pci pdev object
 * @pio_chip: physical io register space
 * @chip: memory mapped register space
 * @chip_phys: physical addrss prior to mapping
 * @logging_level: see mpt3sas_debug.h
 * @fwfault_debug: debuging FW timeouts
 * @ir_firmware: IR firmware present
 * @bars: bitmask of BAR's that must be configured
 * @mask_interrupts: ignore interrupt
 * @dma_mask: used to set the consistent dma mask
 * @pci_access_mutex: Mutex to synchronize ioctl, sysfs show path and
 *			pci resource handling
 * @fault_reset_work_q_name: fw fault work queue
 * @fault_reset_work_q: ""
 * @fault_reset_work: ""
 * @firmware_event_name: fw event work queue
 * @firmware_event_thread: ""
 * @fw_event_lock:
 * @fw_event_list: list of fw events
 * @aen_event_read_flag: event log was read
 * @broadcast_aen_busy: broadcast aen waiting to be serviced
 * @shost_recovery: host reset in progress
 * @ioc_reset_in_progress_lock:
 * @ioc_link_reset_in_progress: phy/hard reset in progress
 * @ignore_loginfos: ignore loginfos during task management
 * @remove_host: flag for when driver unloads, to avoid sending dev resets
 * @pci_error_recovery: flag to prevent ioc access until slot reset completes
 * @wait_for_discovery_to_complete: flag set at driver load time when
 *                                               waiting on reporting devices
 * @is_driver_loading: flag set at driver load time
 * @port_enable_failed: flag set when port enable has failed
 * @start_scan: flag set from scan_start callback, cleared from _mpt3sas_fw_work
 * @start_scan_failed: means port enable failed, return's the ioc_status
 * @msix_enable: flag indicating msix is enabled
 * @msix_vector_count: number msix vectors
 * @cpu_msix_table: table for mapping cpus to msix index
 * @cpu_msix_table_sz: table size
 * @total_io_cnt: Gives total IO count, used to load balance the interrupts
<<<<<<< HEAD
=======
 * @high_iops_outstanding: used to load balance the interrupts
 *				within high iops reply queues
>>>>>>> 4ff96fb5
 * @msix_load_balance: Enables load balancing of interrupts across
 * the multiple MSIXs
 * @schedule_dead_ioc_flush_running_cmds: callback to flush pending commands
 * @thresh_hold: Max number of reply descriptors processed
 *				before updating Host Index
 * @scsi_io_cb_idx: shost generated commands
 * @tm_cb_idx: task management commands
 * @scsih_cb_idx: scsih internal commands
 * @transport_cb_idx: transport internal commands
 * @ctl_cb_idx: clt internal commands
 * @base_cb_idx: base internal commands
 * @config_cb_idx: base internal commands
 * @tm_tr_cb_idx : device removal target reset handshake
 * @tm_tr_volume_cb_idx : volume removal target reset
 * @base_cmds:
 * @transport_cmds:
 * @scsih_cmds:
 * @tm_cmds:
 * @ctl_cmds:
 * @config_cmds:
 * @base_add_sg_single: handler for either 32/64 bit sgl's
 * @event_type: bits indicating which events to log
 * @event_context: unique id for each logged event
 * @event_log: event log pointer
 * @event_masks: events that are masked
 * @facts: static facts data
 * @pfacts: static port facts data
 * @manu_pg0: static manufacturing page 0
 * @manu_pg10: static manufacturing page 10
 * @manu_pg11: static manufacturing page 11
 * @bios_pg2: static bios page 2
 * @bios_pg3: static bios page 3
 * @ioc_pg8: static ioc page 8
 * @iounit_pg0: static iounit page 0
 * @iounit_pg1: static iounit page 1
 * @iounit_pg8: static iounit page 8
 * @sas_hba: sas host object
 * @sas_expander_list: expander object list
 * @enclosure_list: enclosure object list
 * @sas_node_lock:
 * @sas_device_list: sas device object list
 * @sas_device_init_list: sas device object list (used only at init time)
 * @sas_device_lock:
 * @pcie_device_list: pcie device object list
 * @pcie_device_init_list: pcie device object list (used only at init time)
 * @pcie_device_lock:
 * @io_missing_delay: time for IO completed by fw when PDR enabled
 * @device_missing_delay: time for device missing by fw when PDR enabled
 * @sas_id : used for setting volume target IDs
 * @pcie_target_id: used for setting pcie target IDs
 * @blocking_handles: bitmask used to identify which devices need blocking
 * @pd_handles : bitmask for PD handles
 * @pd_handles_sz : size of pd_handle bitmask
 * @config_page_sz: config page size
 * @config_page: reserve memory for config page payload
 * @config_page_dma:
 * @hba_queue_depth: hba request queue depth
 * @sge_size: sg element size for either 32/64 bit
 * @scsiio_depth: SCSI_IO queue depth
 * @request_sz: per request frame size
 * @request: pool of request frames
 * @request_dma:
 * @request_dma_sz:
 * @scsi_lookup: firmware request tracker list
 * @scsi_lookup_lock:
 * @free_list: free list of request
 * @pending_io_count:
 * @reset_wq:
 * @chain: pool of chains
 * @chain_dma:
 * @max_sges_in_main_message: number sg elements in main message
 * @max_sges_in_chain_message: number sg elements per chain
 * @chains_needed_per_io: max chains per io
 * @chain_depth: total chains allocated
 * @chain_segment_sz: gives the max number of
 *			SGEs accommodate on single chain buffer
 * @hi_priority_smid:
 * @hi_priority:
 * @hi_priority_dma:
 * @hi_priority_depth:
 * @hpr_lookup:
 * @hpr_free_list:
 * @internal_smid:
 * @internal:
 * @internal_dma:
 * @internal_depth:
 * @internal_lookup:
 * @internal_free_list:
 * @sense: pool of sense
 * @sense_dma:
 * @sense_dma_pool:
 * @reply_depth: hba reply queue depth:
 * @reply_sz: per reply frame size:
 * @reply: pool of replys:
 * @reply_dma:
 * @reply_dma_pool:
 * @reply_free_queue_depth: reply free depth
 * @reply_free: pool for reply free queue (32 bit addr)
 * @reply_free_dma:
 * @reply_free_dma_pool:
 * @reply_free_host_index: tail index in pool to insert free replys
 * @reply_post_queue_depth: reply post queue depth
 * @reply_post_struct: struct for reply_post_free physical & virt address
 * @rdpq_array_capable: FW supports multiple reply queue addresses in ioc_init
 * @rdpq_array_enable: rdpq_array support is enabled in the driver
 * @rdpq_array_enable_assigned: this ensures that rdpq_array_enable flag
 *				is assigned only ones
 * @reply_queue_count: number of reply queue's
 * @reply_queue_list: link list contaning the reply queue info
 * @msix96_vector: 96 MSI-X vector support
 * @replyPostRegisterIndex: index of next position in Reply Desc Post Queue
 * @delayed_tr_list: target reset link list
 * @delayed_tr_volume_list: volume target reset link list
 * @delayed_sc_list:
 * @delayed_event_ack_list:
 * @temp_sensors_count: flag to carry the number of temperature sensors
 * @pci_access_mutex: Mutex to synchronize ioctl,sysfs show path and
 *	pci resource handling. PCI resource freeing will lead to free
 *	vital hardware/memory resource, which might be in use by cli/sysfs
 *	path functions resulting in Null pointer reference followed by kernel
 *	crash. To avoid the above race condition we use mutex syncrhonization
 *	which ensures the syncrhonization between cli/sysfs_show path.
 * @atomic_desc_capable: Atomic Request Descriptor support.
 * @GET_MSIX_INDEX: Get the msix index of high iops queues.
 */
struct MPT3SAS_ADAPTER {
	struct list_head list;
	struct Scsi_Host *shost;
	u8		id;
	int		cpu_count;
	char		name[MPT_NAME_LENGTH];
	char		driver_name[MPT_NAME_LENGTH - 8];
	char		tmp_string[MPT_STRING_LENGTH];
	struct pci_dev	*pdev;
	Mpi2SystemInterfaceRegs_t __iomem *chip;
	phys_addr_t	chip_phys;
	int		logging_level;
	int		fwfault_debug;
	u8		ir_firmware;
	int		bars;
	u8		mask_interrupts;
	int		dma_mask;

	/* fw fault handler */
	char		fault_reset_work_q_name[20];
	struct workqueue_struct *fault_reset_work_q;
	struct delayed_work fault_reset_work;

	/* fw event handler */
	char		firmware_event_name[20];
	struct workqueue_struct	*firmware_event_thread;
	spinlock_t	fw_event_lock;
	struct list_head fw_event_list;

	 /* misc flags */
	int		aen_event_read_flag;
	u8		broadcast_aen_busy;
	u16		broadcast_aen_pending;
	u8		shost_recovery;
	u8		got_task_abort_from_ioctl;

	struct mutex	reset_in_progress_mutex;
	spinlock_t	ioc_reset_in_progress_lock;
	u8		ioc_link_reset_in_progress;

	u8		ignore_loginfos;
	u8		remove_host;
	u8		pci_error_recovery;
	u8		wait_for_discovery_to_complete;
	u8		is_driver_loading;
	u8		port_enable_failed;
	u8		start_scan;
	u16		start_scan_failed;

	u8		msix_enable;
	u16		msix_vector_count;
	u8		*cpu_msix_table;
	u16		cpu_msix_table_sz;
	resource_size_t __iomem **reply_post_host_index;
	u32		ioc_reset_count;
	MPT3SAS_FLUSH_RUNNING_CMDS schedule_dead_ioc_flush_running_cmds;
	u32             non_operational_loop;
	atomic64_t      total_io_cnt;
<<<<<<< HEAD
	bool            msix_load_balance;
	u16		thresh_hold;
=======
	atomic64_t	high_iops_outstanding;
	bool            msix_load_balance;
	u16		thresh_hold;
	u8		high_iops_queues;
>>>>>>> 4ff96fb5

	/* internal commands, callback index */
	u8		scsi_io_cb_idx;
	u8		tm_cb_idx;
	u8		transport_cb_idx;
	u8		scsih_cb_idx;
	u8		ctl_cb_idx;
	u8		base_cb_idx;
	u8		port_enable_cb_idx;
	u8		config_cb_idx;
	u8		tm_tr_cb_idx;
	u8		tm_tr_volume_cb_idx;
	u8		tm_sas_control_cb_idx;
	struct _internal_cmd base_cmds;
	struct _internal_cmd port_enable_cmds;
	struct _internal_cmd transport_cmds;
	struct _internal_cmd scsih_cmds;
	struct _internal_cmd tm_cmds;
	struct _internal_cmd ctl_cmds;
	struct _internal_cmd config_cmds;

	MPT_ADD_SGE	base_add_sg_single;

	/* function ptr for either IEEE or MPI sg elements */
	MPT_BUILD_SG_SCMD build_sg_scmd;
	MPT_BUILD_SG    build_sg;
	MPT_BUILD_ZERO_LEN_SGE build_zero_len_sge;
	u16             sge_size_ieee;
	u16		hba_mpi_version_belonged;

	/* function ptr for MPI sg elements only */
	MPT_BUILD_SG    build_sg_mpi;
	MPT_BUILD_ZERO_LEN_SGE build_zero_len_sge_mpi;

	/* function ptr for NVMe PRP elements only */
	NVME_BUILD_PRP  build_nvme_prp;

	/* event log */
	u32		event_type[MPI2_EVENT_NOTIFY_EVENTMASK_WORDS];
	u32		event_context;
	void		*event_log;
	u32		event_masks[MPI2_EVENT_NOTIFY_EVENTMASK_WORDS];

	u8		tm_custom_handling;
	u8		nvme_abort_timeout;


	/* static config pages */
	struct mpt3sas_facts facts;
	struct mpt3sas_port_facts *pfacts;
	Mpi2ManufacturingPage0_t manu_pg0;
	struct Mpi2ManufacturingPage10_t manu_pg10;
	struct Mpi2ManufacturingPage11_t manu_pg11;
	Mpi2BiosPage2_t	bios_pg2;
	Mpi2BiosPage3_t	bios_pg3;
	Mpi2IOCPage8_t ioc_pg8;
	Mpi2IOUnitPage0_t iounit_pg0;
	Mpi2IOUnitPage1_t iounit_pg1;
	Mpi2IOUnitPage8_t iounit_pg8;
	Mpi2IOCPage1_t	ioc_pg1_copy;

	struct _boot_device req_boot_device;
	struct _boot_device req_alt_boot_device;
	struct _boot_device current_boot_device;

	/* sas hba, expander, and device list */
	struct _sas_node sas_hba;
	struct list_head sas_expander_list;
	struct list_head enclosure_list;
	spinlock_t	sas_node_lock;
	struct list_head sas_device_list;
	struct list_head sas_device_init_list;
	spinlock_t	sas_device_lock;
	struct list_head pcie_device_list;
	struct list_head pcie_device_init_list;
	spinlock_t      pcie_device_lock;

	struct list_head raid_device_list;
	spinlock_t	raid_device_lock;
	u8		io_missing_delay;
	u16		device_missing_delay;
	int		sas_id;
	int		pcie_target_id;

	void		*blocking_handles;
	void		*pd_handles;
	u16		pd_handles_sz;

	void		*pend_os_device_add;
	u16		pend_os_device_add_sz;

	/* config page */
	u16		config_page_sz;
	void		*config_page;
	dma_addr_t	config_page_dma;
	void		*config_vaddr;

	/* scsiio request */
	u16		hba_queue_depth;
	u16		sge_size;
	u16		scsiio_depth;
	u16		request_sz;
	u8		*request;
	dma_addr_t	request_dma;
	u32		request_dma_sz;
	struct pcie_sg_list *pcie_sg_lookup;
	spinlock_t	scsi_lookup_lock;
	int		pending_io_count;
	wait_queue_head_t reset_wq;

	/* PCIe SGL */
	struct dma_pool *pcie_sgl_dma_pool;
	/* Host Page Size */
	u32		page_size;

	/* chain */
	struct chain_lookup *chain_lookup;
	struct list_head free_chain_list;
	struct dma_pool *chain_dma_pool;
	ulong		chain_pages;
	u16		max_sges_in_main_message;
	u16		max_sges_in_chain_message;
	u16		chains_needed_per_io;
	u32		chain_depth;
	u16		chain_segment_sz;
	u16		chains_per_prp_buffer;

	/* hi-priority queue */
	u16		hi_priority_smid;
	u8		*hi_priority;
	dma_addr_t	hi_priority_dma;
	u16		hi_priority_depth;
	struct request_tracker *hpr_lookup;
	struct list_head hpr_free_list;

	/* internal queue */
	u16		internal_smid;
	u8		*internal;
	dma_addr_t	internal_dma;
	u16		internal_depth;
	struct request_tracker *internal_lookup;
	struct list_head internal_free_list;

	/* sense */
	u8		*sense;
	dma_addr_t	sense_dma;
	struct dma_pool *sense_dma_pool;

	/* reply */
	u16		reply_sz;
	u8		*reply;
	dma_addr_t	reply_dma;
	u32		reply_dma_max_address;
	u32		reply_dma_min_address;
	struct dma_pool *reply_dma_pool;

	/* reply free queue */
	u16		reply_free_queue_depth;
	__le32		*reply_free;
	dma_addr_t	reply_free_dma;
	struct dma_pool *reply_free_dma_pool;
	u32		reply_free_host_index;

	/* reply post queue */
	u16		reply_post_queue_depth;
	struct reply_post_struct *reply_post;
	u8		rdpq_array_capable;
	u8		rdpq_array_enable;
	u8		rdpq_array_enable_assigned;
	struct dma_pool *reply_post_free_dma_pool;
	struct dma_pool *reply_post_free_array_dma_pool;
	Mpi2IOCInitRDPQArrayEntry *reply_post_free_array;
	dma_addr_t reply_post_free_array_dma;
	u8		reply_queue_count;
	struct list_head reply_queue_list;

	u8		combined_reply_queue;
	u8		combined_reply_index_count;
	u8		smp_affinity_enable;
	/* reply post register index */
	resource_size_t	**replyPostRegisterIndex;

	struct list_head delayed_tr_list;
	struct list_head delayed_tr_volume_list;
	struct list_head delayed_sc_list;
	struct list_head delayed_event_ack_list;
	u8		temp_sensors_count;
	struct mutex pci_access_mutex;

	/* diag buffer support */
	u8		*diag_buffer[MPI2_DIAG_BUF_TYPE_COUNT];
	u32		diag_buffer_sz[MPI2_DIAG_BUF_TYPE_COUNT];
	dma_addr_t	diag_buffer_dma[MPI2_DIAG_BUF_TYPE_COUNT];
	u8		diag_buffer_status[MPI2_DIAG_BUF_TYPE_COUNT];
	u32		unique_id[MPI2_DIAG_BUF_TYPE_COUNT];
	u32		product_specific[MPI2_DIAG_BUF_TYPE_COUNT][23];
	u32		diagnostic_flags[MPI2_DIAG_BUF_TYPE_COUNT];
	u32		ring_buffer_offset;
	u32		ring_buffer_sz;
	u8		is_warpdrive;
	u8		is_mcpu_endpoint;
	u8		hide_ir_msg;
	u8		mfg_pg10_hide_flag;
	u8		hide_drives;
	spinlock_t	diag_trigger_lock;
	u8		diag_trigger_active;
	u8		atomic_desc_capable;
	BASE_READ_REG	base_readl;
	struct SL_WH_MASTER_TRIGGER_T diag_trigger_master;
	struct SL_WH_EVENT_TRIGGERS_T diag_trigger_event;
	struct SL_WH_SCSI_TRIGGERS_T diag_trigger_scsi;
	struct SL_WH_MPI_TRIGGERS_T diag_trigger_mpi;
	void		*device_remove_in_progress;
	u16		device_remove_in_progress_sz;
	u8		is_gen35_ioc;
	u8		is_aero_ioc;
	PUT_SMID_IO_FP_HIP put_smid_scsi_io;
	PUT_SMID_IO_FP_HIP put_smid_fast_path;
	PUT_SMID_IO_FP_HIP put_smid_hi_priority;
	PUT_SMID_DEFAULT put_smid_default;
	GET_MSIX_INDEX get_msix_index_for_smlio;
};

typedef u8 (*MPT_CALLBACK)(struct MPT3SAS_ADAPTER *ioc, u16 smid, u8 msix_index,
	u32 reply);


/* base shared API */
extern struct list_head mpt3sas_ioc_list;
extern char    driver_name[MPT_NAME_LENGTH];
/* spinlock on list operations over IOCs
 * Case: when multiple warpdrive cards(IOCs) are in use
 * Each IOC will added to the ioc list structure on initialization.
 * Watchdog threads run at regular intervals to check IOC for any
 * fault conditions which will trigger the dead_ioc thread to
 * deallocate pci resource, resulting deleting the IOC netry from list,
 * this deletion need to protected by spinlock to enusre that
 * ioc removal is syncrhonized, if not synchronized it might lead to
 * list_del corruption as the ioc list is traversed in cli path.
 */
extern spinlock_t gioc_lock;

void mpt3sas_base_start_watchdog(struct MPT3SAS_ADAPTER *ioc);
void mpt3sas_base_stop_watchdog(struct MPT3SAS_ADAPTER *ioc);

int mpt3sas_base_attach(struct MPT3SAS_ADAPTER *ioc);
void mpt3sas_base_detach(struct MPT3SAS_ADAPTER *ioc);
int mpt3sas_base_map_resources(struct MPT3SAS_ADAPTER *ioc);
void mpt3sas_base_free_resources(struct MPT3SAS_ADAPTER *ioc);
void mpt3sas_free_enclosure_list(struct MPT3SAS_ADAPTER *ioc);
int mpt3sas_base_hard_reset_handler(struct MPT3SAS_ADAPTER *ioc,
	enum reset_type type);

void *mpt3sas_base_get_msg_frame(struct MPT3SAS_ADAPTER *ioc, u16 smid);
void *mpt3sas_base_get_sense_buffer(struct MPT3SAS_ADAPTER *ioc, u16 smid);
__le32 mpt3sas_base_get_sense_buffer_dma(struct MPT3SAS_ADAPTER *ioc,
	u16 smid);
void *mpt3sas_base_get_pcie_sgl(struct MPT3SAS_ADAPTER *ioc, u16 smid);
dma_addr_t mpt3sas_base_get_pcie_sgl_dma(struct MPT3SAS_ADAPTER *ioc, u16 smid);
void mpt3sas_base_sync_reply_irqs(struct MPT3SAS_ADAPTER *ioc);

void mpt3sas_base_put_smid_fast_path(struct MPT3SAS_ADAPTER *ioc, u16 smid,
	u16 handle);
void mpt3sas_base_put_smid_hi_priority(struct MPT3SAS_ADAPTER *ioc, u16 smid,
	u16 msix_task);
void mpt3sas_base_put_smid_nvme_encap(struct MPT3SAS_ADAPTER *ioc, u16 smid);
void mpt3sas_base_put_smid_default(struct MPT3SAS_ADAPTER *ioc, u16 smid);
/* hi-priority queue */
u16 mpt3sas_base_get_smid_hpr(struct MPT3SAS_ADAPTER *ioc, u8 cb_idx);
u16 mpt3sas_base_get_smid_scsiio(struct MPT3SAS_ADAPTER *ioc, u8 cb_idx,
		struct scsi_cmnd *scmd);
void mpt3sas_base_clear_st(struct MPT3SAS_ADAPTER *ioc,
		struct scsiio_tracker *st);

u16 mpt3sas_base_get_smid(struct MPT3SAS_ADAPTER *ioc, u8 cb_idx);
void mpt3sas_base_free_smid(struct MPT3SAS_ADAPTER *ioc, u16 smid);
void mpt3sas_base_initialize_callback_handler(void);
u8 mpt3sas_base_register_callback_handler(MPT_CALLBACK cb_func);
void mpt3sas_base_release_callback_handler(u8 cb_idx);

u8 mpt3sas_base_done(struct MPT3SAS_ADAPTER *ioc, u16 smid, u8 msix_index,
	u32 reply);
u8 mpt3sas_port_enable_done(struct MPT3SAS_ADAPTER *ioc, u16 smid,
	u8 msix_index, u32 reply);
void *mpt3sas_base_get_reply_virt_addr(struct MPT3SAS_ADAPTER *ioc,
	u32 phys_addr);

u32 mpt3sas_base_get_iocstate(struct MPT3SAS_ADAPTER *ioc, int cooked);

void mpt3sas_base_fault_info(struct MPT3SAS_ADAPTER *ioc , u16 fault_code);
int mpt3sas_base_sas_iounit_control(struct MPT3SAS_ADAPTER *ioc,
	Mpi2SasIoUnitControlReply_t *mpi_reply,
	Mpi2SasIoUnitControlRequest_t *mpi_request);
int mpt3sas_base_scsi_enclosure_processor(struct MPT3SAS_ADAPTER *ioc,
	Mpi2SepReply_t *mpi_reply, Mpi2SepRequest_t *mpi_request);

void mpt3sas_base_validate_event_type(struct MPT3SAS_ADAPTER *ioc,
	u32 *event_type);

void mpt3sas_halt_firmware(struct MPT3SAS_ADAPTER *ioc);

void mpt3sas_base_update_missing_delay(struct MPT3SAS_ADAPTER *ioc,
	u16 device_missing_delay, u8 io_missing_delay);

int mpt3sas_port_enable(struct MPT3SAS_ADAPTER *ioc);

void
mpt3sas_wait_for_commands_to_complete(struct MPT3SAS_ADAPTER *ioc);

u8 mpt3sas_base_check_cmd_timeout(struct MPT3SAS_ADAPTER *ioc,
	u8 status, void *mpi_request, int sz);
int mpt3sas_wait_for_ioc(struct MPT3SAS_ADAPTER *ioc, int wait_count);

/* scsih shared API */
struct scsi_cmnd *mpt3sas_scsih_scsi_lookup_get(struct MPT3SAS_ADAPTER *ioc,
	u16 smid);
u8 mpt3sas_scsih_event_callback(struct MPT3SAS_ADAPTER *ioc, u8 msix_index,
	u32 reply);
void mpt3sas_scsih_pre_reset_handler(struct MPT3SAS_ADAPTER *ioc);
void mpt3sas_scsih_after_reset_handler(struct MPT3SAS_ADAPTER *ioc);
void mpt3sas_scsih_reset_done_handler(struct MPT3SAS_ADAPTER *ioc);

int mpt3sas_scsih_issue_tm(struct MPT3SAS_ADAPTER *ioc, u16 handle, u64 lun,
	u8 type, u16 smid_task, u16 msix_task, u8 timeout, u8 tr_method);
int mpt3sas_scsih_issue_locked_tm(struct MPT3SAS_ADAPTER *ioc, u16 handle,
	u64 lun, u8 type, u16 smid_task, u16 msix_task,
	u8 timeout, u8 tr_method);

void mpt3sas_scsih_set_tm_flag(struct MPT3SAS_ADAPTER *ioc, u16 handle);
void mpt3sas_scsih_clear_tm_flag(struct MPT3SAS_ADAPTER *ioc, u16 handle);
void mpt3sas_expander_remove(struct MPT3SAS_ADAPTER *ioc, u64 sas_address);
void mpt3sas_device_remove_by_sas_address(struct MPT3SAS_ADAPTER *ioc,
	u64 sas_address);
u8 mpt3sas_check_for_pending_internal_cmds(struct MPT3SAS_ADAPTER *ioc,
	u16 smid);

struct _sas_node *mpt3sas_scsih_expander_find_by_handle(
	struct MPT3SAS_ADAPTER *ioc, u16 handle);
struct _sas_node *mpt3sas_scsih_expander_find_by_sas_address(
	struct MPT3SAS_ADAPTER *ioc, u64 sas_address);
struct _sas_device *mpt3sas_get_sdev_by_addr(
	 struct MPT3SAS_ADAPTER *ioc, u64 sas_address);
struct _sas_device *__mpt3sas_get_sdev_by_addr(
	 struct MPT3SAS_ADAPTER *ioc, u64 sas_address);
struct _sas_device *mpt3sas_get_sdev_by_handle(struct MPT3SAS_ADAPTER *ioc,
	u16 handle);
struct _pcie_device *mpt3sas_get_pdev_by_handle(struct MPT3SAS_ADAPTER *ioc,
	u16 handle);

void mpt3sas_port_enable_complete(struct MPT3SAS_ADAPTER *ioc);
struct _raid_device *
mpt3sas_raid_device_find_by_handle(struct MPT3SAS_ADAPTER *ioc, u16 handle);

/* config shared API */
u8 mpt3sas_config_done(struct MPT3SAS_ADAPTER *ioc, u16 smid, u8 msix_index,
	u32 reply);
int mpt3sas_config_get_number_hba_phys(struct MPT3SAS_ADAPTER *ioc,
	u8 *num_phys);
int mpt3sas_config_get_manufacturing_pg0(struct MPT3SAS_ADAPTER *ioc,
	Mpi2ConfigReply_t *mpi_reply, Mpi2ManufacturingPage0_t *config_page);
int mpt3sas_config_get_manufacturing_pg7(struct MPT3SAS_ADAPTER *ioc,
	Mpi2ConfigReply_t *mpi_reply, Mpi2ManufacturingPage7_t *config_page,
	u16 sz);
int mpt3sas_config_get_manufacturing_pg10(struct MPT3SAS_ADAPTER *ioc,
	Mpi2ConfigReply_t *mpi_reply,
	struct Mpi2ManufacturingPage10_t *config_page);

int mpt3sas_config_get_manufacturing_pg11(struct MPT3SAS_ADAPTER *ioc,
	Mpi2ConfigReply_t *mpi_reply,
	struct Mpi2ManufacturingPage11_t  *config_page);
int mpt3sas_config_set_manufacturing_pg11(struct MPT3SAS_ADAPTER *ioc,
	Mpi2ConfigReply_t *mpi_reply,
	struct Mpi2ManufacturingPage11_t *config_page);

int mpt3sas_config_get_bios_pg2(struct MPT3SAS_ADAPTER *ioc, Mpi2ConfigReply_t
	*mpi_reply, Mpi2BiosPage2_t *config_page);
int mpt3sas_config_get_bios_pg3(struct MPT3SAS_ADAPTER *ioc, Mpi2ConfigReply_t
	*mpi_reply, Mpi2BiosPage3_t *config_page);
int mpt3sas_config_get_iounit_pg0(struct MPT3SAS_ADAPTER *ioc, Mpi2ConfigReply_t
	*mpi_reply, Mpi2IOUnitPage0_t *config_page);
int mpt3sas_config_get_sas_device_pg0(struct MPT3SAS_ADAPTER *ioc,
	Mpi2ConfigReply_t *mpi_reply, Mpi2SasDevicePage0_t *config_page,
	u32 form, u32 handle);
int mpt3sas_config_get_sas_device_pg1(struct MPT3SAS_ADAPTER *ioc,
	Mpi2ConfigReply_t *mpi_reply, Mpi2SasDevicePage1_t *config_page,
	u32 form, u32 handle);
int mpt3sas_config_get_pcie_device_pg0(struct MPT3SAS_ADAPTER *ioc,
	Mpi2ConfigReply_t *mpi_reply, Mpi26PCIeDevicePage0_t *config_page,
	u32 form, u32 handle);
int mpt3sas_config_get_pcie_device_pg2(struct MPT3SAS_ADAPTER *ioc,
	Mpi2ConfigReply_t *mpi_reply, Mpi26PCIeDevicePage2_t *config_page,
	u32 form, u32 handle);
int mpt3sas_config_get_sas_iounit_pg0(struct MPT3SAS_ADAPTER *ioc,
	Mpi2ConfigReply_t *mpi_reply, Mpi2SasIOUnitPage0_t *config_page,
	u16 sz);
int mpt3sas_config_get_iounit_pg1(struct MPT3SAS_ADAPTER *ioc, Mpi2ConfigReply_t
	*mpi_reply, Mpi2IOUnitPage1_t *config_page);
int mpt3sas_config_get_iounit_pg3(struct MPT3SAS_ADAPTER *ioc,
	Mpi2ConfigReply_t *mpi_reply, Mpi2IOUnitPage3_t *config_page, u16 sz);
int mpt3sas_config_set_iounit_pg1(struct MPT3SAS_ADAPTER *ioc, Mpi2ConfigReply_t
	*mpi_reply, Mpi2IOUnitPage1_t *config_page);
int mpt3sas_config_get_iounit_pg8(struct MPT3SAS_ADAPTER *ioc, Mpi2ConfigReply_t
	*mpi_reply, Mpi2IOUnitPage8_t *config_page);
int mpt3sas_config_get_sas_iounit_pg1(struct MPT3SAS_ADAPTER *ioc,
	Mpi2ConfigReply_t *mpi_reply, Mpi2SasIOUnitPage1_t *config_page,
	u16 sz);
int mpt3sas_config_set_sas_iounit_pg1(struct MPT3SAS_ADAPTER *ioc,
	Mpi2ConfigReply_t *mpi_reply, Mpi2SasIOUnitPage1_t *config_page,
	u16 sz);
int mpt3sas_config_get_ioc_pg1(struct MPT3SAS_ADAPTER *ioc, Mpi2ConfigReply_t
	*mpi_reply, Mpi2IOCPage1_t *config_page);
int mpt3sas_config_set_ioc_pg1(struct MPT3SAS_ADAPTER *ioc, Mpi2ConfigReply_t
	*mpi_reply, Mpi2IOCPage1_t *config_page);
int mpt3sas_config_get_ioc_pg8(struct MPT3SAS_ADAPTER *ioc, Mpi2ConfigReply_t
	*mpi_reply, Mpi2IOCPage8_t *config_page);
int mpt3sas_config_get_expander_pg0(struct MPT3SAS_ADAPTER *ioc,
	Mpi2ConfigReply_t *mpi_reply, Mpi2ExpanderPage0_t *config_page,
	u32 form, u32 handle);
int mpt3sas_config_get_expander_pg1(struct MPT3SAS_ADAPTER *ioc,
	Mpi2ConfigReply_t *mpi_reply, Mpi2ExpanderPage1_t *config_page,
	u32 phy_number, u16 handle);
int mpt3sas_config_get_enclosure_pg0(struct MPT3SAS_ADAPTER *ioc,
	Mpi2ConfigReply_t *mpi_reply, Mpi2SasEnclosurePage0_t *config_page,
	u32 form, u32 handle);
int mpt3sas_config_get_phy_pg0(struct MPT3SAS_ADAPTER *ioc, Mpi2ConfigReply_t
	*mpi_reply, Mpi2SasPhyPage0_t *config_page, u32 phy_number);
int mpt3sas_config_get_phy_pg1(struct MPT3SAS_ADAPTER *ioc, Mpi2ConfigReply_t
	*mpi_reply, Mpi2SasPhyPage1_t *config_page, u32 phy_number);
int mpt3sas_config_get_raid_volume_pg1(struct MPT3SAS_ADAPTER *ioc,
	Mpi2ConfigReply_t *mpi_reply, Mpi2RaidVolPage1_t *config_page, u32 form,
	u32 handle);
int mpt3sas_config_get_number_pds(struct MPT3SAS_ADAPTER *ioc, u16 handle,
	u8 *num_pds);
int mpt3sas_config_get_raid_volume_pg0(struct MPT3SAS_ADAPTER *ioc,
	Mpi2ConfigReply_t *mpi_reply, Mpi2RaidVolPage0_t *config_page, u32 form,
	u32 handle, u16 sz);
int mpt3sas_config_get_phys_disk_pg0(struct MPT3SAS_ADAPTER *ioc,
	Mpi2ConfigReply_t *mpi_reply, Mpi2RaidPhysDiskPage0_t *config_page,
	u32 form, u32 form_specific);
int mpt3sas_config_get_volume_handle(struct MPT3SAS_ADAPTER *ioc, u16 pd_handle,
	u16 *volume_handle);
int mpt3sas_config_get_volume_wwid(struct MPT3SAS_ADAPTER *ioc,
	u16 volume_handle, u64 *wwid);

/* ctl shared API */
extern struct device_attribute *mpt3sas_host_attrs[];
extern struct device_attribute *mpt3sas_dev_attrs[];
void mpt3sas_ctl_init(ushort hbas_to_enumerate);
void mpt3sas_ctl_exit(ushort hbas_to_enumerate);
u8 mpt3sas_ctl_done(struct MPT3SAS_ADAPTER *ioc, u16 smid, u8 msix_index,
	u32 reply);
void mpt3sas_ctl_pre_reset_handler(struct MPT3SAS_ADAPTER *ioc);
void mpt3sas_ctl_after_reset_handler(struct MPT3SAS_ADAPTER *ioc);
void mpt3sas_ctl_reset_done_handler(struct MPT3SAS_ADAPTER *ioc);
u8 mpt3sas_ctl_event_callback(struct MPT3SAS_ADAPTER *ioc,
	u8 msix_index, u32 reply);
void mpt3sas_ctl_add_to_event_log(struct MPT3SAS_ADAPTER *ioc,
	Mpi2EventNotificationReply_t *mpi_reply);

void mpt3sas_enable_diag_buffer(struct MPT3SAS_ADAPTER *ioc,
	u8 bits_to_register);
int mpt3sas_send_diag_release(struct MPT3SAS_ADAPTER *ioc, u8 buffer_type,
	u8 *issue_reset);

/* transport shared API */
extern struct scsi_transport_template *mpt3sas_transport_template;
u8 mpt3sas_transport_done(struct MPT3SAS_ADAPTER *ioc, u16 smid, u8 msix_index,
	u32 reply);
struct _sas_port *mpt3sas_transport_port_add(struct MPT3SAS_ADAPTER *ioc,
	u16 handle, u64 sas_address);
void mpt3sas_transport_port_remove(struct MPT3SAS_ADAPTER *ioc, u64 sas_address,
	u64 sas_address_parent);
int mpt3sas_transport_add_host_phy(struct MPT3SAS_ADAPTER *ioc, struct _sas_phy
	*mpt3sas_phy, Mpi2SasPhyPage0_t phy_pg0, struct device *parent_dev);
int mpt3sas_transport_add_expander_phy(struct MPT3SAS_ADAPTER *ioc,
	struct _sas_phy *mpt3sas_phy, Mpi2ExpanderPage1_t expander_pg1,
	struct device *parent_dev);
void mpt3sas_transport_update_links(struct MPT3SAS_ADAPTER *ioc,
	u64 sas_address, u16 handle, u8 phy_number, u8 link_rate);
extern struct sas_function_template mpt3sas_transport_functions;
extern struct scsi_transport_template *mpt3sas_transport_template;
/* trigger data externs */
void mpt3sas_send_trigger_data_event(struct MPT3SAS_ADAPTER *ioc,
	struct SL_WH_TRIGGERS_EVENT_DATA_T *event_data);
void mpt3sas_process_trigger_data(struct MPT3SAS_ADAPTER *ioc,
	struct SL_WH_TRIGGERS_EVENT_DATA_T *event_data);
void mpt3sas_trigger_master(struct MPT3SAS_ADAPTER *ioc,
	u32 tigger_bitmask);
void mpt3sas_trigger_event(struct MPT3SAS_ADAPTER *ioc, u16 event,
	u16 log_entry_qualifier);
void mpt3sas_trigger_scsi(struct MPT3SAS_ADAPTER *ioc, u8 sense_key,
	u8 asc, u8 ascq);
void mpt3sas_trigger_mpi(struct MPT3SAS_ADAPTER *ioc, u16 ioc_status,
	u32 loginfo);

/* warpdrive APIs */
u8 mpt3sas_get_num_volumes(struct MPT3SAS_ADAPTER *ioc);
void mpt3sas_init_warpdrive_properties(struct MPT3SAS_ADAPTER *ioc,
	struct _raid_device *raid_device);
void
mpt3sas_setup_direct_io(struct MPT3SAS_ADAPTER *ioc, struct scsi_cmnd *scmd,
	struct _raid_device *raid_device, Mpi25SCSIIORequest_t *mpi_request);

/* NCQ Prio Handling Check */
bool scsih_ncq_prio_supp(struct scsi_device *sdev);

#endif /* MPT3SAS_BASE_H_INCLUDED */<|MERGE_RESOLUTION|>--- conflicted
+++ resolved
@@ -76,13 +76,8 @@
 #define MPT3SAS_DRIVER_NAME		"mpt3sas"
 #define MPT3SAS_AUTHOR "Avago Technologies <MPT-FusionLinux.pdl@avagotech.com>"
 #define MPT3SAS_DESCRIPTION	"LSI MPT Fusion SAS 3.0 Device Driver"
-<<<<<<< HEAD
-#define MPT3SAS_DRIVER_VERSION		"28.100.00.00"
-#define MPT3SAS_MAJOR_VERSION		28
-=======
 #define MPT3SAS_DRIVER_VERSION		"29.100.00.00"
 #define MPT3SAS_MAJOR_VERSION		29
->>>>>>> 4ff96fb5
 #define MPT3SAS_MINOR_VERSION		100
 #define MPT3SAS_BUILD_VERSION		0
 #define MPT3SAS_RELEASE_VERSION	00
@@ -1043,11 +1038,8 @@
  * @cpu_msix_table: table for mapping cpus to msix index
  * @cpu_msix_table_sz: table size
  * @total_io_cnt: Gives total IO count, used to load balance the interrupts
-<<<<<<< HEAD
-=======
  * @high_iops_outstanding: used to load balance the interrupts
  *				within high iops reply queues
->>>>>>> 4ff96fb5
  * @msix_load_balance: Enables load balancing of interrupts across
  * the multiple MSIXs
  * @schedule_dead_ioc_flush_running_cmds: callback to flush pending commands
@@ -1231,15 +1223,10 @@
 	MPT3SAS_FLUSH_RUNNING_CMDS schedule_dead_ioc_flush_running_cmds;
 	u32             non_operational_loop;
 	atomic64_t      total_io_cnt;
-<<<<<<< HEAD
-	bool            msix_load_balance;
-	u16		thresh_hold;
-=======
 	atomic64_t	high_iops_outstanding;
 	bool            msix_load_balance;
 	u16		thresh_hold;
 	u8		high_iops_queues;
->>>>>>> 4ff96fb5
 
 	/* internal commands, callback index */
 	u8		scsi_io_cb_idx;
