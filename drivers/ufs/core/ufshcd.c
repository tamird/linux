--- conflicted
+++ resolved
@@ -2119,8 +2119,6 @@
 	hba->clk_gating.delay_ms = 150;
 	INIT_DELAYED_WORK(&hba->clk_gating.gate_work, ufshcd_gate_work);
 	INIT_WORK(&hba->clk_gating.ungate_work, ufshcd_ungate_work);
-
-	spin_lock_init(&hba->clk_gating.lock);
 
 	hba->clk_gating.clk_gating_workq = alloc_ordered_workqueue(
 		"ufs_clk_gating_%d", WQ_MEM_RECLAIM | WQ_HIGHPRI,
@@ -9147,11 +9145,7 @@
 			if (!IS_ERR_OR_NULL(clki->clk) && clki->enabled)
 				clk_disable_unprepare(clki->clk);
 		}
-<<<<<<< HEAD
-	} else if (!ret && on) {
-=======
 	} else if (!ret && on && hba->clk_gating.is_initialized) {
->>>>>>> cdbc9346
 		scoped_guard(spinlock_irqsave, &hba->clk_gating.lock)
 			hba->clk_gating.state = CLKS_ON;
 		trace_ufshcd_clk_gating(dev_name(hba->dev),
