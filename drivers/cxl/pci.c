--- conflicted
+++ resolved
@@ -48,12 +48,7 @@
  */
 static unsigned short mbox_ready_timeout = 60;
 module_param(mbox_ready_timeout, ushort, 0644);
-<<<<<<< HEAD
-MODULE_PARM_DESC(mbox_ready_timeout,
-		 "seconds to wait for mailbox ready / memory active status");
-=======
 MODULE_PARM_DESC(mbox_ready_timeout, "seconds to wait for mailbox ready");
->>>>>>> 88084a3d
 
 static int cxl_pci_mbox_wait_for_doorbell(struct cxl_dev_state *cxlds)
 {
@@ -374,7 +369,6 @@
 
 static int cxl_setup_regs(struct pci_dev *pdev, enum cxl_regloc_type type,
 			  struct cxl_register_map *map)
-<<<<<<< HEAD
 {
 	int rc;
 
@@ -390,166 +384,6 @@
 	cxl_unmap_regblock(pdev, map);
 
 	return rc;
-}
-
-static int wait_for_valid(struct cxl_dev_state *cxlds)
-{
-	struct pci_dev *pdev = to_pci_dev(cxlds->dev);
-	int d = cxlds->cxl_dvsec, rc;
-	u32 val;
-
-	/*
-	 * Memory_Info_Valid: When set, indicates that the CXL Range 1 Size high
-	 * and Size Low registers are valid. Must be set within 1 second of
-	 * deassertion of reset to CXL device. Likely it is already set by the
-	 * time this runs, but otherwise give a 1.5 second timeout in case of
-	 * clock skew.
-	 */
-	rc = pci_read_config_dword(pdev, d + CXL_DVSEC_RANGE_SIZE_LOW(0), &val);
-	if (rc)
-		return rc;
-
-	if (val & CXL_DVSEC_MEM_INFO_VALID)
-		return 0;
-
-	msleep(1500);
-
-	rc = pci_read_config_dword(pdev, d + CXL_DVSEC_RANGE_SIZE_LOW(0), &val);
-	if (rc)
-		return rc;
-
-	if (val & CXL_DVSEC_MEM_INFO_VALID)
-		return 0;
-
-	return -ETIMEDOUT;
-}
-
-/*
- * Wait up to @mbox_ready_timeout for the device to report memory
- * active.
- */
-static int wait_for_media_ready(struct cxl_dev_state *cxlds)
-{
-	struct pci_dev *pdev = to_pci_dev(cxlds->dev);
-	int d = cxlds->cxl_dvsec;
-	bool active = false;
-	u64 md_status;
-	int rc, i;
-
-	rc = wait_for_valid(cxlds);
-	if (rc)
-		return rc;
-
-	for (i = mbox_ready_timeout; i; i--) {
-		u32 temp;
-
-		rc = pci_read_config_dword(
-			pdev, d + CXL_DVSEC_RANGE_SIZE_LOW(0), &temp);
-		if (rc)
-			return rc;
-
-		active = FIELD_GET(CXL_DVSEC_MEM_ACTIVE, temp);
-		if (active)
-			break;
-		msleep(1000);
-	}
-
-	if (!active) {
-		dev_err(&pdev->dev,
-			"timeout awaiting memory active after %d seconds\n",
-			mbox_ready_timeout);
-		return -ETIMEDOUT;
-	}
-
-	md_status = readq(cxlds->regs.memdev + CXLMDEV_STATUS_OFFSET);
-	if (!CXLMDEV_READY(md_status))
-		return -EIO;
-
-	return 0;
-}
-
-static int cxl_dvsec_ranges(struct cxl_dev_state *cxlds)
-=======
->>>>>>> 88084a3d
-{
-	struct cxl_endpoint_dvsec_info *info = &cxlds->info;
-	struct pci_dev *pdev = to_pci_dev(cxlds->dev);
-	int d = cxlds->cxl_dvsec;
-	int hdm_count, rc, i;
-	u16 cap, ctrl;
-
-	if (!d)
-		return -ENXIO;
-
-	rc = pci_read_config_word(pdev, d + CXL_DVSEC_CAP_OFFSET, &cap);
-	if (rc)
-		return rc;
-
-	rc = pci_read_config_word(pdev, d + CXL_DVSEC_CTRL_OFFSET, &ctrl);
-	if (rc)
-		return rc;
-
-	if (!(cap & CXL_DVSEC_MEM_CAPABLE))
-		return -ENXIO;
-
-	/*
-	 * It is not allowed by spec for MEM.capable to be set and have 0 legacy
-	 * HDM decoders (values > 2 are also undefined as of CXL 2.0). As this
-	 * driver is for a spec defined class code which must be CXL.mem
-	 * capable, there is no point in continuing to enable CXL.mem.
-	 */
-	hdm_count = FIELD_GET(CXL_DVSEC_HDM_COUNT_MASK, cap);
-	if (!hdm_count || hdm_count > 2)
-		return -EINVAL;
-
-	rc = wait_for_valid(cxlds);
-	if (rc)
-		return rc;
-
-	info->mem_enabled = FIELD_GET(CXL_DVSEC_MEM_ENABLE, ctrl);
-
-	for (i = 0; i < hdm_count; i++) {
-		u64 base, size;
-		u32 temp;
-
-		rc = pci_read_config_dword(
-			pdev, d + CXL_DVSEC_RANGE_SIZE_HIGH(i), &temp);
-		if (rc)
-			return rc;
-
-		size = (u64)temp << 32;
-
-		rc = pci_read_config_dword(
-			pdev, d + CXL_DVSEC_RANGE_SIZE_LOW(i), &temp);
-		if (rc)
-			return rc;
-
-		size |= temp & CXL_DVSEC_MEM_SIZE_LOW_MASK;
-
-		rc = pci_read_config_dword(
-			pdev, d + CXL_DVSEC_RANGE_BASE_HIGH(i), &temp);
-		if (rc)
-			return rc;
-
-		base = (u64)temp << 32;
-
-		rc = pci_read_config_dword(
-			pdev, d + CXL_DVSEC_RANGE_BASE_LOW(i), &temp);
-		if (rc)
-			return rc;
-
-		base |= temp & CXL_DVSEC_MEM_BASE_LOW_MASK;
-
-		info->dvsec_range[i] = (struct range) {
-			.start = base,
-			.end = base + size - 1
-		};
-
-		if (size)
-			info->ranges++;
-	}
-
-	return 0;
 }
 
 static int cxl_pci_probe(struct pci_dev *pdev, const struct pci_device_id *id)
@@ -581,11 +415,6 @@
 		dev_warn(&pdev->dev,
 			 "Device DVSEC not present, skip CXL.mem init\n");
 
-<<<<<<< HEAD
-	cxlds->wait_media_ready = wait_for_media_ready;
-
-=======
->>>>>>> 88084a3d
 	rc = cxl_setup_regs(pdev, CXL_REGLOC_RBI_MEMDEV, &map);
 	if (rc)
 		return rc;
@@ -620,11 +449,6 @@
 	rc = cxl_mem_create_range_info(cxlds);
 	if (rc)
 		return rc;
-
-	rc = cxl_dvsec_ranges(cxlds);
-	if (rc)
-		dev_warn(&pdev->dev,
-			 "Failed to get DVSEC range information (%d)\n", rc);
 
 	cxlmd = devm_cxl_add_memdev(cxlds);
 	if (IS_ERR(cxlmd))
