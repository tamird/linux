# SPDX-License-Identifier: GPL-2.0
VERSION = 6
PATCHLEVEL = 12
SUBLEVEL = 0
<<<<<<< HEAD
EXTRAVERSION = -rc1
=======
EXTRAVERSION = -rc3
>>>>>>> 9372b6c4
NAME = Baby Opossum Posse

# *DOCUMENTATION*
# To see a list of typical targets execute "make help"
# More info can be located in ./README
# Comments in this file are targeted only to the developer, do not
# expect to learn how to build the kernel reading this file.

ifeq ($(filter output-sync,$(.FEATURES)),)
$(error GNU Make >= 4.0 is required. Your Make version is $(MAKE_VERSION))
endif

$(if $(filter __%, $(MAKECMDGOALS)), \
	$(error targets prefixed with '__' are only for internal use))

# That's our default target when none is given on the command line
PHONY := __all
__all:

# We are using a recursive build, so we need to do a little thinking
# to get the ordering right.
#
# Most importantly: sub-Makefiles should only ever modify files in
# their own directory. If in some directory we have a dependency on
# a file in another dir (which doesn't happen often, but it's often
# unavoidable when linking the built-in.a targets which finally
# turn into vmlinux), we will call a sub make in that other dir, and
# after that we are sure that everything which is in that other dir
# is now up to date.
#
# The only cases where we need to modify files which have global
# effects are thus separated out and done before the recursive
# descending is started. They are now explicitly listed as the
# prepare rule.

this-makefile := $(lastword $(MAKEFILE_LIST))
abs_srctree := $(realpath $(dir $(this-makefile)))
abs_objtree := $(CURDIR)

ifneq ($(sub_make_done),1)

# Do not use make's built-in rules and variables
# (this increases performance and avoids hard-to-debug behaviour)
MAKEFLAGS += -rR

# Avoid funny character set dependencies
unexport LC_ALL
LC_COLLATE=C
LC_NUMERIC=C
export LC_COLLATE LC_NUMERIC

# Avoid interference with shell env settings
unexport GREP_OPTIONS

# Beautify output
# ---------------------------------------------------------------------------
#
# Most of build commands in Kbuild start with "cmd_". You can optionally define
# "quiet_cmd_*". If defined, the short log is printed. Otherwise, no log from
# that command is printed by default.
#
# e.g.)
#    quiet_cmd_depmod = DEPMOD  $(MODLIB)
#          cmd_depmod = $(srctree)/scripts/depmod.sh $(DEPMOD) $(KERNELRELEASE)
#
# A simple variant is to prefix commands with $(Q) - that's useful
# for commands that shall be hidden in non-verbose mode.
#
#    $(Q)$(MAKE) $(build)=scripts/basic
#
# If KBUILD_VERBOSE contains 1, the whole command is echoed.
# If KBUILD_VERBOSE contains 2, the reason for rebuilding is printed.
#
# To put more focus on warnings, be less verbose as default
# Use 'make V=1' to see the full commands

ifeq ("$(origin V)", "command line")
  KBUILD_VERBOSE = $(V)
endif

quiet = quiet_
Q = @

ifneq ($(findstring 1, $(KBUILD_VERBOSE)),)
  quiet =
  Q =
endif

# If the user is running make -s (silent mode), suppress echoing of
# commands
ifneq ($(findstring s,$(firstword -$(MAKEFLAGS))),)
quiet=silent_
override KBUILD_VERBOSE :=
endif

export quiet Q KBUILD_VERBOSE

# Call a source code checker (by default, "sparse") as part of the
# C compilation.
#
# Use 'make C=1' to enable checking of only re-compiled files.
# Use 'make C=2' to enable checking of *all* source files, regardless
# of whether they are re-compiled or not.
#
# See the file "Documentation/dev-tools/sparse.rst" for more details,
# including where to get the "sparse" utility.

ifeq ("$(origin C)", "command line")
  KBUILD_CHECKSRC = $(C)
endif
ifndef KBUILD_CHECKSRC
  KBUILD_CHECKSRC = 0
endif

export KBUILD_CHECKSRC

# Enable "clippy" (a linter) as part of the Rust compilation.
#
# Use 'make CLIPPY=1' to enable it.
ifeq ("$(origin CLIPPY)", "command line")
  KBUILD_CLIPPY := $(CLIPPY)
endif

export KBUILD_CLIPPY

# Use make M=dir or set the environment variable KBUILD_EXTMOD to specify the
# directory of external module to build. Setting M= takes precedence.
ifeq ("$(origin M)", "command line")
  KBUILD_EXTMOD := $(M)
endif

$(if $(word 2, $(KBUILD_EXTMOD)), \
	$(error building multiple external modules is not supported))

$(foreach x, % :, $(if $(findstring $x, $(KBUILD_EXTMOD)), \
	$(error module directory path cannot contain '$x')))

# Remove trailing slashes
ifneq ($(filter %/, $(KBUILD_EXTMOD)),)
KBUILD_EXTMOD := $(shell dirname $(KBUILD_EXTMOD).)
endif

export KBUILD_EXTMOD

# backward compatibility
KBUILD_EXTRA_WARN ?= $(KBUILD_ENABLE_EXTRA_GCC_CHECKS)

ifeq ("$(origin W)", "command line")
  KBUILD_EXTRA_WARN := $(W)
endif

export KBUILD_EXTRA_WARN

# Kbuild will save output files in the current working directory.
# This does not need to match to the root of the kernel source tree.
#
# For example, you can do this:
#
#  cd /dir/to/store/output/files; make -f /dir/to/kernel/source/Makefile
#
# If you want to save output files in a different location, there are
# two syntaxes to specify it.
#
# 1) O=
# Use "make O=dir/to/store/output/files/"
#
# 2) Set KBUILD_OUTPUT
# Set the environment variable KBUILD_OUTPUT to point to the output directory.
# export KBUILD_OUTPUT=dir/to/store/output/files/; make
#
# The O= assignment takes precedence over the KBUILD_OUTPUT environment
# variable.

# Do we want to change the working directory?
ifeq ("$(origin O)", "command line")
  KBUILD_OUTPUT := $(O)
endif

ifneq ($(KBUILD_OUTPUT),)
# $(realpath ...) gets empty if the path does not exist. Run 'mkdir -p' first.
$(shell mkdir -p "$(KBUILD_OUTPUT)")
# $(realpath ...) resolves symlinks
abs_objtree := $(realpath $(KBUILD_OUTPUT))
$(if $(abs_objtree),,$(error failed to create output directory "$(KBUILD_OUTPUT)"))
endif # ifneq ($(KBUILD_OUTPUT),)

ifneq ($(words $(subst :, ,$(abs_srctree))), 1)
$(error source directory cannot contain spaces or colons)
endif

export sub_make_done := 1

endif # sub_make_done

ifeq ($(abs_objtree),$(CURDIR))
# Suppress "Entering directory ..." if we are at the final work directory.
no-print-directory := --no-print-directory
else
# Recursion to show "Entering directory ..."
need-sub-make := 1
endif

ifeq ($(filter --no-print-directory, $(MAKEFLAGS)),)
# If --no-print-directory is unset, recurse once again to set it.
# You may end up recursing into __sub-make twice. This is needed due to the
# behavior change in GNU Make 4.4.1.
need-sub-make := 1
endif

ifeq ($(need-sub-make),1)

PHONY += $(MAKECMDGOALS) __sub-make

$(filter-out $(this-makefile), $(MAKECMDGOALS)) __all: __sub-make
	@:

# Invoke a second make in the output directory, passing relevant variables
__sub-make:
	$(Q)$(MAKE) $(no-print-directory) -C $(abs_objtree) \
	-f $(abs_srctree)/Makefile $(MAKECMDGOALS)

else # need-sub-make

# We process the rest of the Makefile if this is the final invocation of make

ifeq ($(abs_srctree),$(abs_objtree))
        # building in the source tree
        srctree := .
	building_out_of_srctree :=
else
        ifeq ($(abs_srctree)/,$(dir $(abs_objtree)))
                # building in a subdirectory of the source tree
                srctree := ..
        else
                srctree := $(abs_srctree)
        endif
	building_out_of_srctree := 1
endif

ifneq ($(KBUILD_ABS_SRCTREE),)
srctree := $(abs_srctree)
endif

objtree		:= .

VPATH		:=

ifeq ($(KBUILD_EXTMOD),)
ifdef building_out_of_srctree
VPATH		:= $(srctree)
endif
endif

export building_out_of_srctree srctree objtree VPATH

# To make sure we do not include .config for any of the *config targets
# catch them early, and hand them over to scripts/kconfig/Makefile
# It is allowed to specify more targets when calling make, including
# mixing *config targets and build targets.
# For example 'make oldconfig all'.
# Detect when mixed targets is specified, and make a second invocation
# of make so .config is not included in this case either (for *config).

version_h := include/generated/uapi/linux/version.h

clean-targets := %clean mrproper cleandocs
no-dot-config-targets := $(clean-targets) \
			 cscope gtags TAGS tags help% %docs check% coccicheck \
			 $(version_h) headers headers_% archheaders archscripts \
			 %asm-generic kernelversion %src-pkg dt_binding_check \
			 outputmakefile rustavailable rustfmt rustfmtcheck
no-sync-config-targets := $(no-dot-config-targets) %install modules_sign kernelrelease \
			  image_name
single-targets := %.a %.i %.ko %.lds %.ll %.lst %.mod %.o %.rsi %.s %.symtypes %/

config-build	:=
mixed-build	:=
need-config	:= 1
may-sync-config	:= 1
single-build	:=

ifneq ($(filter $(no-dot-config-targets), $(MAKECMDGOALS)),)
    ifeq ($(filter-out $(no-dot-config-targets), $(MAKECMDGOALS)),)
        need-config :=
    endif
endif

ifneq ($(filter $(no-sync-config-targets), $(MAKECMDGOALS)),)
    ifeq ($(filter-out $(no-sync-config-targets), $(MAKECMDGOALS)),)
        may-sync-config :=
    endif
endif

need-compiler := $(may-sync-config)

ifneq ($(KBUILD_EXTMOD),)
    may-sync-config :=
endif

ifeq ($(KBUILD_EXTMOD),)
    ifneq ($(filter %config,$(MAKECMDGOALS)),)
        config-build := 1
        ifneq ($(words $(MAKECMDGOALS)),1)
            mixed-build := 1
        endif
    endif
endif

# We cannot build single targets and the others at the same time
ifneq ($(filter $(single-targets), $(MAKECMDGOALS)),)
    single-build := 1
    ifneq ($(filter-out $(single-targets), $(MAKECMDGOALS)),)
        mixed-build := 1
    endif
endif

# For "make -j clean all", "make -j mrproper defconfig all", etc.
ifneq ($(filter $(clean-targets),$(MAKECMDGOALS)),)
    ifneq ($(filter-out $(clean-targets),$(MAKECMDGOALS)),)
        mixed-build := 1
    endif
endif

# install and modules_install need also be processed one by one
ifneq ($(filter install,$(MAKECMDGOALS)),)
    ifneq ($(filter modules_install,$(MAKECMDGOALS)),)
        mixed-build := 1
    endif
endif

ifdef mixed-build
# ===========================================================================
# We're called with mixed targets (*config and build targets).
# Handle them one by one.

PHONY += $(MAKECMDGOALS) __build_one_by_one

$(MAKECMDGOALS): __build_one_by_one
	@:

__build_one_by_one:
	$(Q)set -e; \
	for i in $(MAKECMDGOALS); do \
		$(MAKE) -f $(srctree)/Makefile $$i; \
	done

else # !mixed-build

include $(srctree)/scripts/Kbuild.include

# Read KERNELRELEASE from include/config/kernel.release (if it exists)
KERNELRELEASE = $(call read-file, include/config/kernel.release)
KERNELVERSION = $(VERSION)$(if $(PATCHLEVEL),.$(PATCHLEVEL)$(if $(SUBLEVEL),.$(SUBLEVEL)))$(EXTRAVERSION)
export VERSION PATCHLEVEL SUBLEVEL KERNELRELEASE KERNELVERSION

include $(srctree)/scripts/subarch.include

# Cross compiling and selecting different set of gcc/bin-utils
# ---------------------------------------------------------------------------
#
# When performing cross compilation for other architectures ARCH shall be set
# to the target architecture. (See arch/* for the possibilities).
# ARCH can be set during invocation of make:
# make ARCH=arm64
# Another way is to have ARCH set in the environment.
# The default ARCH is the host where make is executed.

# CROSS_COMPILE specify the prefix used for all executables used
# during compilation. Only gcc and related bin-utils executables
# are prefixed with $(CROSS_COMPILE).
# CROSS_COMPILE can be set on the command line
# make CROSS_COMPILE=aarch64-linux-gnu-
# Alternatively CROSS_COMPILE can be set in the environment.
# Default value for CROSS_COMPILE is not to prefix executables
# Note: Some architectures assign CROSS_COMPILE in their arch/*/Makefile
ARCH		?= $(SUBARCH)

# Architecture as present in compile.h
UTS_MACHINE 	:= $(ARCH)
SRCARCH 	:= $(ARCH)

# Additional ARCH settings for x86
ifeq ($(ARCH),i386)
        SRCARCH := x86
endif
ifeq ($(ARCH),x86_64)
        SRCARCH := x86
endif

# Additional ARCH settings for sparc
ifeq ($(ARCH),sparc32)
       SRCARCH := sparc
endif
ifeq ($(ARCH),sparc64)
       SRCARCH := sparc
endif

# Additional ARCH settings for parisc
ifeq ($(ARCH),parisc64)
       SRCARCH := parisc
endif

export cross_compiling :=
ifneq ($(SRCARCH),$(SUBARCH))
cross_compiling := 1
endif

KCONFIG_CONFIG	?= .config
export KCONFIG_CONFIG

# SHELL used by kbuild
CONFIG_SHELL := sh

HOST_LFS_CFLAGS := $(shell getconf LFS_CFLAGS 2>/dev/null)
HOST_LFS_LDFLAGS := $(shell getconf LFS_LDFLAGS 2>/dev/null)
HOST_LFS_LIBS := $(shell getconf LFS_LIBS 2>/dev/null)

ifneq ($(LLVM),)
ifneq ($(filter %/,$(LLVM)),)
LLVM_PREFIX := $(LLVM)
else ifneq ($(filter -%,$(LLVM)),)
LLVM_SUFFIX := $(LLVM)
endif

HOSTCC	= $(LLVM_PREFIX)clang$(LLVM_SUFFIX)
HOSTCXX	= $(LLVM_PREFIX)clang++$(LLVM_SUFFIX)
else
HOSTCC	= gcc
HOSTCXX	= g++
endif
HOSTRUSTC = rustc
HOSTPKG_CONFIG	= pkg-config

KBUILD_USERHOSTCFLAGS := -Wall -Wmissing-prototypes -Wstrict-prototypes \
			 -O2 -fomit-frame-pointer -std=gnu11
KBUILD_USERCFLAGS  := $(KBUILD_USERHOSTCFLAGS) $(USERCFLAGS)
KBUILD_USERLDFLAGS := $(USERLDFLAGS)

# These flags apply to all Rust code in the tree, including the kernel and
# host programs.
export rust_common_flags := --edition=2021 \
			    -Zbinary_dep_depinfo=y \
			    -Astable_features \
			    -Dunsafe_op_in_unsafe_fn \
			    -Dnon_ascii_idents \
			    -Wrust_2018_idioms \
			    -Wunreachable_pub \
			    -Wmissing_docs \
			    -Wrustdoc::missing_crate_level_docs \
			    -Wclippy::all \
			    -Wclippy::mut_mut \
			    -Wclippy::needless_bitwise_bool \
			    -Wclippy::needless_continue \
			    -Wclippy::no_mangle_with_rust_abi \
			    -Wclippy::dbg_macro

KBUILD_HOSTCFLAGS   := $(KBUILD_USERHOSTCFLAGS) $(HOST_LFS_CFLAGS) \
		       $(HOSTCFLAGS) -I $(srctree)/scripts/include
KBUILD_HOSTCXXFLAGS := -Wall -O2 $(HOST_LFS_CFLAGS) $(HOSTCXXFLAGS) \
		       -I $(srctree)/scripts/include
KBUILD_HOSTRUSTFLAGS := $(rust_common_flags) -O -Cstrip=debuginfo \
			-Zallow-features= $(HOSTRUSTFLAGS)
KBUILD_HOSTLDFLAGS  := $(HOST_LFS_LDFLAGS) $(HOSTLDFLAGS)
KBUILD_HOSTLDLIBS   := $(HOST_LFS_LIBS) $(HOSTLDLIBS)

# Make variables (CC, etc...)
CPP		= $(CC) -E
ifneq ($(LLVM),)
CC		= $(LLVM_PREFIX)clang$(LLVM_SUFFIX)
LD		= $(LLVM_PREFIX)ld.lld$(LLVM_SUFFIX)
AR		= $(LLVM_PREFIX)llvm-ar$(LLVM_SUFFIX)
NM		= $(LLVM_PREFIX)llvm-nm$(LLVM_SUFFIX)
OBJCOPY		= $(LLVM_PREFIX)llvm-objcopy$(LLVM_SUFFIX)
OBJDUMP		= $(LLVM_PREFIX)llvm-objdump$(LLVM_SUFFIX)
READELF		= $(LLVM_PREFIX)llvm-readelf$(LLVM_SUFFIX)
STRIP		= $(LLVM_PREFIX)llvm-strip$(LLVM_SUFFIX)
else
CC		= $(CROSS_COMPILE)gcc
LD		= $(CROSS_COMPILE)ld
AR		= $(CROSS_COMPILE)ar
NM		= $(CROSS_COMPILE)nm
OBJCOPY		= $(CROSS_COMPILE)objcopy
OBJDUMP		= $(CROSS_COMPILE)objdump
READELF		= $(CROSS_COMPILE)readelf
STRIP		= $(CROSS_COMPILE)strip
endif
RUSTC		= rustc
RUSTDOC		= rustdoc
RUSTFMT		= rustfmt
CLIPPY_DRIVER	= clippy-driver
BINDGEN		= bindgen
PAHOLE		= pahole
RESOLVE_BTFIDS	= $(objtree)/tools/bpf/resolve_btfids/resolve_btfids
LEX		= flex
YACC		= bison
AWK		= awk
INSTALLKERNEL  := installkernel
PERL		= perl
PYTHON3		= python3
CHECK		= sparse
BASH		= bash
KGZIP		= gzip
KBZIP2		= bzip2
KLZOP		= lzop
LZMA		= lzma
LZ4		= lz4c
XZ		= xz
ZSTD		= zstd

CHECKFLAGS     := -D__linux__ -Dlinux -D__STDC__ -Dunix -D__unix__ \
		  -Wbitwise -Wno-return-void -Wno-unknown-attribute $(CF)
NOSTDINC_FLAGS :=
CFLAGS_MODULE   =
RUSTFLAGS_MODULE =
AFLAGS_MODULE   =
LDFLAGS_MODULE  =
CFLAGS_KERNEL	=
RUSTFLAGS_KERNEL =
AFLAGS_KERNEL	=
LDFLAGS_vmlinux =

# Use USERINCLUDE when you must reference the UAPI directories only.
USERINCLUDE    := \
		-I$(srctree)/arch/$(SRCARCH)/include/uapi \
		-I$(objtree)/arch/$(SRCARCH)/include/generated/uapi \
		-I$(srctree)/include/uapi \
		-I$(objtree)/include/generated/uapi \
                -include $(srctree)/include/linux/compiler-version.h \
                -include $(srctree)/include/linux/kconfig.h

# Use LINUXINCLUDE when you must reference the include/ directory.
# Needed to be compatible with the O= option
LINUXINCLUDE    := \
		-I$(srctree)/arch/$(SRCARCH)/include \
		-I$(objtree)/arch/$(SRCARCH)/include/generated \
		$(if $(building_out_of_srctree),-I$(srctree)/include) \
		-I$(objtree)/include \
		$(USERINCLUDE)

KBUILD_AFLAGS   := -D__ASSEMBLY__ -fno-PIE

KBUILD_CFLAGS :=
KBUILD_CFLAGS += -std=gnu11
KBUILD_CFLAGS += -fshort-wchar
KBUILD_CFLAGS += -funsigned-char
KBUILD_CFLAGS += -fno-common
KBUILD_CFLAGS += -fno-PIE
KBUILD_CFLAGS += -fno-strict-aliasing

KBUILD_CPPFLAGS := -D__KERNEL__
KBUILD_RUSTFLAGS := $(rust_common_flags) \
		    -Cpanic=abort -Cembed-bitcode=n -Clto=n \
		    -Cforce-unwind-tables=n -Ccodegen-units=1 \
		    -Csymbol-mangling-version=v0 \
		    -Crelocation-model=static \
		    -Zfunction-sections=n \
		    -Wclippy::float_arithmetic

KBUILD_AFLAGS_KERNEL :=
KBUILD_CFLAGS_KERNEL :=
KBUILD_RUSTFLAGS_KERNEL :=
KBUILD_AFLAGS_MODULE  := -DMODULE
KBUILD_CFLAGS_MODULE  := -DMODULE
KBUILD_RUSTFLAGS_MODULE := --cfg MODULE
KBUILD_LDFLAGS_MODULE :=
KBUILD_LDFLAGS :=
CLANG_FLAGS :=

ifeq ($(KBUILD_CLIPPY),1)
	RUSTC_OR_CLIPPY_QUIET := CLIPPY
	RUSTC_OR_CLIPPY = $(CLIPPY_DRIVER)
else
	RUSTC_OR_CLIPPY_QUIET := RUSTC
	RUSTC_OR_CLIPPY = $(RUSTC)
endif

# Allows the usage of unstable features in stable compilers.
export RUSTC_BOOTSTRAP := 1

export ARCH SRCARCH CONFIG_SHELL BASH HOSTCC KBUILD_HOSTCFLAGS CROSS_COMPILE LD CC HOSTPKG_CONFIG
export RUSTC RUSTDOC RUSTFMT RUSTC_OR_CLIPPY_QUIET RUSTC_OR_CLIPPY BINDGEN
export HOSTRUSTC KBUILD_HOSTRUSTFLAGS
export CPP AR NM STRIP OBJCOPY OBJDUMP READELF PAHOLE RESOLVE_BTFIDS LEX YACC AWK INSTALLKERNEL
export PERL PYTHON3 CHECK CHECKFLAGS MAKE UTS_MACHINE HOSTCXX
export KGZIP KBZIP2 KLZOP LZMA LZ4 XZ ZSTD
export KBUILD_HOSTCXXFLAGS KBUILD_HOSTLDFLAGS KBUILD_HOSTLDLIBS LDFLAGS_MODULE
export KBUILD_USERCFLAGS KBUILD_USERLDFLAGS

export KBUILD_CPPFLAGS NOSTDINC_FLAGS LINUXINCLUDE OBJCOPYFLAGS KBUILD_LDFLAGS
export KBUILD_CFLAGS CFLAGS_KERNEL CFLAGS_MODULE
export KBUILD_RUSTFLAGS RUSTFLAGS_KERNEL RUSTFLAGS_MODULE
export KBUILD_AFLAGS AFLAGS_KERNEL AFLAGS_MODULE
export KBUILD_AFLAGS_MODULE KBUILD_CFLAGS_MODULE KBUILD_RUSTFLAGS_MODULE KBUILD_LDFLAGS_MODULE
export KBUILD_AFLAGS_KERNEL KBUILD_CFLAGS_KERNEL KBUILD_RUSTFLAGS_KERNEL

# Files to ignore in find ... statements

export RCS_FIND_IGNORE := \( -name SCCS -o -name BitKeeper -o -name .svn -o    \
			  -name CVS -o -name .pc -o -name .hg -o -name .git \) \
			  -prune -o

# ===========================================================================
# Rules shared between *config targets and build targets

# Basic helpers built in scripts/basic/
PHONY += scripts_basic
scripts_basic:
	$(Q)$(MAKE) $(build)=scripts/basic

PHONY += outputmakefile
ifdef building_out_of_srctree
# Before starting out-of-tree build, make sure the source tree is clean.
# outputmakefile generates a Makefile in the output directory, if using a
# separate output directory. This allows convenient use of make in the
# output directory.
# At the same time when output Makefile generated, generate .gitignore to
# ignore whole output directory

quiet_cmd_makefile = GEN     Makefile
      cmd_makefile = { \
	echo "\# Automatically generated by $(srctree)/Makefile: don't edit"; \
	echo "include $(srctree)/Makefile"; \
	} > Makefile

outputmakefile:
	@if [ -f $(srctree)/.config -o \
		 -d $(srctree)/include/config -o \
		 -d $(srctree)/arch/$(SRCARCH)/include/generated ]; then \
		echo >&2 "***"; \
		echo >&2 "*** The source tree is not clean, please run 'make$(if $(findstring command line, $(origin ARCH)), ARCH=$(ARCH)) mrproper'"; \
		echo >&2 "*** in $(abs_srctree)";\
		echo >&2 "***"; \
		false; \
	fi
	$(Q)ln -fsn $(srctree) source
	$(call cmd,makefile)
	$(Q)test -e .gitignore || \
	{ echo "# this is build directory, ignore it"; echo "*"; } > .gitignore
endif

# The expansion should be delayed until arch/$(SRCARCH)/Makefile is included.
# Some architectures define CROSS_COMPILE in arch/$(SRCARCH)/Makefile.
# CC_VERSION_TEXT and RUSTC_VERSION_TEXT are referenced from Kconfig (so they
# need export), and from include/config/auto.conf.cmd to detect the compiler
# upgrade.
CC_VERSION_TEXT = $(subst $(pound),,$(shell LC_ALL=C $(CC) --version 2>/dev/null | head -n 1))
RUSTC_VERSION_TEXT = $(subst $(pound),,$(shell $(RUSTC) --version 2>/dev/null))

ifneq ($(findstring clang,$(CC_VERSION_TEXT)),)
include $(srctree)/scripts/Makefile.clang
endif

# Include this also for config targets because some architectures need
# cc-cross-prefix to determine CROSS_COMPILE.
ifdef need-compiler
include $(srctree)/scripts/Makefile.compiler
endif

ifdef config-build
# ===========================================================================
# *config targets only - make sure prerequisites are updated, and descend
# in scripts/kconfig to make the *config target

# Read arch-specific Makefile to set KBUILD_DEFCONFIG as needed.
# KBUILD_DEFCONFIG may point out an alternative default configuration
# used for 'make defconfig'
include $(srctree)/arch/$(SRCARCH)/Makefile
export KBUILD_DEFCONFIG KBUILD_KCONFIG CC_VERSION_TEXT RUSTC_VERSION_TEXT

config: outputmakefile scripts_basic FORCE
	$(Q)$(MAKE) $(build)=scripts/kconfig $@

%config: outputmakefile scripts_basic FORCE
	$(Q)$(MAKE) $(build)=scripts/kconfig $@

else #!config-build
# ===========================================================================
# Build targets only - this includes vmlinux, arch-specific targets, clean
# targets and others. In general all targets except *config targets.

# If building an external module we do not care about the all: rule
# but instead __all depend on modules
PHONY += all
ifeq ($(KBUILD_EXTMOD),)
__all: all
else
__all: modules
endif

targets :=

# Decide whether to build built-in, modular, or both.
# Normally, just do built-in.

KBUILD_MODULES :=
KBUILD_BUILTIN := 1

# If we have only "make modules", don't compile built-in objects.
ifeq ($(MAKECMDGOALS),modules)
  KBUILD_BUILTIN :=
endif

# If we have "make <whatever> modules", compile modules
# in addition to whatever we do anyway.
# Just "make" or "make all" shall build modules as well

ifneq ($(filter all modules nsdeps %compile_commands.json clang-%,$(MAKECMDGOALS)),)
  KBUILD_MODULES := 1
endif

ifeq ($(MAKECMDGOALS),)
  KBUILD_MODULES := 1
endif

export KBUILD_MODULES KBUILD_BUILTIN

ifdef need-config
include include/config/auto.conf
endif

ifeq ($(KBUILD_EXTMOD),)
# Objects we will link into vmlinux / subdirs we need to visit
core-y		:=
drivers-y	:=
libs-y		:= lib/
endif # KBUILD_EXTMOD

# The all: target is the default when no target is given on the
# command line.
# This allow a user to issue only 'make' to build a kernel including modules
# Defaults to vmlinux, but the arch makefile usually adds further targets
all: vmlinux

CFLAGS_GCOV	:= -fprofile-arcs -ftest-coverage
ifdef CONFIG_CC_IS_GCC
CFLAGS_GCOV	+= -fno-tree-loop-im
endif
export CFLAGS_GCOV

# The arch Makefiles can override CC_FLAGS_FTRACE. We may also append it later.
ifdef CONFIG_FUNCTION_TRACER
  CC_FLAGS_FTRACE := -pg
endif

include $(srctree)/arch/$(SRCARCH)/Makefile

ifdef need-config
ifdef may-sync-config
# Read in dependencies to all Kconfig* files, make sure to run syncconfig if
# changes are detected. This should be included after arch/$(SRCARCH)/Makefile
# because some architectures define CROSS_COMPILE there.
include include/config/auto.conf.cmd

$(KCONFIG_CONFIG):
	@echo >&2 '***'
	@echo >&2 '*** Configuration file "$@" not found!'
	@echo >&2 '***'
	@echo >&2 '*** Please run some configurator (e.g. "make oldconfig" or'
	@echo >&2 '*** "make menuconfig" or "make xconfig").'
	@echo >&2 '***'
	@/bin/false

# The actual configuration files used during the build are stored in
# include/generated/ and include/config/. Update them if .config is newer than
# include/config/auto.conf (which mirrors .config).
#
# This exploits the 'multi-target pattern rule' trick.
# The syncconfig should be executed only once to make all the targets.
# (Note: use the grouped target '&:' when we bump to GNU Make 4.3)
#
# Do not use $(call cmd,...) here. That would suppress prompts from syncconfig,
# so you cannot notice that Kconfig is waiting for the user input.
%/config/auto.conf %/config/auto.conf.cmd %/generated/autoconf.h %/generated/rustc_cfg: $(KCONFIG_CONFIG)
	$(Q)$(kecho) "  SYNC    $@"
	$(Q)$(MAKE) -f $(srctree)/Makefile syncconfig
else # !may-sync-config
# External modules and some install targets need include/generated/autoconf.h
# and include/config/auto.conf but do not care if they are up-to-date.
# Use auto.conf to trigger the test
PHONY += include/config/auto.conf

include/config/auto.conf:
	@test -e include/generated/autoconf.h -a -e $@ || (		\
	echo >&2;							\
	echo >&2 "  ERROR: Kernel configuration is invalid.";		\
	echo >&2 "         include/generated/autoconf.h or $@ are missing.";\
	echo >&2 "         Run 'make oldconfig && make prepare' on kernel src to fix it.";	\
	echo >&2 ;							\
	/bin/false)

endif # may-sync-config
endif # need-config

KBUILD_CFLAGS	+= -fno-delete-null-pointer-checks

ifdef CONFIG_CC_OPTIMIZE_FOR_PERFORMANCE
KBUILD_CFLAGS += -O2
KBUILD_RUSTFLAGS += -Copt-level=2
else ifdef CONFIG_CC_OPTIMIZE_FOR_SIZE
KBUILD_CFLAGS += -Os
KBUILD_RUSTFLAGS += -Copt-level=s
endif

# Always set `debug-assertions` and `overflow-checks` because their default
# depends on `opt-level` and `debug-assertions`, respectively.
KBUILD_RUSTFLAGS += -Cdebug-assertions=$(if $(CONFIG_RUST_DEBUG_ASSERTIONS),y,n)
KBUILD_RUSTFLAGS += -Coverflow-checks=$(if $(CONFIG_RUST_OVERFLOW_CHECKS),y,n)

# Tell gcc to never replace conditional load with a non-conditional one
ifdef CONFIG_CC_IS_GCC
# gcc-10 renamed --param=allow-store-data-races=0 to
# -fno-allow-store-data-races.
KBUILD_CFLAGS	+= $(call cc-option,--param=allow-store-data-races=0)
KBUILD_CFLAGS	+= $(call cc-option,-fno-allow-store-data-races)
endif

ifdef CONFIG_READABLE_ASM
# Disable optimizations that make assembler listings hard to read.
# reorder blocks reorders the control in the function
# ipa clone creates specialized cloned functions
# partial inlining inlines only parts of functions
KBUILD_CFLAGS += -fno-reorder-blocks -fno-ipa-cp-clone -fno-partial-inlining
endif

stackp-flags-y                                    := -fno-stack-protector
stackp-flags-$(CONFIG_STACKPROTECTOR)             := -fstack-protector
stackp-flags-$(CONFIG_STACKPROTECTOR_STRONG)      := -fstack-protector-strong

KBUILD_CFLAGS += $(stackp-flags-y)

KBUILD_RUSTFLAGS-$(CONFIG_WERROR) += -Dwarnings
KBUILD_RUSTFLAGS += $(KBUILD_RUSTFLAGS-y)

ifdef CONFIG_FRAME_POINTER
KBUILD_CFLAGS	+= -fno-omit-frame-pointer -fno-optimize-sibling-calls
KBUILD_RUSTFLAGS += -Cforce-frame-pointers=y
else
# Some targets (ARM with Thumb2, for example), can't be built with frame
# pointers.  For those, we don't have FUNCTION_TRACER automatically
# select FRAME_POINTER.  However, FUNCTION_TRACER adds -pg, and this is
# incompatible with -fomit-frame-pointer with current GCC, so we don't use
# -fomit-frame-pointer with FUNCTION_TRACER.
# In the Rust target specification, "frame-pointer" is set explicitly
# to "may-omit".
ifndef CONFIG_FUNCTION_TRACER
KBUILD_CFLAGS	+= -fomit-frame-pointer
endif
endif

# Initialize all stack variables with a 0xAA pattern.
ifdef CONFIG_INIT_STACK_ALL_PATTERN
KBUILD_CFLAGS	+= -ftrivial-auto-var-init=pattern
endif

# Initialize all stack variables with a zero value.
ifdef CONFIG_INIT_STACK_ALL_ZERO
KBUILD_CFLAGS	+= -ftrivial-auto-var-init=zero
ifdef CONFIG_CC_HAS_AUTO_VAR_INIT_ZERO_ENABLER
# https://github.com/llvm/llvm-project/issues/44842
CC_AUTO_VAR_INIT_ZERO_ENABLER := -enable-trivial-auto-var-init-zero-knowing-it-will-be-removed-from-clang
export CC_AUTO_VAR_INIT_ZERO_ENABLER
KBUILD_CFLAGS	+= $(CC_AUTO_VAR_INIT_ZERO_ENABLER)
endif
endif

# While VLAs have been removed, GCC produces unreachable stack probes
# for the randomize_kstack_offset feature. Disable it for all compilers.
KBUILD_CFLAGS	+= $(call cc-option, -fno-stack-clash-protection)

# Clear used registers at func exit (to reduce data lifetime and ROP gadgets).
ifdef CONFIG_ZERO_CALL_USED_REGS
KBUILD_CFLAGS	+= -fzero-call-used-regs=used-gpr
endif

ifdef CONFIG_FUNCTION_TRACER
ifdef CONFIG_FTRACE_MCOUNT_USE_CC
  CC_FLAGS_FTRACE	+= -mrecord-mcount
  ifdef CONFIG_HAVE_NOP_MCOUNT
    ifeq ($(call cc-option-yn, -mnop-mcount),y)
      CC_FLAGS_FTRACE	+= -mnop-mcount
      CC_FLAGS_USING	+= -DCC_USING_NOP_MCOUNT
    endif
  endif
endif
ifdef CONFIG_FTRACE_MCOUNT_USE_OBJTOOL
  ifdef CONFIG_HAVE_OBJTOOL_NOP_MCOUNT
    CC_FLAGS_USING	+= -DCC_USING_NOP_MCOUNT
  endif
endif
ifdef CONFIG_FTRACE_MCOUNT_USE_RECORDMCOUNT
  ifdef CONFIG_HAVE_C_RECORDMCOUNT
    BUILD_C_RECORDMCOUNT := y
    export BUILD_C_RECORDMCOUNT
  endif
endif
ifdef CONFIG_HAVE_FENTRY
  # s390-linux-gnu-gcc did not support -mfentry until gcc-9.
  ifeq ($(call cc-option-yn, -mfentry),y)
    CC_FLAGS_FTRACE	+= -mfentry
    CC_FLAGS_USING	+= -DCC_USING_FENTRY
  endif
endif
export CC_FLAGS_FTRACE
KBUILD_CFLAGS	+= $(CC_FLAGS_FTRACE) $(CC_FLAGS_USING)
KBUILD_AFLAGS	+= $(CC_FLAGS_USING)
endif

# We trigger additional mismatches with less inlining
ifdef CONFIG_DEBUG_SECTION_MISMATCH
KBUILD_CFLAGS += -fno-inline-functions-called-once
endif

# `rustc`'s `-Zfunction-sections` applies to data too (as of 1.59.0).
ifdef CONFIG_LD_DEAD_CODE_DATA_ELIMINATION
KBUILD_CFLAGS_KERNEL += -ffunction-sections -fdata-sections
KBUILD_RUSTFLAGS_KERNEL += -Zfunction-sections=y
LDFLAGS_vmlinux += --gc-sections
endif

ifdef CONFIG_SHADOW_CALL_STACK
ifndef CONFIG_DYNAMIC_SCS
CC_FLAGS_SCS	:= -fsanitize=shadow-call-stack
KBUILD_CFLAGS	+= $(CC_FLAGS_SCS)
KBUILD_RUSTFLAGS += -Zsanitizer=shadow-call-stack
endif
export CC_FLAGS_SCS
endif

ifdef CONFIG_LTO_CLANG
ifdef CONFIG_LTO_CLANG_THIN
CC_FLAGS_LTO	:= -flto=thin -fsplit-lto-unit
else
CC_FLAGS_LTO	:= -flto
endif
CC_FLAGS_LTO	+= -fvisibility=hidden

# Limit inlining across translation units to reduce binary size
KBUILD_LDFLAGS += -mllvm -import-instr-limit=5
endif

ifdef CONFIG_LTO
KBUILD_CFLAGS	+= -fno-lto $(CC_FLAGS_LTO)
KBUILD_AFLAGS	+= -fno-lto
export CC_FLAGS_LTO
endif

ifdef CONFIG_CFI_CLANG
CC_FLAGS_CFI	:= -fsanitize=kcfi
ifdef CONFIG_CFI_ICALL_NORMALIZE_INTEGERS
	CC_FLAGS_CFI	+= -fsanitize-cfi-icall-experimental-normalize-integers
endif
ifdef CONFIG_RUST
	# Always pass -Zsanitizer-cfi-normalize-integers as CONFIG_RUST selects
	# CONFIG_CFI_ICALL_NORMALIZE_INTEGERS.
	RUSTC_FLAGS_CFI   := -Zsanitizer=kcfi -Zsanitizer-cfi-normalize-integers
	KBUILD_RUSTFLAGS += $(RUSTC_FLAGS_CFI)
	export RUSTC_FLAGS_CFI
endif
KBUILD_CFLAGS	+= $(CC_FLAGS_CFI)
export CC_FLAGS_CFI
endif

# Architectures can define flags to add/remove for floating-point support
CC_FLAGS_FPU	+= -D_LINUX_FPU_COMPILATION_UNIT
export CC_FLAGS_FPU
export CC_FLAGS_NO_FPU

ifneq ($(CONFIG_FUNCTION_ALIGNMENT),0)
# Set the minimal function alignment. Use the newer GCC option
# -fmin-function-alignment if it is available, or fall back to -falign-funtions.
# See also CONFIG_CC_HAS_SANE_FUNCTION_ALIGNMENT.
ifdef CONFIG_CC_HAS_MIN_FUNCTION_ALIGNMENT
KBUILD_CFLAGS += -fmin-function-alignment=$(CONFIG_FUNCTION_ALIGNMENT)
else
KBUILD_CFLAGS += -falign-functions=$(CONFIG_FUNCTION_ALIGNMENT)
endif
endif

# arch Makefile may override CC so keep this after arch Makefile is included
NOSTDINC_FLAGS += -nostdinc

# To gain proper coverage for CONFIG_UBSAN_BOUNDS and CONFIG_FORTIFY_SOURCE,
# the kernel uses only C99 flexible arrays for dynamically sized trailing
# arrays. Enforce this for everything that may examine structure sizes and
# perform bounds checking.
KBUILD_CFLAGS += $(call cc-option, -fstrict-flex-arrays=3)

#Currently, disable -Wstringop-overflow for GCC 11, globally.
KBUILD_CFLAGS-$(CONFIG_CC_NO_STRINGOP_OVERFLOW) += $(call cc-option, -Wno-stringop-overflow)
KBUILD_CFLAGS-$(CONFIG_CC_STRINGOP_OVERFLOW) += $(call cc-option, -Wstringop-overflow)

# disable invalid "can't wrap" optimizations for signed / pointers
KBUILD_CFLAGS	+= -fno-strict-overflow

# Make sure -fstack-check isn't enabled (like gentoo apparently did)
KBUILD_CFLAGS  += -fno-stack-check

# conserve stack if available
ifdef CONFIG_CC_IS_GCC
KBUILD_CFLAGS   += -fconserve-stack
endif

# change __FILE__ to the relative path from the srctree
KBUILD_CPPFLAGS += $(call cc-option,-fmacro-prefix-map=$(srctree)/=)

# include additional Makefiles when needed
include-y			:= scripts/Makefile.extrawarn
include-$(CONFIG_DEBUG_INFO)	+= scripts/Makefile.debug
include-$(CONFIG_DEBUG_INFO_BTF)+= scripts/Makefile.btf
include-$(CONFIG_KASAN)		+= scripts/Makefile.kasan
include-$(CONFIG_KCSAN)		+= scripts/Makefile.kcsan
include-$(CONFIG_KMSAN)		+= scripts/Makefile.kmsan
include-$(CONFIG_UBSAN)		+= scripts/Makefile.ubsan
include-$(CONFIG_KCOV)		+= scripts/Makefile.kcov
include-$(CONFIG_RANDSTRUCT)	+= scripts/Makefile.randstruct
include-$(CONFIG_GCC_PLUGINS)	+= scripts/Makefile.gcc-plugins

include $(addprefix $(srctree)/, $(include-y))

# scripts/Makefile.gcc-plugins is intentionally included last.
# Do not add $(call cc-option,...) below this line. When you build the kernel
# from the clean source tree, the GCC plugins do not exist at this point.

# Add user supplied CPPFLAGS, AFLAGS, CFLAGS and RUSTFLAGS as the last assignments
KBUILD_CPPFLAGS += $(KCPPFLAGS)
KBUILD_AFLAGS   += $(KAFLAGS)
KBUILD_CFLAGS   += $(KCFLAGS)
KBUILD_RUSTFLAGS += $(KRUSTFLAGS)

KBUILD_LDFLAGS_MODULE += --build-id=sha1
LDFLAGS_vmlinux += --build-id=sha1

KBUILD_LDFLAGS	+= -z noexecstack
ifeq ($(CONFIG_LD_IS_BFD),y)
KBUILD_LDFLAGS	+= $(call ld-option,--no-warn-rwx-segments)
endif

ifeq ($(CONFIG_STRIP_ASM_SYMS),y)
LDFLAGS_vmlinux	+= -X
endif

ifeq ($(CONFIG_RELR),y)
# ld.lld before 15 did not support -z pack-relative-relocs.
LDFLAGS_vmlinux	+= $(call ld-option,--pack-dyn-relocs=relr,-z pack-relative-relocs)
endif

# We never want expected sections to be placed heuristically by the
# linker. All sections should be explicitly named in the linker script.
ifdef CONFIG_LD_ORPHAN_WARN
LDFLAGS_vmlinux += --orphan-handling=$(CONFIG_LD_ORPHAN_WARN_LEVEL)
endif

# Align the bit size of userspace programs with the kernel
KBUILD_USERCFLAGS  += $(filter -m32 -m64 --target=%, $(KBUILD_CFLAGS))
KBUILD_USERLDFLAGS += $(filter -m32 -m64 --target=%, $(KBUILD_CFLAGS))

# make the checker run with the right architecture
CHECKFLAGS += --arch=$(ARCH)

# insure the checker run with the right endianness
CHECKFLAGS += $(if $(CONFIG_CPU_BIG_ENDIAN),-mbig-endian,-mlittle-endian)

# the checker needs the correct machine size
CHECKFLAGS += $(if $(CONFIG_64BIT),-m64,-m32)

# Default kernel image to build when no specific target is given.
# KBUILD_IMAGE may be overruled on the command line or
# set in the environment
# Also any assignments in arch/$(ARCH)/Makefile take precedence over
# this default value
export KBUILD_IMAGE ?= vmlinux

#
# INSTALL_PATH specifies where to place the updated kernel and system map
# images. Default is /boot, but you can set it to other values
export	INSTALL_PATH ?= /boot

#
# INSTALL_DTBS_PATH specifies a prefix for relocations required by build roots.
# Like INSTALL_MOD_PATH, it isn't defined in the Makefile, but can be passed as
# an argument if needed. Otherwise it defaults to the kernel install path
#
export INSTALL_DTBS_PATH ?= $(INSTALL_PATH)/dtbs/$(KERNELRELEASE)

#
# INSTALL_MOD_PATH specifies a prefix to MODLIB for module directory
# relocations required by build roots.  This is not defined in the
# makefile but the argument can be passed to make if needed.
#

MODLIB	= $(INSTALL_MOD_PATH)/lib/modules/$(KERNELRELEASE)
export MODLIB

PHONY += prepare0

export extmod_prefix = $(if $(KBUILD_EXTMOD),$(KBUILD_EXTMOD)/)
export MODORDER := $(extmod_prefix)modules.order
export MODULES_NSDEPS := $(extmod_prefix)modules.nsdeps

ifeq ($(KBUILD_EXTMOD),)

build-dir	:= .
clean-dirs	:= $(sort . Documentation \
		     $(patsubst %/,%,$(filter %/, $(core-) \
			$(drivers-) $(libs-))))

export ARCH_CORE	:= $(core-y)
export ARCH_LIB		:= $(filter %/, $(libs-y))
export ARCH_DRIVERS	:= $(drivers-y) $(drivers-m)
# Externally visible symbols (used by link-vmlinux.sh)

KBUILD_VMLINUX_OBJS := ./built-in.a
ifdef CONFIG_MODULES
KBUILD_VMLINUX_OBJS += $(patsubst %/, %/lib.a, $(filter %/, $(libs-y)))
KBUILD_VMLINUX_LIBS := $(filter-out %/, $(libs-y))
else
KBUILD_VMLINUX_LIBS := $(patsubst %/,%/lib.a, $(libs-y))
endif

export KBUILD_VMLINUX_LIBS
export KBUILD_LDS          := arch/$(SRCARCH)/kernel/vmlinux.lds

ifdef CONFIG_TRIM_UNUSED_KSYMS
# For the kernel to actually contain only the needed exported symbols,
# we have to build modules as well to determine what those symbols are.
KBUILD_MODULES := 1
endif

# '$(AR) mPi' needs 'T' to workaround the bug of llvm-ar <= 14
quiet_cmd_ar_vmlinux.a = AR      $@
      cmd_ar_vmlinux.a = \
	rm -f $@; \
	$(AR) cDPrST $@ $(KBUILD_VMLINUX_OBJS); \
	$(AR) mPiT $$($(AR) t $@ | sed -n 1p) $@ $$($(AR) t $@ | grep -F -f $(srctree)/scripts/head-object-list.txt)

targets += vmlinux.a
vmlinux.a: $(KBUILD_VMLINUX_OBJS) scripts/head-object-list.txt FORCE
	$(call if_changed,ar_vmlinux.a)

PHONY += vmlinux_o
vmlinux_o: vmlinux.a $(KBUILD_VMLINUX_LIBS)
	$(Q)$(MAKE) -f $(srctree)/scripts/Makefile.vmlinux_o

vmlinux.o modules.builtin.modinfo modules.builtin: vmlinux_o
	@:

PHONY += vmlinux
# LDFLAGS_vmlinux in the top Makefile defines linker flags for the top vmlinux,
# not for decompressors. LDFLAGS_vmlinux in arch/*/boot/compressed/Makefile is
# unrelated; the decompressors just happen to have the same base name,
# arch/*/boot/compressed/vmlinux.
# Export LDFLAGS_vmlinux only to scripts/Makefile.vmlinux.
#
# _LDFLAGS_vmlinux is a workaround for the 'private export' bug:
#   https://savannah.gnu.org/bugs/?61463
# For Make > 4.4, the following simple code will work:
#  vmlinux: private export LDFLAGS_vmlinux := $(LDFLAGS_vmlinux)
vmlinux: private _LDFLAGS_vmlinux := $(LDFLAGS_vmlinux)
vmlinux: export LDFLAGS_vmlinux = $(_LDFLAGS_vmlinux)
vmlinux: vmlinux.o $(KBUILD_LDS) modpost
	$(Q)$(MAKE) -f $(srctree)/scripts/Makefile.vmlinux

# The actual objects are generated when descending,
# make sure no implicit rule kicks in
$(sort $(KBUILD_LDS) $(KBUILD_VMLINUX_OBJS) $(KBUILD_VMLINUX_LIBS)): . ;

ifeq ($(origin KERNELRELEASE),file)
filechk_kernel.release = $(srctree)/scripts/setlocalversion $(srctree)
else
filechk_kernel.release = echo $(KERNELRELEASE)
endif

# Store (new) KERNELRELEASE string in include/config/kernel.release
include/config/kernel.release: FORCE
	$(call filechk,kernel.release)

# Additional helpers built in scripts/
# Carefully list dependencies so we do not try to build scripts twice
# in parallel
PHONY += scripts
scripts: scripts_basic scripts_dtc
	$(Q)$(MAKE) $(build)=$(@)

# Things we need to do before we recursively start building the kernel
# or the modules are listed in "prepare".
# A multi level approach is used. prepareN is processed before prepareN-1.
# archprepare is used in arch Makefiles and when processed asm symlink,
# version.h and scripts_basic is processed / created.

PHONY += prepare archprepare

archprepare: outputmakefile archheaders archscripts scripts include/config/kernel.release \
	asm-generic $(version_h) include/generated/utsrelease.h \
	include/generated/compile.h include/generated/autoconf.h remove-stale-files

prepare0: archprepare
	$(Q)$(MAKE) $(build)=scripts/mod
	$(Q)$(MAKE) $(build)=. prepare

# All the preparing..
prepare: prepare0
ifdef CONFIG_RUST
	+$(Q)$(CONFIG_SHELL) $(srctree)/scripts/rust_is_available.sh
	$(Q)$(MAKE) $(build)=rust
endif

PHONY += remove-stale-files
remove-stale-files:
	$(Q)$(srctree)/scripts/remove-stale-files

# Support for using generic headers in asm-generic
asm-generic := -f $(srctree)/scripts/Makefile.asm-headers obj

PHONY += asm-generic uapi-asm-generic
asm-generic: uapi-asm-generic
	$(Q)$(MAKE) $(asm-generic)=arch/$(SRCARCH)/include/generated/asm \
	generic=include/asm-generic
uapi-asm-generic:
	$(Q)$(MAKE) $(asm-generic)=arch/$(SRCARCH)/include/generated/uapi/asm \
	generic=include/uapi/asm-generic

# Generate some files
# ---------------------------------------------------------------------------

# KERNELRELEASE can change from a few different places, meaning version.h
# needs to be updated, so this check is forced on all builds

uts_len := 64
define filechk_utsrelease.h
	if [ `echo -n "$(KERNELRELEASE)" | wc -c ` -gt $(uts_len) ]; then \
	  echo '"$(KERNELRELEASE)" exceeds $(uts_len) characters' >&2;    \
	  exit 1;                                                         \
	fi;                                                               \
	echo \#define UTS_RELEASE \"$(KERNELRELEASE)\"
endef

define filechk_version.h
	if [ $(SUBLEVEL) -gt 255 ]; then                                 \
		echo \#define LINUX_VERSION_CODE $(shell                 \
		expr $(VERSION) \* 65536 + $(PATCHLEVEL) \* 256 + 255); \
	else                                                             \
		echo \#define LINUX_VERSION_CODE $(shell                 \
		expr $(VERSION) \* 65536 + $(PATCHLEVEL) \* 256 + $(SUBLEVEL)); \
	fi;                                                              \
	echo '#define KERNEL_VERSION(a,b,c) (((a) << 16) + ((b) << 8) +  \
	((c) > 255 ? 255 : (c)))';                                       \
	echo \#define LINUX_VERSION_MAJOR $(VERSION);                    \
	echo \#define LINUX_VERSION_PATCHLEVEL $(PATCHLEVEL);            \
	echo \#define LINUX_VERSION_SUBLEVEL $(SUBLEVEL)
endef

$(version_h): private PATCHLEVEL := $(or $(PATCHLEVEL), 0)
$(version_h): private SUBLEVEL := $(or $(SUBLEVEL), 0)
$(version_h): FORCE
	$(call filechk,version.h)

include/generated/utsrelease.h: include/config/kernel.release FORCE
	$(call filechk,utsrelease.h)

filechk_compile.h = $(srctree)/scripts/mkcompile_h \
	"$(UTS_MACHINE)" "$(CONFIG_CC_VERSION_TEXT)" "$(LD)"

include/generated/compile.h: FORCE
	$(call filechk,compile.h)

PHONY += headerdep
headerdep:
	$(Q)find $(srctree)/include/ -name '*.h' | xargs --max-args 1 \
	$(srctree)/scripts/headerdep.pl -I$(srctree)/include

# ---------------------------------------------------------------------------
# Kernel headers

#Default location for installed headers
export INSTALL_HDR_PATH = $(objtree)/usr

quiet_cmd_headers_install = INSTALL $(INSTALL_HDR_PATH)/include
      cmd_headers_install = \
	mkdir -p $(INSTALL_HDR_PATH); \
	rsync -mrl --include='*/' --include='*\.h' --exclude='*' \
	usr/include $(INSTALL_HDR_PATH)

PHONY += headers_install
headers_install: headers
	$(call cmd,headers_install)

PHONY += archheaders archscripts

hdr-inst := -f $(srctree)/scripts/Makefile.headersinst obj

PHONY += headers
headers: $(version_h) scripts_unifdef uapi-asm-generic archheaders archscripts
	$(if $(filter um, $(SRCARCH)), $(error Headers not exportable for UML))
	$(Q)$(MAKE) $(hdr-inst)=include/uapi
	$(Q)$(MAKE) $(hdr-inst)=arch/$(SRCARCH)/include/uapi

ifdef CONFIG_HEADERS_INSTALL
prepare: headers
endif

PHONY += scripts_unifdef
scripts_unifdef: scripts_basic
	$(Q)$(MAKE) $(build)=scripts scripts/unifdef

# ---------------------------------------------------------------------------
# Install

# Many distributions have the custom install script, /sbin/installkernel.
# If DKMS is installed, 'make install' will eventually recurse back
# to this Makefile to build and install external modules.
# Cancel sub_make_done so that options such as M=, V=, etc. are parsed.

quiet_cmd_install = INSTALL $(INSTALL_PATH)
      cmd_install = unset sub_make_done; $(srctree)/scripts/install.sh

# ---------------------------------------------------------------------------
# vDSO install

PHONY += vdso_install
vdso_install: export INSTALL_FILES = $(vdso-install-y)
vdso_install:
	$(Q)$(MAKE) -f $(srctree)/scripts/Makefile.vdsoinst

# ---------------------------------------------------------------------------
# Tools

ifdef CONFIG_OBJTOOL
prepare: tools/objtool
endif

ifdef CONFIG_BPF
ifdef CONFIG_DEBUG_INFO_BTF
prepare: tools/bpf/resolve_btfids
endif
endif

# The tools build system is not a part of Kbuild and tends to introduce
# its own unique issues. If you need to integrate a new tool into Kbuild,
# please consider locating that tool outside the tools/ tree and using the
# standard Kbuild "hostprogs" syntax instead of adding a new tools/* entry
# here. See Documentation/kbuild/makefiles.rst for details.

PHONY += resolve_btfids_clean

resolve_btfids_O = $(abspath $(objtree))/tools/bpf/resolve_btfids

# tools/bpf/resolve_btfids directory might not exist
# in output directory, skip its clean in that case
resolve_btfids_clean:
ifneq ($(wildcard $(resolve_btfids_O)),)
	$(Q)$(MAKE) -sC $(srctree)/tools/bpf/resolve_btfids O=$(resolve_btfids_O) clean
endif

# Clear a bunch of variables before executing the submake
ifeq ($(quiet),silent_)
tools_silent=s
endif

tools/: FORCE
	$(Q)mkdir -p $(objtree)/tools
	$(Q)$(MAKE) LDFLAGS= MAKEFLAGS="$(tools_silent) $(filter --j% -j,$(MAKEFLAGS))" O=$(abspath $(objtree)) subdir=tools -C $(srctree)/tools/

tools/%: FORCE
	$(Q)mkdir -p $(objtree)/tools
	$(Q)$(MAKE) LDFLAGS= MAKEFLAGS="$(tools_silent) $(filter --j% -j,$(MAKEFLAGS))" O=$(abspath $(objtree)) subdir=tools -C $(srctree)/tools/ $*

# ---------------------------------------------------------------------------
# Kernel selftest

PHONY += kselftest
kselftest: headers
	$(Q)$(MAKE) -C $(srctree)/tools/testing/selftests run_tests

kselftest-%: headers FORCE
	$(Q)$(MAKE) -C $(srctree)/tools/testing/selftests $*

PHONY += kselftest-merge
kselftest-merge:
	$(if $(wildcard $(objtree)/.config),, $(error No .config exists, config your kernel first!))
	$(Q)find $(srctree)/tools/testing/selftests -name config -o -name config.$(UTS_MACHINE) | \
		xargs $(srctree)/scripts/kconfig/merge_config.sh -y -m $(objtree)/.config
	$(Q)$(MAKE) -f $(srctree)/Makefile olddefconfig

# ---------------------------------------------------------------------------
# Devicetree files

ifneq ($(wildcard $(srctree)/arch/$(SRCARCH)/boot/dts/),)
dtstree := arch/$(SRCARCH)/boot/dts
endif

ifneq ($(dtstree),)

%.dtb: dtbs_prepare
	$(Q)$(MAKE) $(build)=$(dtstree) $(dtstree)/$@

%.dtbo: dtbs_prepare
	$(Q)$(MAKE) $(build)=$(dtstree) $(dtstree)/$@

PHONY += dtbs dtbs_prepare dtbs_install dtbs_check
dtbs: dtbs_prepare
	$(Q)$(MAKE) $(build)=$(dtstree) need-dtbslist=1

# include/config/kernel.release is actually needed when installing DTBs because
# INSTALL_DTBS_PATH contains $(KERNELRELEASE). However, we do not want to make
# dtbs_install depend on it as dtbs_install may run as root.
dtbs_prepare: include/config/kernel.release scripts_dtc

ifneq ($(filter dtbs_check, $(MAKECMDGOALS)),)
export CHECK_DTBS=y
endif

ifneq ($(CHECK_DTBS),)
dtbs_prepare: dt_binding_schemas
endif

dtbs_check: dtbs

dtbs_install:
	$(Q)$(MAKE) -f $(srctree)/scripts/Makefile.dtbinst obj=$(dtstree)

ifdef CONFIG_OF_EARLY_FLATTREE
all: dtbs
endif

endif

PHONY += scripts_dtc
scripts_dtc: scripts_basic
	$(Q)$(MAKE) $(build)=scripts/dtc

ifneq ($(filter dt_binding_check, $(MAKECMDGOALS)),)
export CHECK_DTBS=y
endif

PHONY += dt_binding_check dt_binding_schemas
dt_binding_check: dt_binding_schemas scripts_dtc
	$(Q)$(MAKE) $(build)=Documentation/devicetree/bindings $@

dt_binding_schemas:
	$(Q)$(MAKE) $(build)=Documentation/devicetree/bindings

PHONY += dt_compatible_check
dt_compatible_check: dt_binding_schemas
	$(Q)$(MAKE) $(build)=Documentation/devicetree/bindings $@

# ---------------------------------------------------------------------------
# Modules

ifdef CONFIG_MODULES

# By default, build modules as well

all: modules

# When we're building modules with modversions, we need to consider
# the built-in objects during the descend as well, in order to
# make sure the checksums are up to date before we record them.
ifdef CONFIG_MODVERSIONS
  KBUILD_BUILTIN := 1
endif

# Build modules
#

# *.ko are usually independent of vmlinux, but CONFIG_DEBUG_INFO_BTF_MODULES
# is an exception.
ifdef CONFIG_DEBUG_INFO_BTF_MODULES
KBUILD_BUILTIN := 1
modules: vmlinux
endif

modules: modules_prepare

# Target to prepare building external modules
modules_prepare: prepare
	$(Q)$(MAKE) $(build)=scripts scripts/module.lds

endif # CONFIG_MODULES

###
# Cleaning is done on three levels.
# make clean     Delete most generated files
#                Leave enough to build external modules
# make mrproper  Delete the current configuration, and all generated files
# make distclean Remove editor backup files, patch leftover files and the like

# Directories & files removed with 'make clean'
CLEAN_FILES += vmlinux.symvers modules-only.symvers \
	       modules.builtin modules.builtin.modinfo modules.nsdeps \
	       modules.builtin.ranges vmlinux.o.map \
	       compile_commands.json rust/test \
	       rust-project.json .vmlinux.objs .vmlinux.export.c

# Directories & files removed with 'make mrproper'
MRPROPER_FILES += include/config include/generated          \
		  arch/$(SRCARCH)/include/generated .objdiff \
		  debian snap tar-install PKGBUILD pacman \
		  .config .config.old .version \
		  Module.symvers \
		  certs/signing_key.pem \
		  certs/x509.genkey \
		  vmlinux-gdb.py \
		  rpmbuild \
		  rust/libmacros.so

# clean - Delete most, but leave enough to build external modules
#
clean: private rm-files := $(CLEAN_FILES)

PHONY += archclean vmlinuxclean

vmlinuxclean:
	$(Q)$(CONFIG_SHELL) $(srctree)/scripts/link-vmlinux.sh clean
	$(Q)$(if $(ARCH_POSTLINK), $(MAKE) -f $(ARCH_POSTLINK) clean)

clean: archclean vmlinuxclean resolve_btfids_clean

# mrproper - Delete all generated files, including .config
#
mrproper: private rm-files := $(MRPROPER_FILES)
mrproper-dirs      := $(addprefix _mrproper_,scripts)

PHONY += $(mrproper-dirs) mrproper
$(mrproper-dirs):
	$(Q)$(MAKE) $(clean)=$(patsubst _mrproper_%,%,$@)

mrproper: clean $(mrproper-dirs)
	$(call cmd,rmfiles)
	@find . $(RCS_FIND_IGNORE) \
		\( -name '*.rmeta' \) \
		-type f -print | xargs rm -f

# distclean
#
PHONY += distclean

distclean: mrproper
	@find . $(RCS_FIND_IGNORE) \
		\( -name '*.orig' -o -name '*.rej' -o -name '*~' \
		-o -name '*.bak' -o -name '#*#' -o -name '*%' \
		-o -name 'core' -o -name tags -o -name TAGS -o -name 'cscope*' \
		-o -name GPATH -o -name GRTAGS -o -name GSYMS -o -name GTAGS \) \
		-type f -print | xargs rm -f


# Packaging of the kernel to various formats
# ---------------------------------------------------------------------------

%src-pkg: FORCE
	$(Q)$(MAKE) -f $(srctree)/scripts/Makefile.package $@
%pkg: include/config/kernel.release FORCE
	$(Q)$(MAKE) -f $(srctree)/scripts/Makefile.package $@

# Brief documentation of the typical targets used
# ---------------------------------------------------------------------------

boards := $(wildcard $(srctree)/arch/$(SRCARCH)/configs/*_defconfig)
boards := $(sort $(notdir $(boards)))
board-dirs := $(dir $(wildcard $(srctree)/arch/$(SRCARCH)/configs/*/*_defconfig))
board-dirs := $(sort $(notdir $(board-dirs:/=)))

PHONY += help
help:
	@echo  'Cleaning targets:'
	@echo  '  clean		  - Remove most generated files but keep the config and'
	@echo  '                    enough build support to build external modules'
	@echo  '  mrproper	  - Remove all generated files + config + various backup files'
	@echo  '  distclean	  - mrproper + remove editor backup and patch files'
	@echo  ''
	@$(MAKE) -f $(srctree)/scripts/kconfig/Makefile help
	@echo  ''
	@echo  'Other generic targets:'
	@echo  '  all		  - Build all targets marked with [*]'
	@echo  '* vmlinux	  - Build the bare kernel'
	@echo  '* modules	  - Build all modules'
	@echo  '  modules_install - Install all modules to INSTALL_MOD_PATH (default: /)'
	@echo  '  vdso_install    - Install unstripped vdso to INSTALL_MOD_PATH (default: /)'
	@echo  '  dir/            - Build all files in dir and below'
	@echo  '  dir/file.[ois]  - Build specified target only'
	@echo  '  dir/file.ll     - Build the LLVM assembly file'
	@echo  '                    (requires compiler support for LLVM assembly generation)'
	@echo  '  dir/file.lst    - Build specified mixed source/assembly target only'
	@echo  '                    (requires a recent binutils and recent build (System.map))'
	@echo  '  dir/file.ko     - Build module including final link'
	@echo  '  modules_prepare - Set up for building external modules'
	@echo  '  tags/TAGS	  - Generate tags file for editors'
	@echo  '  cscope	  - Generate cscope index'
	@echo  '  gtags           - Generate GNU GLOBAL index'
	@echo  '  kernelrelease	  - Output the release version string (use with make -s)'
	@echo  '  kernelversion	  - Output the version stored in Makefile (use with make -s)'
	@echo  '  image_name	  - Output the image name (use with make -s)'
	@echo  '  headers_install - Install sanitised kernel headers to INSTALL_HDR_PATH'; \
	 echo  '                    (default: $(INSTALL_HDR_PATH))'; \
	 echo  ''
	@echo  'Static analysers:'
	@echo  '  checkstack      - Generate a list of stack hogs and consider all functions'
	@echo  '                    with a stack size larger than MINSTACKSIZE (default: 100)'
	@echo  '  versioncheck    - Sanity check on version.h usage'
	@echo  '  includecheck    - Check for duplicate included header files'
	@echo  '  export_report   - List the usages of all exported symbols'
	@echo  '  headerdep       - Detect inclusion cycles in headers'
	@echo  '  coccicheck      - Check with Coccinelle'
	@echo  '  clang-analyzer  - Check with clang static analyzer'
	@echo  '  clang-tidy      - Check with clang-tidy'
	@echo  ''
	@echo  'Tools:'
	@echo  '  nsdeps          - Generate missing symbol namespace dependencies'
	@echo  ''
	@echo  'Kernel selftest:'
	@echo  '  kselftest         - Build and run kernel selftest'
	@echo  '                      Build, install, and boot kernel before'
	@echo  '                      running kselftest on it'
	@echo  '                      Run as root for full coverage'
	@echo  '  kselftest-all     - Build kernel selftest'
	@echo  '  kselftest-install - Build and install kernel selftest'
	@echo  '  kselftest-clean   - Remove all generated kselftest files'
	@echo  '  kselftest-merge   - Merge all the config dependencies of'
	@echo  '		      kselftest to existing .config.'
	@echo  ''
	@echo  'Rust targets:'
	@echo  '  rustavailable   - Checks whether the Rust toolchain is'
	@echo  '		    available and, if not, explains why.'
	@echo  '  rustfmt	  - Reformat all the Rust code in the kernel'
	@echo  '  rustfmtcheck	  - Checks if all the Rust code in the kernel'
	@echo  '		    is formatted, printing a diff otherwise.'
	@echo  '  rustdoc	  - Generate Rust documentation'
	@echo  '		    (requires kernel .config)'
	@echo  '  rusttest        - Runs the Rust tests'
	@echo  '                    (requires kernel .config; downloads external repos)'
	@echo  '  rust-analyzer	  - Generate rust-project.json rust-analyzer support file'
	@echo  '		    (requires kernel .config)'
	@echo  '  dir/file.[os]   - Build specified target only'
	@echo  '  dir/file.rsi    - Build macro expanded source, similar to C preprocessing.'
	@echo  '                    Run with RUSTFMT=n to skip reformatting if needed.'
	@echo  '                    The output is not intended to be compilable.'
	@echo  '  dir/file.ll     - Build the LLVM assembly file'
	@echo  ''
	@$(if $(dtstree), \
		echo 'Devicetree:'; \
		echo '* dtbs               - Build device tree blobs for enabled boards'; \
		echo '  dtbs_install       - Install dtbs to $(INSTALL_DTBS_PATH)'; \
		echo '  dt_binding_check   - Validate device tree binding documents and examples'; \
		echo '  dt_binding_schemas - Build processed device tree binding schemas'; \
		echo '  dtbs_check         - Validate device tree source files';\
		echo '')

	@echo 'Userspace tools targets:'
	@echo '  use "make tools/help"'
	@echo '  or  "cd tools; make help"'
	@echo  ''
	@echo  'Kernel packaging:'
	@$(MAKE) -f $(srctree)/scripts/Makefile.package help
	@echo  ''
	@echo  'Documentation targets:'
	@$(MAKE) -f $(srctree)/Documentation/Makefile dochelp
	@echo  ''
	@echo  'Architecture-specific targets ($(SRCARCH)):'
	@$(or $(archhelp),\
		echo '  No architecture-specific help defined for $(SRCARCH)')
	@echo  ''
	@$(if $(boards), \
		$(foreach b, $(boards), \
		printf "  %-27s - Build for %s\\n" $(b) $(subst _defconfig,,$(b));) \
		echo '')
	@$(if $(board-dirs), \
		$(foreach b, $(board-dirs), \
		printf "  %-16s - Show %s-specific targets\\n" help-$(b) $(b);) \
		printf "  %-16s - Show all of the above\\n" help-boards; \
		echo '')

	@echo  '  make V=n   [targets] 1: verbose build'
	@echo  '                       2: give reason for rebuild of target'
	@echo  '                       V=1 and V=2 can be combined with V=12'
	@echo  '  make O=dir [targets] Locate all output files in "dir", including .config'
	@echo  '  make C=1   [targets] Check re-compiled c source with $$CHECK'
	@echo  '                       (sparse by default)'
	@echo  '  make C=2   [targets] Force check of all c source with $$CHECK'
	@echo  '  make RECORDMCOUNT_WARN=1 [targets] Warn about ignored mcount sections'
	@echo  '  make W=n   [targets] Enable extra build checks, n=1,2,3,c,e where'
	@echo  '		1: warnings which may be relevant and do not occur too often'
	@echo  '		2: warnings which occur quite often but may still be relevant'
	@echo  '		3: more obscure warnings, can most likely be ignored'
	@echo  '		c: extra checks in the configuration stage (Kconfig)'
	@echo  '		e: warnings are being treated as errors'
	@echo  '		Multiple levels can be combined with W=12 or W=123'
	@$(if $(dtstree), \
		echo '  make CHECK_DTBS=1 [targets] Check all generated dtb files against schema'; \
		echo '         This can be applied both to "dtbs" and to individual "foo.dtb" targets' ; \
		)
	@echo  ''
	@echo  'Execute "make" or "make all" to build all targets marked with [*] '
	@echo  'For further info see the ./README file'


help-board-dirs := $(addprefix help-,$(board-dirs))

help-boards: $(help-board-dirs)

boards-per-dir = $(sort $(notdir $(wildcard $(srctree)/arch/$(SRCARCH)/configs/$*/*_defconfig)))

$(help-board-dirs): help-%:
	@echo  'Architecture-specific targets ($(SRCARCH) $*):'
	@$(if $(boards-per-dir), \
		$(foreach b, $(boards-per-dir), \
		printf "  %-24s - Build for %s\\n" $*/$(b) $(subst _defconfig,,$(b));) \
		echo '')


# Documentation targets
# ---------------------------------------------------------------------------
DOC_TARGETS := xmldocs latexdocs pdfdocs htmldocs epubdocs cleandocs \
	       linkcheckdocs dochelp refcheckdocs texinfodocs infodocs
PHONY += $(DOC_TARGETS)
$(DOC_TARGETS):
	$(Q)$(MAKE) $(build)=Documentation $@


# Rust targets
# ---------------------------------------------------------------------------

# "Is Rust available?" target
PHONY += rustavailable
rustavailable:
	+$(Q)$(CONFIG_SHELL) $(srctree)/scripts/rust_is_available.sh && echo "Rust is available!"

# Documentation target
#
# Using the singular to avoid running afoul of `no-dot-config-targets`.
PHONY += rustdoc
rustdoc: prepare
	$(Q)$(MAKE) $(build)=rust $@

# Testing target
PHONY += rusttest
rusttest: prepare
	$(Q)$(MAKE) $(build)=rust $@

# Formatting targets
PHONY += rustfmt rustfmtcheck

# We skip `rust/alloc` since we want to minimize the diff w.r.t. upstream.
#
# We match using absolute paths since `find` does not resolve them
# when matching, which is a problem when e.g. `srctree` is `..`.
# We `grep` afterwards in order to remove the directory entry itself.
rustfmt:
	$(Q)find $(abs_srctree) -type f -name '*.rs' \
		-o -path $(abs_srctree)/rust/alloc -prune \
		-o -path $(abs_objtree)/rust/test -prune \
		| grep -Fv $(abs_srctree)/rust/alloc \
		| grep -Fv $(abs_objtree)/rust/test \
		| grep -Fv generated \
		| xargs $(RUSTFMT) $(rustfmt_flags)

rustfmtcheck: rustfmt_flags = --check
rustfmtcheck: rustfmt

# Misc
# ---------------------------------------------------------------------------

PHONY += misc-check
misc-check:
	$(Q)$(srctree)/scripts/misc-check

all: misc-check

PHONY += scripts_gdb
scripts_gdb: prepare0
	$(Q)$(MAKE) $(build)=scripts/gdb
	$(Q)ln -fsn $(abspath $(srctree)/scripts/gdb/vmlinux-gdb.py)

ifdef CONFIG_GDB_SCRIPTS
all: scripts_gdb
endif

else # KBUILD_EXTMOD

filechk_kernel.release = echo $(KERNELRELEASE)

###
# External module support.
# When building external modules the kernel used as basis is considered
# read-only, and no consistency checks are made and the make
# system is not used on the basis kernel. If updates are required
# in the basis kernel ordinary make commands (without M=...) must be used.

# We are always building only modules.
KBUILD_BUILTIN :=
KBUILD_MODULES := 1

build-dir := $(KBUILD_EXTMOD)

compile_commands.json: $(extmod_prefix)compile_commands.json
PHONY += compile_commands.json

clean-dirs := $(KBUILD_EXTMOD)
clean: private rm-files := $(KBUILD_EXTMOD)/Module.symvers $(KBUILD_EXTMOD)/modules.nsdeps \
	$(KBUILD_EXTMOD)/compile_commands.json

PHONY += prepare
# now expand this into a simple variable to reduce the cost of shell evaluations
prepare: CC_VERSION_TEXT := $(CC_VERSION_TEXT)
prepare:
	@if [ "$(CC_VERSION_TEXT)" != "$(CONFIG_CC_VERSION_TEXT)" ]; then \
		echo >&2 "warning: the compiler differs from the one used to build the kernel"; \
		echo >&2 "  The kernel was built by: $(CONFIG_CC_VERSION_TEXT)"; \
		echo >&2 "  You are using:           $(CC_VERSION_TEXT)"; \
	fi

PHONY += help
help:
	@echo  '  Building external modules.'
	@echo  '  Syntax: make -C path/to/kernel/src M=$$PWD target'
	@echo  ''
	@echo  '  modules         - default target, build the module(s)'
	@echo  '  modules_install - install the module'
	@echo  '  clean           - remove generated files in module directory only'
	@echo  '  rust-analyzer	  - generate rust-project.json rust-analyzer support file'
	@echo  ''

ifndef CONFIG_MODULES
modules modules_install: __external_modules_error
__external_modules_error:
	@echo >&2 '***'
	@echo >&2 '*** The present kernel disabled CONFIG_MODULES.'
	@echo >&2 '*** You cannot build or install external modules.'
	@echo >&2 '***'
	@false
endif

endif # KBUILD_EXTMOD

# ---------------------------------------------------------------------------
# Modules

PHONY += modules modules_install modules_sign modules_prepare

modules_install:
	$(Q)$(MAKE) -f $(srctree)/scripts/Makefile.modinst \
	sign-only=$(if $(filter modules_install,$(MAKECMDGOALS)),,y)

ifeq ($(CONFIG_MODULE_SIG),y)
# modules_sign is a subset of modules_install.
# 'make modules_install modules_sign' is equivalent to 'make modules_install'.
modules_sign: modules_install
	@:
else
modules_sign:
	@echo >&2 '***'
	@echo >&2 '*** CONFIG_MODULE_SIG is disabled. You cannot sign modules.'
	@echo >&2 '***'
	@false
endif

ifdef CONFIG_MODULES

$(MODORDER): $(build-dir)
	@:

# KBUILD_MODPOST_NOFINAL can be set to skip the final link of modules.
# This is solely useful to speed up test compiles.
modules: modpost
ifneq ($(KBUILD_MODPOST_NOFINAL),1)
	$(Q)$(MAKE) -f $(srctree)/scripts/Makefile.modfinal
endif

PHONY += modules_check
modules_check: $(MODORDER)
	$(Q)$(CONFIG_SHELL) $(srctree)/scripts/modules-check.sh $<

else # CONFIG_MODULES

modules:
	@:

KBUILD_MODULES :=

endif # CONFIG_MODULES

PHONY += modpost
modpost: $(if $(single-build),, $(if $(KBUILD_BUILTIN), vmlinux.o)) \
	 $(if $(KBUILD_MODULES), modules_check)
	$(Q)$(MAKE) -f $(srctree)/scripts/Makefile.modpost

# Single targets
# ---------------------------------------------------------------------------
# To build individual files in subdirectories, you can do like this:
#
#   make foo/bar/baz.s
#
# The supported suffixes for single-target are listed in 'single-targets'
#
# To build only under specific subdirectories, you can do like this:
#
#   make foo/bar/baz/

ifdef single-build

# .ko is special because modpost is needed
single-ko := $(sort $(filter %.ko, $(MAKECMDGOALS)))
single-no-ko := $(filter-out $(single-ko), $(MAKECMDGOALS)) \
		$(foreach x, o mod, $(patsubst %.ko, %.$x, $(single-ko)))

$(single-ko): single_modules
	@:
$(single-no-ko): $(build-dir)
	@:

# Remove MODORDER when done because it is not the real one.
PHONY += single_modules
single_modules: $(single-no-ko) modules_prepare
	$(Q){ $(foreach m, $(single-ko), echo $(extmod_prefix)$(m:%.ko=%.o);) } > $(MODORDER)
	$(Q)$(MAKE) -f $(srctree)/scripts/Makefile.modpost
ifneq ($(KBUILD_MODPOST_NOFINAL),1)
	$(Q)$(MAKE) -f $(srctree)/scripts/Makefile.modfinal
endif
	$(Q)rm -f $(MODORDER)

single-goals := $(addprefix $(build-dir)/, $(single-no-ko))

KBUILD_MODULES := 1

endif

# Preset locale variables to speed up the build process. Limit locale
# tweaks to this spot to avoid wrong language settings when running
# make menuconfig etc.
# Error messages still appears in the original language
PHONY += $(build-dir)
$(build-dir): prepare
	$(Q)$(MAKE) $(build)=$@ need-builtin=1 need-modorder=1 $(single-goals)

clean-dirs := $(addprefix _clean_, $(clean-dirs))
PHONY += $(clean-dirs) clean
$(clean-dirs):
	$(Q)$(MAKE) $(clean)=$(patsubst _clean_%,%,$@)

clean: $(clean-dirs)
	$(call cmd,rmfiles)
	@find $(or $(KBUILD_EXTMOD), .) $(RCS_FIND_IGNORE) \
		\( -name '*.[aios]' -o -name '*.rsi' -o -name '*.ko' -o -name '.*.cmd' \
		-o -name '*.ko.*' \
		-o -name '*.dtb' -o -name '*.dtbo' \
		-o -name '*.dtb.S' -o -name '*.dtbo.S' \
		-o -name '*.dt.yaml' -o -name 'dtbs-list' \
		-o -name '*.dwo' -o -name '*.lst' \
		-o -name '*.su' -o -name '*.mod' \
		-o -name '.*.d' -o -name '.*.tmp' -o -name '*.mod.c' \
		-o -name '*.lex.c' -o -name '*.tab.[ch]' \
		-o -name '*.asn1.[ch]' \
		-o -name '*.symtypes' -o -name 'modules.order' \
		-o -name '*.c.[012]*.*' \
		-o -name '*.ll' \
		-o -name '*.gcno' \
		\) -type f -print \
		-o -name '.tmp_*' -print \
		| xargs rm -rf

# Generate tags for editors
# ---------------------------------------------------------------------------
quiet_cmd_tags = GEN     $@
      cmd_tags = $(BASH) $(srctree)/scripts/tags.sh $@

tags TAGS cscope gtags: FORCE
	$(call cmd,tags)

# Generate rust-project.json (a file that describes the structure of non-Cargo
# Rust projects) for rust-analyzer (an implementation of the Language Server
# Protocol).
PHONY += rust-analyzer
rust-analyzer:
	+$(Q)$(CONFIG_SHELL) $(srctree)/scripts/rust_is_available.sh
	$(Q)$(MAKE) $(build)=rust $@

# Script to generate missing namespace dependencies
# ---------------------------------------------------------------------------

PHONY += nsdeps
nsdeps: export KBUILD_NSDEPS=1
nsdeps: modules
	$(Q)$(CONFIG_SHELL) $(srctree)/scripts/nsdeps

# Clang Tooling
# ---------------------------------------------------------------------------

quiet_cmd_gen_compile_commands = GEN     $@
      cmd_gen_compile_commands = $(PYTHON3) $< -a $(AR) -o $@ $(filter-out $<, $(real-prereqs))

$(extmod_prefix)compile_commands.json: $(srctree)/scripts/clang-tools/gen_compile_commands.py \
	$(if $(KBUILD_EXTMOD),, vmlinux.a $(KBUILD_VMLINUX_LIBS)) \
	$(if $(CONFIG_MODULES), $(MODORDER)) FORCE
	$(call if_changed,gen_compile_commands)

targets += $(extmod_prefix)compile_commands.json

PHONY += clang-tidy clang-analyzer

ifdef CONFIG_CC_IS_CLANG
quiet_cmd_clang_tools = CHECK   $<
      cmd_clang_tools = $(PYTHON3) $(srctree)/scripts/clang-tools/run-clang-tools.py $@ $<

clang-tidy clang-analyzer: $(extmod_prefix)compile_commands.json
	$(call cmd,clang_tools)
else
clang-tidy clang-analyzer:
	@echo "$@ requires CC=clang" >&2
	@false
endif

# Scripts to check various things for consistency
# ---------------------------------------------------------------------------

PHONY += includecheck versioncheck coccicheck export_report

includecheck:
	find $(srctree)/* $(RCS_FIND_IGNORE) \
		-name '*.[hcS]' -type f -print | sort \
		| xargs $(PERL) -w $(srctree)/scripts/checkincludes.pl

versioncheck:
	find $(srctree)/* $(RCS_FIND_IGNORE) \
		-name '*.[hcS]' -type f -print | sort \
		| xargs $(PERL) -w $(srctree)/scripts/checkversion.pl

coccicheck:
	$(Q)$(BASH) $(srctree)/scripts/$@

export_report:
	$(PERL) $(srctree)/scripts/export_report.pl

PHONY += checkstack kernelrelease kernelversion image_name

# UML needs a little special treatment here.  It wants to use the host
# toolchain, so needs $(SUBARCH) passed to checkstack.pl.  Everyone
# else wants $(ARCH), including people doing cross-builds, which means
# that $(SUBARCH) doesn't work here.
ifeq ($(ARCH), um)
CHECKSTACK_ARCH := $(SUBARCH)
else
CHECKSTACK_ARCH := $(ARCH)
endif
MINSTACKSIZE	?= 100
checkstack:
	$(OBJDUMP) -d vmlinux $$(find . -name '*.ko') | \
	$(PERL) $(srctree)/scripts/checkstack.pl $(CHECKSTACK_ARCH) $(MINSTACKSIZE)

kernelrelease:
	@$(filechk_kernel.release)

kernelversion:
	@echo $(KERNELVERSION)

image_name:
	@echo $(KBUILD_IMAGE)

PHONY += run-command
run-command:
	$(Q)$(KBUILD_RUN_COMMAND)

quiet_cmd_rmfiles = $(if $(wildcard $(rm-files)),CLEAN   $(wildcard $(rm-files)))
      cmd_rmfiles = rm -rf $(rm-files)

# read saved command lines for existing targets
existing-targets := $(wildcard $(sort $(targets)))

-include $(foreach f,$(existing-targets),$(dir $(f)).$(notdir $(f)).cmd)

endif # config-build
endif # mixed-build
endif # need-sub-make

PHONY += FORCE
FORCE:

# Declare the contents of the PHONY variable as phony.  We keep that
# information in a variable so we can use it in if_changed and friends.
.PHONY: $(PHONY)<|MERGE_RESOLUTION|>--- conflicted
+++ resolved
@@ -2,11 +2,7 @@
 VERSION = 6
 PATCHLEVEL = 12
 SUBLEVEL = 0
-<<<<<<< HEAD
-EXTRAVERSION = -rc1
-=======
 EXTRAVERSION = -rc3
->>>>>>> 9372b6c4
 NAME = Baby Opossum Posse
 
 # *DOCUMENTATION*
