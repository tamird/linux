// SPDX-License-Identifier: GPL-2.0-or-later
/*
 *  SR-IPv6 implementation
 *
 *  Author:
 *  David Lebrun <david.lebrun@uclouvain.be>
 */

#include <linux/types.h>
#include <linux/skbuff.h>
#include <linux/net.h>
#include <linux/module.h>
#include <net/ip.h>
#include <net/ip_tunnels.h>
#include <net/lwtunnel.h>
#include <net/netevent.h>
#include <net/netns/generic.h>
#include <net/ip6_fib.h>
#include <net/route.h>
#include <net/seg6.h>
#include <linux/seg6.h>
#include <linux/seg6_iptunnel.h>
#include <net/addrconf.h>
#include <net/ip6_route.h>
#include <net/dst_cache.h>
#ifdef CONFIG_IPV6_SEG6_HMAC
#include <net/seg6_hmac.h>
#endif
#include <linux/netfilter.h>

static size_t seg6_lwt_headroom(struct seg6_iptunnel_encap *tuninfo)
{
	int head = 0;

	switch (tuninfo->mode) {
	case SEG6_IPTUN_MODE_INLINE:
		break;
	case SEG6_IPTUN_MODE_ENCAP:
	case SEG6_IPTUN_MODE_ENCAP_RED:
		head = sizeof(struct ipv6hdr);
		break;
	case SEG6_IPTUN_MODE_L2ENCAP:
	case SEG6_IPTUN_MODE_L2ENCAP_RED:
		return 0;
	}

	return ((tuninfo->srh->hdrlen + 1) << 3) + head;
}

struct seg6_lwt {
	struct dst_cache cache;
	struct seg6_iptunnel_encap tuninfo[];
};

static inline struct seg6_lwt *seg6_lwt_lwtunnel(struct lwtunnel_state *lwt)
{
	return (struct seg6_lwt *)lwt->data;
}

static inline struct seg6_iptunnel_encap *
seg6_encap_lwtunnel(struct lwtunnel_state *lwt)
{
	return seg6_lwt_lwtunnel(lwt)->tuninfo;
}

static const struct nla_policy seg6_iptunnel_policy[SEG6_IPTUNNEL_MAX + 1] = {
	[SEG6_IPTUNNEL_SRH]	= { .type = NLA_BINARY },
};

static int nla_put_srh(struct sk_buff *skb, int attrtype,
		       struct seg6_iptunnel_encap *tuninfo)
{
	struct seg6_iptunnel_encap *data;
	struct nlattr *nla;
	int len;

	len = SEG6_IPTUN_ENCAP_SIZE(tuninfo);

	nla = nla_reserve(skb, attrtype, len);
	if (!nla)
		return -EMSGSIZE;

	data = nla_data(nla);
	memcpy(data, tuninfo, len);

	return 0;
}

static void set_tun_src(struct net *net, struct net_device *dev,
			struct in6_addr *daddr, struct in6_addr *saddr)
{
	struct seg6_pernet_data *sdata = seg6_pernet(net);
	struct in6_addr *tun_src;

	rcu_read_lock();

	tun_src = rcu_dereference(sdata->tun_src);

	if (!ipv6_addr_any(tun_src)) {
		memcpy(saddr, tun_src, sizeof(struct in6_addr));
	} else {
		ipv6_dev_get_saddr(net, dev, daddr, IPV6_PREFER_SRC_PUBLIC,
				   saddr);
	}

	rcu_read_unlock();
}

/* Compute flowlabel for outer IPv6 header */
static __be32 seg6_make_flowlabel(struct net *net, struct sk_buff *skb,
				  struct ipv6hdr *inner_hdr)
{
	int do_flowlabel = net->ipv6.sysctl.seg6_flowlabel;
	__be32 flowlabel = 0;
	u32 hash;

	if (do_flowlabel > 0) {
		hash = skb_get_hash(skb);
		hash = rol32(hash, 16);
		flowlabel = (__force __be32)hash & IPV6_FLOWLABEL_MASK;
	} else if (!do_flowlabel && skb->protocol == htons(ETH_P_IPV6)) {
		flowlabel = ip6_flowlabel(inner_hdr);
	}
	return flowlabel;
}

static int __seg6_do_srh_encap(struct sk_buff *skb, struct ipv6_sr_hdr *osrh,
			       int proto, struct dst_entry *cache_dst)
{
	struct dst_entry *dst = skb_dst(skb);
	struct net *net = dev_net(dst->dev);
	struct ipv6hdr *hdr, *inner_hdr;
	struct ipv6_sr_hdr *isrh;
	int hdrlen, tot_len, err;
	__be32 flowlabel;

	hdrlen = (osrh->hdrlen + 1) << 3;
	tot_len = hdrlen + sizeof(*hdr);

	err = skb_cow_head(skb, tot_len + dst_dev_overhead(cache_dst, skb));
	if (unlikely(err))
		return err;

	inner_hdr = ipv6_hdr(skb);
	flowlabel = seg6_make_flowlabel(net, skb, inner_hdr);

	skb_push(skb, tot_len);
	skb_reset_network_header(skb);
	skb_mac_header_rebuild(skb);
	hdr = ipv6_hdr(skb);

	/* inherit tc, flowlabel and hlim
	 * hlim will be decremented in ip6_forward() afterwards and
	 * decapsulation will overwrite inner hlim with outer hlim
	 */

	if (skb->protocol == htons(ETH_P_IPV6)) {
		ip6_flow_hdr(hdr, ip6_tclass(ip6_flowinfo(inner_hdr)),
			     flowlabel);
		hdr->hop_limit = inner_hdr->hop_limit;
	} else {
		ip6_flow_hdr(hdr, 0, flowlabel);
		hdr->hop_limit = ip6_dst_hoplimit(skb_dst(skb));

		memset(IP6CB(skb), 0, sizeof(*IP6CB(skb)));

		/* the control block has been erased, so we have to set the
		 * iif once again.
		 * We read the receiving interface index directly from the
		 * skb->skb_iif as it is done in the IPv4 receiving path (i.e.:
		 * ip_rcv_core(...)).
		 */
		IP6CB(skb)->iif = skb->skb_iif;
	}

	hdr->nexthdr = NEXTHDR_ROUTING;

	isrh = (void *)hdr + sizeof(*hdr);
	memcpy(isrh, osrh, hdrlen);

	isrh->nexthdr = proto;

	hdr->daddr = isrh->segments[isrh->first_segment];
	set_tun_src(net, dst->dev, &hdr->daddr, &hdr->saddr);

#ifdef CONFIG_IPV6_SEG6_HMAC
	if (sr_has_hmac(isrh)) {
		err = seg6_push_hmac(net, &hdr->saddr, isrh);
		if (unlikely(err))
			return err;
	}
#endif

	hdr->payload_len = htons(skb->len - sizeof(struct ipv6hdr));

	skb_postpush_rcsum(skb, hdr, tot_len);

	return 0;
}

/* encapsulate an IPv6 packet within an outer IPv6 header with a given SRH */
int seg6_do_srh_encap(struct sk_buff *skb, struct ipv6_sr_hdr *osrh, int proto)
{
	return __seg6_do_srh_encap(skb, osrh, proto, NULL);
}
EXPORT_SYMBOL_GPL(seg6_do_srh_encap);

/* encapsulate an IPv6 packet within an outer IPv6 header with reduced SRH */
static int seg6_do_srh_encap_red(struct sk_buff *skb,
				 struct ipv6_sr_hdr *osrh, int proto,
				 struct dst_entry *cache_dst)
{
	__u8 first_seg = osrh->first_segment;
	struct dst_entry *dst = skb_dst(skb);
	struct net *net = dev_net(dst->dev);
	struct ipv6hdr *hdr, *inner_hdr;
	int hdrlen = ipv6_optlen(osrh);
	int red_tlv_offset, tlv_offset;
	struct ipv6_sr_hdr *isrh;
	bool skip_srh = false;
	__be32 flowlabel;
	int tot_len, err;
	int red_hdrlen;
	int tlvs_len;

	if (first_seg > 0) {
		red_hdrlen = hdrlen - sizeof(struct in6_addr);
	} else {
		/* NOTE: if tag/flags and/or other TLVs are introduced in the
		 * seg6_iptunnel infrastructure, they should be considered when
		 * deciding to skip the SRH.
		 */
		skip_srh = !sr_has_hmac(osrh);

		red_hdrlen = skip_srh ? 0 : hdrlen;
	}

	tot_len = red_hdrlen + sizeof(struct ipv6hdr);

	err = skb_cow_head(skb, tot_len + dst_dev_overhead(cache_dst, skb));
	if (unlikely(err))
		return err;

	inner_hdr = ipv6_hdr(skb);
	flowlabel = seg6_make_flowlabel(net, skb, inner_hdr);

	skb_push(skb, tot_len);
	skb_reset_network_header(skb);
	skb_mac_header_rebuild(skb);
	hdr = ipv6_hdr(skb);

	/* based on seg6_do_srh_encap() */
	if (skb->protocol == htons(ETH_P_IPV6)) {
		ip6_flow_hdr(hdr, ip6_tclass(ip6_flowinfo(inner_hdr)),
			     flowlabel);
		hdr->hop_limit = inner_hdr->hop_limit;
	} else {
		ip6_flow_hdr(hdr, 0, flowlabel);
		hdr->hop_limit = ip6_dst_hoplimit(skb_dst(skb));

		memset(IP6CB(skb), 0, sizeof(*IP6CB(skb)));
		IP6CB(skb)->iif = skb->skb_iif;
	}

	/* no matter if we have to skip the SRH or not, the first segment
	 * always comes in the pushed IPv6 header.
	 */
	hdr->daddr = osrh->segments[first_seg];

	if (skip_srh) {
		hdr->nexthdr = proto;

		set_tun_src(net, dst->dev, &hdr->daddr, &hdr->saddr);
		goto out;
	}

	/* we cannot skip the SRH, slow path */

	hdr->nexthdr = NEXTHDR_ROUTING;
	isrh = (void *)hdr + sizeof(struct ipv6hdr);

	if (unlikely(!first_seg)) {
		/* this is a very rare case; we have only one SID but
		 * we cannot skip the SRH since we are carrying some
		 * other info.
		 */
		memcpy(isrh, osrh, hdrlen);
		goto srcaddr;
	}

	tlv_offset = sizeof(*osrh) + (first_seg + 1) * sizeof(struct in6_addr);
	red_tlv_offset = tlv_offset - sizeof(struct in6_addr);

	memcpy(isrh, osrh, red_tlv_offset);

	tlvs_len = hdrlen - tlv_offset;
	if (unlikely(tlvs_len > 0)) {
		const void *s = (const void *)osrh + tlv_offset;
		void *d = (void *)isrh + red_tlv_offset;

		memcpy(d, s, tlvs_len);
	}

	--isrh->first_segment;
	isrh->hdrlen -= 2;

srcaddr:
	isrh->nexthdr = proto;
	set_tun_src(net, dst->dev, &hdr->daddr, &hdr->saddr);

#ifdef CONFIG_IPV6_SEG6_HMAC
	if (unlikely(!skip_srh && sr_has_hmac(isrh))) {
		err = seg6_push_hmac(net, &hdr->saddr, isrh);
		if (unlikely(err))
			return err;
	}
#endif

out:
	hdr->payload_len = htons(skb->len - sizeof(struct ipv6hdr));

	skb_postpush_rcsum(skb, hdr, tot_len);

	return 0;
}

static int __seg6_do_srh_inline(struct sk_buff *skb, struct ipv6_sr_hdr *osrh,
				struct dst_entry *cache_dst)
{
	struct ipv6hdr *hdr, *oldhdr;
	struct ipv6_sr_hdr *isrh;
	int hdrlen, err;

	hdrlen = (osrh->hdrlen + 1) << 3;

	err = skb_cow_head(skb, hdrlen + dst_dev_overhead(cache_dst, skb));
	if (unlikely(err))
		return err;

	oldhdr = ipv6_hdr(skb);

	skb_pull(skb, sizeof(struct ipv6hdr));
	skb_postpull_rcsum(skb, skb_network_header(skb),
			   sizeof(struct ipv6hdr));

	skb_push(skb, sizeof(struct ipv6hdr) + hdrlen);
	skb_reset_network_header(skb);
	skb_mac_header_rebuild(skb);

	hdr = ipv6_hdr(skb);

	memmove(hdr, oldhdr, sizeof(*hdr));

	isrh = (void *)hdr + sizeof(*hdr);
	memcpy(isrh, osrh, hdrlen);

	isrh->nexthdr = hdr->nexthdr;
	hdr->nexthdr = NEXTHDR_ROUTING;

	isrh->segments[0] = hdr->daddr;
	hdr->daddr = isrh->segments[isrh->first_segment];

#ifdef CONFIG_IPV6_SEG6_HMAC
	if (sr_has_hmac(isrh)) {
		struct net *net = dev_net(skb_dst(skb)->dev);

		err = seg6_push_hmac(net, &hdr->saddr, isrh);
		if (unlikely(err))
			return err;
	}
#endif

	hdr->payload_len = htons(skb->len - sizeof(struct ipv6hdr));

	skb_postpush_rcsum(skb, hdr, sizeof(struct ipv6hdr) + hdrlen);

	return 0;
}

static int seg6_do_srh(struct sk_buff *skb, struct dst_entry *cache_dst)
{
	struct dst_entry *dst = skb_dst(skb);
	struct seg6_iptunnel_encap *tinfo;
	int proto, err = 0;

	tinfo = seg6_encap_lwtunnel(dst->lwtstate);

	switch (tinfo->mode) {
	case SEG6_IPTUN_MODE_INLINE:
		if (skb->protocol != htons(ETH_P_IPV6))
			return -EINVAL;

		err = __seg6_do_srh_inline(skb, tinfo->srh, cache_dst);
		if (err)
			return err;
		break;
	case SEG6_IPTUN_MODE_ENCAP:
	case SEG6_IPTUN_MODE_ENCAP_RED:
		err = iptunnel_handle_offloads(skb, SKB_GSO_IPXIP6);
		if (err)
			return err;

		if (skb->protocol == htons(ETH_P_IPV6))
			proto = IPPROTO_IPV6;
		else if (skb->protocol == htons(ETH_P_IP))
			proto = IPPROTO_IPIP;
		else
			return -EINVAL;

		if (tinfo->mode == SEG6_IPTUN_MODE_ENCAP)
			err = __seg6_do_srh_encap(skb, tinfo->srh,
						  proto, cache_dst);
		else
			err = seg6_do_srh_encap_red(skb, tinfo->srh,
						    proto, cache_dst);

		if (err)
			return err;

		skb_set_inner_transport_header(skb, skb_transport_offset(skb));
		skb_set_inner_protocol(skb, skb->protocol);
		skb->protocol = htons(ETH_P_IPV6);
		break;
	case SEG6_IPTUN_MODE_L2ENCAP:
	case SEG6_IPTUN_MODE_L2ENCAP_RED:
		if (!skb_mac_header_was_set(skb))
			return -EINVAL;

		if (pskb_expand_head(skb, skb->mac_len, 0, GFP_ATOMIC) < 0)
			return -ENOMEM;

		skb_mac_header_rebuild(skb);
		skb_push(skb, skb->mac_len);

		if (tinfo->mode == SEG6_IPTUN_MODE_L2ENCAP)
			err = __seg6_do_srh_encap(skb, tinfo->srh,
						  IPPROTO_ETHERNET,
						  cache_dst);
		else
			err = seg6_do_srh_encap_red(skb, tinfo->srh,
						    IPPROTO_ETHERNET,
						    cache_dst);

		if (err)
			return err;

		skb->protocol = htons(ETH_P_IPV6);
		break;
	}

	skb_set_transport_header(skb, sizeof(struct ipv6hdr));
	nf_reset_ct(skb);

	return 0;
}

/* insert an SRH within an IPv6 packet, just after the IPv6 header */
int seg6_do_srh_inline(struct sk_buff *skb, struct ipv6_sr_hdr *osrh)
{
	return __seg6_do_srh_inline(skb, osrh, NULL);
}
EXPORT_SYMBOL_GPL(seg6_do_srh_inline);

static int seg6_input_finish(struct net *net, struct sock *sk,
			     struct sk_buff *skb)
{
	return dst_input(skb);
}

static int seg6_input_core(struct net *net, struct sock *sk,
			   struct sk_buff *skb)
{
	struct dst_entry *orig_dst = skb_dst(skb);
	struct dst_entry *dst = NULL;
	struct seg6_lwt *slwt;
	int err;

	slwt = seg6_lwt_lwtunnel(orig_dst->lwtstate);

	local_bh_disable();
	dst = dst_cache_get(&slwt->cache);
	local_bh_enable();

	err = seg6_do_srh(skb, dst);
<<<<<<< HEAD
	if (unlikely(err))
		goto drop;
=======
	if (unlikely(err)) {
		dst_release(dst);
		goto drop;
	}
>>>>>>> cdbc9346

	if (!dst) {
		ip6_route_input(skb);
		dst = skb_dst(skb);
		if (!dst->error) {
			local_bh_disable();
			dst_cache_set_ip6(&slwt->cache, dst,
					  &ipv6_hdr(skb)->saddr);
			local_bh_enable();
		}

		err = skb_cow_head(skb, LL_RESERVED_SPACE(dst->dev));
		if (unlikely(err))
			goto drop;
	} else {
		skb_dst_drop(skb);
		skb_dst_set(skb, dst);
	}

	if (static_branch_unlikely(&nf_hooks_lwtunnel_enabled))
		return NF_HOOK(NFPROTO_IPV6, NF_INET_LOCAL_OUT,
			       dev_net(skb->dev), NULL, skb, NULL,
			       skb_dst(skb)->dev, seg6_input_finish);

	return seg6_input_finish(dev_net(skb->dev), NULL, skb);
drop:
	kfree_skb(skb);
	return err;
}

static int seg6_input_nf(struct sk_buff *skb)
{
	struct net_device *dev = skb_dst(skb)->dev;
	struct net *net = dev_net(skb->dev);

	switch (skb->protocol) {
	case htons(ETH_P_IP):
		return NF_HOOK(NFPROTO_IPV4, NF_INET_POST_ROUTING, net, NULL,
			       skb, NULL, dev, seg6_input_core);
	case htons(ETH_P_IPV6):
		return NF_HOOK(NFPROTO_IPV6, NF_INET_POST_ROUTING, net, NULL,
			       skb, NULL, dev, seg6_input_core);
	}

	return -EINVAL;
}

static int seg6_input(struct sk_buff *skb)
{
	if (static_branch_unlikely(&nf_hooks_lwtunnel_enabled))
		return seg6_input_nf(skb);

	return seg6_input_core(dev_net(skb->dev), NULL, skb);
}

static int seg6_output_core(struct net *net, struct sock *sk,
			    struct sk_buff *skb)
{
	struct dst_entry *orig_dst = skb_dst(skb);
	struct dst_entry *dst = NULL;
	struct seg6_lwt *slwt;
	int err;

	slwt = seg6_lwt_lwtunnel(orig_dst->lwtstate);

	local_bh_disable();
	dst = dst_cache_get(&slwt->cache);
	local_bh_enable();

	err = seg6_do_srh(skb, dst);
	if (unlikely(err))
		goto drop;

	if (unlikely(!dst)) {
		struct ipv6hdr *hdr = ipv6_hdr(skb);
		struct flowi6 fl6;

		memset(&fl6, 0, sizeof(fl6));
		fl6.daddr = hdr->daddr;
		fl6.saddr = hdr->saddr;
		fl6.flowlabel = ip6_flowinfo(hdr);
		fl6.flowi6_mark = skb->mark;
		fl6.flowi6_proto = hdr->nexthdr;

		dst = ip6_route_output(net, NULL, &fl6);
		if (dst->error) {
			err = dst->error;
			goto drop;
		}

<<<<<<< HEAD
		local_bh_disable();
		dst_cache_set_ip6(&slwt->cache, dst, &fl6.saddr);
		local_bh_enable();
=======
		/* cache only if we don't create a dst reference loop */
		if (orig_dst->lwtstate != dst->lwtstate) {
			local_bh_disable();
			dst_cache_set_ip6(&slwt->cache, dst, &fl6.saddr);
			local_bh_enable();
		}
>>>>>>> cdbc9346

		err = skb_cow_head(skb, LL_RESERVED_SPACE(dst->dev));
		if (unlikely(err))
			goto drop;
	}

	skb_dst_drop(skb);
	skb_dst_set(skb, dst);

	if (static_branch_unlikely(&nf_hooks_lwtunnel_enabled))
		return NF_HOOK(NFPROTO_IPV6, NF_INET_LOCAL_OUT, net, sk, skb,
			       NULL, skb_dst(skb)->dev, dst_output);

	return dst_output(net, sk, skb);
drop:
	dst_release(dst);
	kfree_skb(skb);
	return err;
}

static int seg6_output_nf(struct net *net, struct sock *sk, struct sk_buff *skb)
{
	struct net_device *dev = skb_dst(skb)->dev;

	switch (skb->protocol) {
	case htons(ETH_P_IP):
		return NF_HOOK(NFPROTO_IPV4, NF_INET_POST_ROUTING, net, sk, skb,
			       NULL, dev, seg6_output_core);
	case htons(ETH_P_IPV6):
		return NF_HOOK(NFPROTO_IPV6, NF_INET_POST_ROUTING, net, sk, skb,
			       NULL, dev, seg6_output_core);
	}

	return -EINVAL;
}

static int seg6_output(struct net *net, struct sock *sk, struct sk_buff *skb)
{
	if (static_branch_unlikely(&nf_hooks_lwtunnel_enabled))
		return seg6_output_nf(net, sk, skb);

	return seg6_output_core(net, sk, skb);
}

static int seg6_build_state(struct net *net, struct nlattr *nla,
			    unsigned int family, const void *cfg,
			    struct lwtunnel_state **ts,
			    struct netlink_ext_ack *extack)
{
	struct nlattr *tb[SEG6_IPTUNNEL_MAX + 1];
	struct seg6_iptunnel_encap *tuninfo;
	struct lwtunnel_state *newts;
	int tuninfo_len, min_size;
	struct seg6_lwt *slwt;
	int err;

	if (family != AF_INET && family != AF_INET6)
		return -EINVAL;

	err = nla_parse_nested_deprecated(tb, SEG6_IPTUNNEL_MAX, nla,
					  seg6_iptunnel_policy, extack);

	if (err < 0)
		return err;

	if (!tb[SEG6_IPTUNNEL_SRH])
		return -EINVAL;

	tuninfo = nla_data(tb[SEG6_IPTUNNEL_SRH]);
	tuninfo_len = nla_len(tb[SEG6_IPTUNNEL_SRH]);

	/* tuninfo must contain at least the iptunnel encap structure,
	 * the SRH and one segment
	 */
	min_size = sizeof(*tuninfo) + sizeof(struct ipv6_sr_hdr) +
		   sizeof(struct in6_addr);
	if (tuninfo_len < min_size)
		return -EINVAL;

	switch (tuninfo->mode) {
	case SEG6_IPTUN_MODE_INLINE:
		if (family != AF_INET6)
			return -EINVAL;

		break;
	case SEG6_IPTUN_MODE_ENCAP:
		break;
	case SEG6_IPTUN_MODE_L2ENCAP:
		break;
	case SEG6_IPTUN_MODE_ENCAP_RED:
		break;
	case SEG6_IPTUN_MODE_L2ENCAP_RED:
		break;
	default:
		return -EINVAL;
	}

	/* verify that SRH is consistent */
	if (!seg6_validate_srh(tuninfo->srh, tuninfo_len - sizeof(*tuninfo), false))
		return -EINVAL;

	newts = lwtunnel_state_alloc(tuninfo_len + sizeof(*slwt));
	if (!newts)
		return -ENOMEM;

	slwt = seg6_lwt_lwtunnel(newts);

	err = dst_cache_init(&slwt->cache, GFP_ATOMIC);
	if (err) {
		kfree(newts);
		return err;
	}

	memcpy(&slwt->tuninfo, tuninfo, tuninfo_len);

	newts->type = LWTUNNEL_ENCAP_SEG6;
	newts->flags |= LWTUNNEL_STATE_INPUT_REDIRECT;

	if (tuninfo->mode != SEG6_IPTUN_MODE_L2ENCAP)
		newts->flags |= LWTUNNEL_STATE_OUTPUT_REDIRECT;

	newts->headroom = seg6_lwt_headroom(tuninfo);

	*ts = newts;

	return 0;
}

static void seg6_destroy_state(struct lwtunnel_state *lwt)
{
	dst_cache_destroy(&seg6_lwt_lwtunnel(lwt)->cache);
}

static int seg6_fill_encap_info(struct sk_buff *skb,
				struct lwtunnel_state *lwtstate)
{
	struct seg6_iptunnel_encap *tuninfo = seg6_encap_lwtunnel(lwtstate);

	if (nla_put_srh(skb, SEG6_IPTUNNEL_SRH, tuninfo))
		return -EMSGSIZE;

	return 0;
}

static int seg6_encap_nlsize(struct lwtunnel_state *lwtstate)
{
	struct seg6_iptunnel_encap *tuninfo = seg6_encap_lwtunnel(lwtstate);

	return nla_total_size(SEG6_IPTUN_ENCAP_SIZE(tuninfo));
}

static int seg6_encap_cmp(struct lwtunnel_state *a, struct lwtunnel_state *b)
{
	struct seg6_iptunnel_encap *a_hdr = seg6_encap_lwtunnel(a);
	struct seg6_iptunnel_encap *b_hdr = seg6_encap_lwtunnel(b);
	int len = SEG6_IPTUN_ENCAP_SIZE(a_hdr);

	if (len != SEG6_IPTUN_ENCAP_SIZE(b_hdr))
		return 1;

	return memcmp(a_hdr, b_hdr, len);
}

static const struct lwtunnel_encap_ops seg6_iptun_ops = {
	.build_state = seg6_build_state,
	.destroy_state = seg6_destroy_state,
	.output = seg6_output,
	.input = seg6_input,
	.fill_encap = seg6_fill_encap_info,
	.get_encap_size = seg6_encap_nlsize,
	.cmp_encap = seg6_encap_cmp,
	.owner = THIS_MODULE,
};

int __init seg6_iptunnel_init(void)
{
	return lwtunnel_encap_add_ops(&seg6_iptun_ops, LWTUNNEL_ENCAP_SEG6);
}

void seg6_iptunnel_exit(void)
{
	lwtunnel_encap_del_ops(&seg6_iptun_ops, LWTUNNEL_ENCAP_SEG6);
}<|MERGE_RESOLUTION|>--- conflicted
+++ resolved
@@ -482,15 +482,10 @@
 	local_bh_enable();
 
 	err = seg6_do_srh(skb, dst);
-<<<<<<< HEAD
-	if (unlikely(err))
-		goto drop;
-=======
 	if (unlikely(err)) {
 		dst_release(dst);
 		goto drop;
 	}
->>>>>>> cdbc9346
 
 	if (!dst) {
 		ip6_route_input(skb);
@@ -581,18 +576,12 @@
 			goto drop;
 		}
 
-<<<<<<< HEAD
-		local_bh_disable();
-		dst_cache_set_ip6(&slwt->cache, dst, &fl6.saddr);
-		local_bh_enable();
-=======
 		/* cache only if we don't create a dst reference loop */
 		if (orig_dst->lwtstate != dst->lwtstate) {
 			local_bh_disable();
 			dst_cache_set_ip6(&slwt->cache, dst, &fl6.saddr);
 			local_bh_enable();
 		}
->>>>>>> cdbc9346
 
 		err = skb_cow_head(skb, LL_RESERVED_SPACE(dst->dev));
 		if (unlikely(err))
