/*
 * INET		An implementation of the TCP/IP protocol suite for the LINUX
 *		operating system.  INET is implemented using the  BSD Socket
 *		interface as the means of communication with the user level.
 *
 *		IPv4 Forwarding Information Base: policy rules.
 *
 * Authors:	Alexey Kuznetsov, <kuznet@ms2.inr.ac.ru>
 *		Thomas Graf <tgraf@suug.ch>
 *
 *		This program is free software; you can redistribute it and/or
 *		modify it under the terms of the GNU General Public License
 *		as published by the Free Software Foundation; either version
 *		2 of the License, or (at your option) any later version.
 *
 * Fixes:
 *		Rani Assaf	:	local_rule cannot be deleted
 *		Marc Boucher	:	routing by fwmark
 */

#include <linux/types.h>
#include <linux/kernel.h>
#include <linux/netdevice.h>
#include <linux/netlink.h>
#include <linux/inetdevice.h>
#include <linux/init.h>
#include <linux/list.h>
#include <linux/rcupdate.h>
#include <linux/export.h>
#include <net/ip.h>
#include <net/route.h>
#include <net/tcp.h>
#include <net/ip_fib.h>
#include <net/fib_rules.h>

struct fib4_rule {
	struct fib_rule		common;
	u8			dst_len;
	u8			src_len;
	u8			tos;
	__be32			src;
	__be32			srcmask;
	__be32			dst;
	__be32			dstmask;
#ifdef CONFIG_IP_ROUTE_CLASSID
	u32			tclassid;
#endif
};

int __fib_lookup(struct net *net, struct flowi4 *flp, struct fib_result *res)
{
	struct fib_lookup_arg arg = {
		.result = res,
		.flags = FIB_LOOKUP_NOREF,
	};
	int err;

	err = fib_rules_lookup(net->ipv4.rules_ops, flowi4_to_flowi(flp), 0, &arg);
#ifdef CONFIG_IP_ROUTE_CLASSID
	if (arg.rule)
		res->tclassid = ((struct fib4_rule *)arg.rule)->tclassid;
	else
		res->tclassid = 0;
#endif
	return err;
}
EXPORT_SYMBOL_GPL(__fib_lookup);

static int fib4_rule_action(struct fib_rule *rule, struct flowi *flp,
			    int flags, struct fib_lookup_arg *arg)
{
	int err = -EAGAIN;
	struct fib_table *tbl;

	switch (rule->action) {
	case FR_ACT_TO_TBL:
		break;

	case FR_ACT_UNREACHABLE:
		err = -ENETUNREACH;
		goto errout;

	case FR_ACT_PROHIBIT:
		err = -EACCES;
		goto errout;

	case FR_ACT_BLACKHOLE:
	default:
		err = -EINVAL;
		goto errout;
	}

	tbl = fib_get_table(rule->fr_net, rule->table);
	if (!tbl)
		goto errout;

	err = fib_table_lookup(tbl, &flp->u.ip4, (struct fib_result *) arg->result, arg->flags);
	if (err > 0)
		err = -EAGAIN;
errout:
	return err;
}

static bool fib4_rule_suppress(struct fib_rule *rule, struct fib_lookup_arg *arg)
{
	struct fib_result *result = (struct fib_result *) arg->result;
<<<<<<< HEAD
	struct net_device *dev = result->fi->fib_dev;
=======
	struct net_device *dev = NULL;

	if (result->fi)
		dev = result->fi->fib_dev;
>>>>>>> d8ec26d7

	/* do not accept result if the route does
	 * not meet the required prefix length
	 */
	if (result->prefixlen <= rule->suppress_prefixlen)
		goto suppress_route;

	/* do not accept result if the route uses a device
	 * belonging to a forbidden interface group
	 */
	if (rule->suppress_ifgroup != -1 && dev && dev->group == rule->suppress_ifgroup)
		goto suppress_route;

	return false;

suppress_route:
	if (!(arg->flags & FIB_LOOKUP_NOREF))
		fib_info_put(result->fi);
	return true;
}

static int fib4_rule_match(struct fib_rule *rule, struct flowi *fl, int flags)
{
	struct fib4_rule *r = (struct fib4_rule *) rule;
	struct flowi4 *fl4 = &fl->u.ip4;
	__be32 daddr = fl4->daddr;
	__be32 saddr = fl4->saddr;

	if (((saddr ^ r->src) & r->srcmask) ||
	    ((daddr ^ r->dst) & r->dstmask))
		return 0;

	if (r->tos && (r->tos != fl4->flowi4_tos))
		return 0;

	return 1;
}

static struct fib_table *fib_empty_table(struct net *net)
{
	u32 id;

	for (id = 1; id <= RT_TABLE_MAX; id++)
		if (fib_get_table(net, id) == NULL)
			return fib_new_table(net, id);
	return NULL;
}

static const struct nla_policy fib4_rule_policy[FRA_MAX+1] = {
	FRA_GENERIC_POLICY,
	[FRA_FLOW]	= { .type = NLA_U32 },
};

static int fib4_rule_configure(struct fib_rule *rule, struct sk_buff *skb,
			       struct fib_rule_hdr *frh,
			       struct nlattr **tb)
{
	struct net *net = sock_net(skb->sk);
	int err = -EINVAL;
	struct fib4_rule *rule4 = (struct fib4_rule *) rule;

	if (frh->tos & ~IPTOS_TOS_MASK)
		goto errout;

	if (rule->table == RT_TABLE_UNSPEC) {
		if (rule->action == FR_ACT_TO_TBL) {
			struct fib_table *table;

			table = fib_empty_table(net);
			if (table == NULL) {
				err = -ENOBUFS;
				goto errout;
			}

			rule->table = table->tb_id;
		}
	}

	if (frh->src_len)
		rule4->src = nla_get_be32(tb[FRA_SRC]);

	if (frh->dst_len)
		rule4->dst = nla_get_be32(tb[FRA_DST]);

#ifdef CONFIG_IP_ROUTE_CLASSID
	if (tb[FRA_FLOW]) {
		rule4->tclassid = nla_get_u32(tb[FRA_FLOW]);
		if (rule4->tclassid)
			net->ipv4.fib_num_tclassid_users++;
	}
#endif

	rule4->src_len = frh->src_len;
	rule4->srcmask = inet_make_mask(rule4->src_len);
	rule4->dst_len = frh->dst_len;
	rule4->dstmask = inet_make_mask(rule4->dst_len);
	rule4->tos = frh->tos;

	net->ipv4.fib_has_custom_rules = true;
	err = 0;
errout:
	return err;
}

static void fib4_rule_delete(struct fib_rule *rule)
{
	struct net *net = rule->fr_net;
#ifdef CONFIG_IP_ROUTE_CLASSID
	struct fib4_rule *rule4 = (struct fib4_rule *) rule;

	if (rule4->tclassid)
		net->ipv4.fib_num_tclassid_users--;
#endif
	net->ipv4.fib_has_custom_rules = true;
}

static int fib4_rule_compare(struct fib_rule *rule, struct fib_rule_hdr *frh,
			     struct nlattr **tb)
{
	struct fib4_rule *rule4 = (struct fib4_rule *) rule;

	if (frh->src_len && (rule4->src_len != frh->src_len))
		return 0;

	if (frh->dst_len && (rule4->dst_len != frh->dst_len))
		return 0;

	if (frh->tos && (rule4->tos != frh->tos))
		return 0;

#ifdef CONFIG_IP_ROUTE_CLASSID
	if (tb[FRA_FLOW] && (rule4->tclassid != nla_get_u32(tb[FRA_FLOW])))
		return 0;
#endif

	if (frh->src_len && (rule4->src != nla_get_be32(tb[FRA_SRC])))
		return 0;

	if (frh->dst_len && (rule4->dst != nla_get_be32(tb[FRA_DST])))
		return 0;

	return 1;
}

static int fib4_rule_fill(struct fib_rule *rule, struct sk_buff *skb,
			  struct fib_rule_hdr *frh)
{
	struct fib4_rule *rule4 = (struct fib4_rule *) rule;

	frh->dst_len = rule4->dst_len;
	frh->src_len = rule4->src_len;
	frh->tos = rule4->tos;

	if ((rule4->dst_len &&
	     nla_put_be32(skb, FRA_DST, rule4->dst)) ||
	    (rule4->src_len &&
	     nla_put_be32(skb, FRA_SRC, rule4->src)))
		goto nla_put_failure;
#ifdef CONFIG_IP_ROUTE_CLASSID
	if (rule4->tclassid &&
	    nla_put_u32(skb, FRA_FLOW, rule4->tclassid))
		goto nla_put_failure;
#endif
	return 0;

nla_put_failure:
	return -ENOBUFS;
}

static size_t fib4_rule_nlmsg_payload(struct fib_rule *rule)
{
	return nla_total_size(4) /* dst */
	       + nla_total_size(4) /* src */
	       + nla_total_size(4); /* flow */
}

static void fib4_rule_flush_cache(struct fib_rules_ops *ops)
{
	rt_cache_flush(ops->fro_net);
}

static const struct fib_rules_ops __net_initconst fib4_rules_ops_template = {
	.family		= AF_INET,
	.rule_size	= sizeof(struct fib4_rule),
	.addr_size	= sizeof(u32),
	.action		= fib4_rule_action,
	.suppress	= fib4_rule_suppress,
	.match		= fib4_rule_match,
	.configure	= fib4_rule_configure,
	.delete		= fib4_rule_delete,
	.compare	= fib4_rule_compare,
	.fill		= fib4_rule_fill,
	.default_pref	= fib_default_rule_pref,
	.nlmsg_payload	= fib4_rule_nlmsg_payload,
	.flush_cache	= fib4_rule_flush_cache,
	.nlgroup	= RTNLGRP_IPV4_RULE,
	.policy		= fib4_rule_policy,
	.owner		= THIS_MODULE,
};

static int fib_default_rules_init(struct fib_rules_ops *ops)
{
	int err;

	err = fib_default_rule_add(ops, 0, RT_TABLE_LOCAL, 0);
	if (err < 0)
		return err;
	err = fib_default_rule_add(ops, 0x7FFE, RT_TABLE_MAIN, 0);
	if (err < 0)
		return err;
	err = fib_default_rule_add(ops, 0x7FFF, RT_TABLE_DEFAULT, 0);
	if (err < 0)
		return err;
	return 0;
}

int __net_init fib4_rules_init(struct net *net)
{
	int err;
	struct fib_rules_ops *ops;

	ops = fib_rules_register(&fib4_rules_ops_template, net);
	if (IS_ERR(ops))
		return PTR_ERR(ops);

	err = fib_default_rules_init(ops);
	if (err < 0)
		goto fail;
	net->ipv4.rules_ops = ops;
	net->ipv4.fib_has_custom_rules = false;
	return 0;

fail:
	/* also cleans all rules already added */
	fib_rules_unregister(ops);
	return err;
}

void __net_exit fib4_rules_exit(struct net *net)
{
	fib_rules_unregister(net->ipv4.rules_ops);
}<|MERGE_RESOLUTION|>--- conflicted
+++ resolved
@@ -104,14 +104,10 @@
 static bool fib4_rule_suppress(struct fib_rule *rule, struct fib_lookup_arg *arg)
 {
 	struct fib_result *result = (struct fib_result *) arg->result;
-<<<<<<< HEAD
-	struct net_device *dev = result->fi->fib_dev;
-=======
 	struct net_device *dev = NULL;
 
 	if (result->fi)
 		dev = result->fi->fib_dev;
->>>>>>> d8ec26d7
 
 	/* do not accept result if the route does
 	 * not meet the required prefix length
