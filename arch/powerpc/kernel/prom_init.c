--- conflicted
+++ resolved
@@ -2843,10 +2843,6 @@
 	}
 }
 
-<<<<<<< HEAD
-#if defined(CONFIG_PPC64) && defined(CONFIG_PPC_PMAC)
-=======
->>>>>>> a5a056c8
 static void __init fixup_device_tree_pmac64(void)
 {
 	phandle u3, i2c, mpic;
@@ -2886,36 +2882,6 @@
 	prom_setprop(i2c, "/u3@0,f8000000/i2c@f8001000", "interrupt-parent",
 		     &parent, sizeof(parent));
 }
-<<<<<<< HEAD
-#else
-#define fixup_device_tree_pmac64()
-#endif
-
-#ifdef CONFIG_PPC_PMAC
-static void __init fixup_device_tree_pmac(void)
-{
-	__be32 val = 1;
-	char type[8];
-	phandle node;
-
-	// Some pmacs are missing #size-cells on escc nodes
-	for (node = 0; prom_next_node(&node); ) {
-		type[0] = '\0';
-		prom_getprop(node, "device_type", type, sizeof(type));
-		if (prom_strcmp(type, "escc"))
-			continue;
-
-		if (prom_getproplen(node, "#size-cells") != PROM_ERROR)
-			continue;
-
-		prom_setprop(node, NULL, "#size-cells", &val, sizeof(val));
-	}
-}
-#else
-static inline void fixup_device_tree_pmac(void) { }
-#endif
-=======
->>>>>>> a5a056c8
 
 static void __init fixup_device_tree_pmac(void)
 {
@@ -3147,13 +3113,6 @@
 
 static void __init fixup_device_tree(void)
 {
-<<<<<<< HEAD
-	fixup_device_tree_chrp();
-	fixup_device_tree_pmac();
-	fixup_device_tree_pmac64();
-	fixup_device_tree_efika();
-	fixup_device_tree_pasemi();
-=======
 	if (IS_ENABLED(CONFIG_PPC_CHRP))
 		fixup_device_tree_chrp();
 
@@ -3168,7 +3127,6 @@
 
 	if (IS_ENABLED(CONFIG_PPC_PASEMI_NEMO))
 		fixup_device_tree_pasemi();
->>>>>>> a5a056c8
 }
 
 static void __init prom_find_boot_cpu(void)
