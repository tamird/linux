--- conflicted
+++ resolved
@@ -471,11 +471,7 @@
 	fan {
 		motor_pwr: motor-pwr {
 			rockchip,pins =
-<<<<<<< HEAD
-				<RK_GPIO1 RK_PC2 RK_FUNC_GPIO &pcfg_pull_none>;
-=======
 				<1 RK_PC2 RK_FUNC_GPIO &pcfg_pull_none>;
->>>>>>> 0ecfebd2
 		};
 	};
 
