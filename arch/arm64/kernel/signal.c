--- conflicted
+++ resolved
@@ -315,32 +315,20 @@
 	return err;
 }
 
-<<<<<<< HEAD
-static int preserve_poe_context(struct poe_context __user *ctx)
-=======
 static int preserve_poe_context(struct poe_context __user *ctx,
 				const struct user_access_state *ua_state)
->>>>>>> f7ead9e0
 {
 	int err = 0;
 
 	__put_user_error(POE_MAGIC, &ctx->head.magic, err);
 	__put_user_error(sizeof(*ctx), &ctx->head.size, err);
-<<<<<<< HEAD
-	__put_user_error(read_sysreg_s(SYS_POR_EL0), &ctx->por_el0, err);
-=======
 	__put_user_error(ua_state->por_el0, &ctx->por_el0, err);
->>>>>>> f7ead9e0
 
 	return err;
 }
 
-<<<<<<< HEAD
-static int restore_poe_context(struct user_ctxs *user)
-=======
 static int restore_poe_context(struct user_ctxs *user,
 			       struct user_access_state *ua_state)
->>>>>>> f7ead9e0
 {
 	u64 por_el0;
 	int err = 0;
@@ -350,11 +338,7 @@
 
 	__get_user_error(por_el0, &(user->poe->por_el0), err);
 	if (!err)
-<<<<<<< HEAD
-		write_sysreg_s(por_el0, SYS_POR_EL0);
-=======
 		ua_state->por_el0 = por_el0;
->>>>>>> f7ead9e0
 
 	return err;
 }
@@ -972,11 +956,7 @@
 		err = restore_zt_context(&user);
 
 	if (err == 0 && system_supports_poe() && user.poe)
-<<<<<<< HEAD
-		err = restore_poe_context(&user);
-=======
 		err = restore_poe_context(&user, ua_state);
->>>>>>> f7ead9e0
 
 	return err;
 }
@@ -1178,16 +1158,9 @@
 		struct poe_context __user *poe_ctx =
 			apply_user_offset(user, user->poe_offset);
 
-<<<<<<< HEAD
-		err |= preserve_poe_context(poe_ctx);
-	}
-
-
-=======
 		err |= preserve_poe_context(poe_ctx, ua_state);
 	}
 
->>>>>>> f7ead9e0
 	/* ZA state if present */
 	if (system_supports_sme() && err == 0 && user->za_offset) {
 		struct za_context __user *za_ctx =
@@ -1323,9 +1296,6 @@
 					  SVCR_SM_MASK);
 		sme_smstop();
 	}
-
-	if (system_supports_poe())
-		write_sysreg_s(POR_EL0_INIT, SYS_POR_EL0);
 
 	if (ka->sa.sa_flags & SA_RESTORER)
 		sigtramp = ka->sa.sa_restorer;
