// SPDX-License-Identifier: GPL-2.0-only
/*
 * Copyright (C) 2012 ARM Ltd.
 * Author: Marc Zyngier <marc.zyngier@arm.com>
 */

#include <linux/cpu.h>
#include <linux/kvm.h>
#include <linux/kvm_host.h>
#include <linux/interrupt.h>
#include <linux/irq.h>
#include <linux/irqdomain.h>
#include <linux/uaccess.h>

#include <clocksource/arm_arch_timer.h>
#include <asm/arch_timer.h>
#include <asm/kvm_emulate.h>
#include <asm/kvm_hyp.h>
#include <asm/kvm_nested.h>

#include <kvm/arm_vgic.h>
#include <kvm/arm_arch_timer.h>

#include "trace.h"

static struct timecounter *timecounter;
static unsigned int host_vtimer_irq;
static unsigned int host_ptimer_irq;
static u32 host_vtimer_irq_flags;
static u32 host_ptimer_irq_flags;

static DEFINE_STATIC_KEY_FALSE(has_gic_active_state);
DEFINE_STATIC_KEY_FALSE(broken_cntvoff_key);

static const u8 default_ppi[] = {
	[TIMER_PTIMER]  = 30,
	[TIMER_VTIMER]  = 27,
	[TIMER_HPTIMER] = 26,
	[TIMER_HVTIMER] = 28,
};

static bool kvm_timer_irq_can_fire(struct arch_timer_context *timer_ctx);
static void kvm_timer_update_irq(struct kvm_vcpu *vcpu, bool new_level,
				 struct arch_timer_context *timer_ctx);
static bool kvm_timer_should_fire(struct arch_timer_context *timer_ctx);
static void kvm_arm_timer_write(struct kvm_vcpu *vcpu,
				struct arch_timer_context *timer,
				enum kvm_arch_timer_regs treg,
				u64 val);
static u64 kvm_arm_timer_read(struct kvm_vcpu *vcpu,
			      struct arch_timer_context *timer,
			      enum kvm_arch_timer_regs treg);
static bool kvm_arch_timer_get_input_level(int vintid);

static struct irq_ops arch_timer_irq_ops = {
	.get_input_level = kvm_arch_timer_get_input_level,
};

static int nr_timers(struct kvm_vcpu *vcpu)
{
	if (!vcpu_has_nv(vcpu))
		return NR_KVM_EL0_TIMERS;

	return NR_KVM_TIMERS;
}

u32 timer_get_ctl(struct arch_timer_context *ctxt)
{
	struct kvm_vcpu *vcpu = ctxt->vcpu;

	switch(arch_timer_ctx_index(ctxt)) {
	case TIMER_VTIMER:
		return __vcpu_sys_reg(vcpu, CNTV_CTL_EL0);
	case TIMER_PTIMER:
		return __vcpu_sys_reg(vcpu, CNTP_CTL_EL0);
	case TIMER_HVTIMER:
		return __vcpu_sys_reg(vcpu, CNTHV_CTL_EL2);
	case TIMER_HPTIMER:
		return __vcpu_sys_reg(vcpu, CNTHP_CTL_EL2);
	default:
		WARN_ON(1);
		return 0;
	}
}

u64 timer_get_cval(struct arch_timer_context *ctxt)
{
	struct kvm_vcpu *vcpu = ctxt->vcpu;

	switch(arch_timer_ctx_index(ctxt)) {
	case TIMER_VTIMER:
		return __vcpu_sys_reg(vcpu, CNTV_CVAL_EL0);
	case TIMER_PTIMER:
		return __vcpu_sys_reg(vcpu, CNTP_CVAL_EL0);
	case TIMER_HVTIMER:
		return __vcpu_sys_reg(vcpu, CNTHV_CVAL_EL2);
	case TIMER_HPTIMER:
		return __vcpu_sys_reg(vcpu, CNTHP_CVAL_EL2);
	default:
		WARN_ON(1);
		return 0;
	}
}

static void timer_set_ctl(struct arch_timer_context *ctxt, u32 ctl)
{
	struct kvm_vcpu *vcpu = ctxt->vcpu;

	switch(arch_timer_ctx_index(ctxt)) {
	case TIMER_VTIMER:
		__vcpu_sys_reg(vcpu, CNTV_CTL_EL0) = ctl;
		break;
	case TIMER_PTIMER:
		__vcpu_sys_reg(vcpu, CNTP_CTL_EL0) = ctl;
		break;
	case TIMER_HVTIMER:
		__vcpu_sys_reg(vcpu, CNTHV_CTL_EL2) = ctl;
		break;
	case TIMER_HPTIMER:
		__vcpu_sys_reg(vcpu, CNTHP_CTL_EL2) = ctl;
		break;
	default:
		WARN_ON(1);
	}
}

static void timer_set_cval(struct arch_timer_context *ctxt, u64 cval)
{
	struct kvm_vcpu *vcpu = ctxt->vcpu;

	switch(arch_timer_ctx_index(ctxt)) {
	case TIMER_VTIMER:
		__vcpu_sys_reg(vcpu, CNTV_CVAL_EL0) = cval;
		break;
	case TIMER_PTIMER:
		__vcpu_sys_reg(vcpu, CNTP_CVAL_EL0) = cval;
		break;
	case TIMER_HVTIMER:
		__vcpu_sys_reg(vcpu, CNTHV_CVAL_EL2) = cval;
		break;
	case TIMER_HPTIMER:
		__vcpu_sys_reg(vcpu, CNTHP_CVAL_EL2) = cval;
		break;
	default:
		WARN_ON(1);
	}
}

static void timer_set_offset(struct arch_timer_context *ctxt, u64 offset)
{
	if (!ctxt->offset.vm_offset) {
		WARN(offset, "timer %ld\n", arch_timer_ctx_index(ctxt));
		return;
	}

	WRITE_ONCE(*ctxt->offset.vm_offset, offset);
}

u64 kvm_phys_timer_read(void)
{
	return timecounter->cc->read(timecounter->cc);
}

void get_timer_map(struct kvm_vcpu *vcpu, struct timer_map *map)
{
	if (vcpu_has_nv(vcpu)) {
		if (is_hyp_ctxt(vcpu)) {
			map->direct_vtimer = vcpu_hvtimer(vcpu);
			map->direct_ptimer = vcpu_hptimer(vcpu);
			map->emul_vtimer = vcpu_vtimer(vcpu);
			map->emul_ptimer = vcpu_ptimer(vcpu);
		} else {
			map->direct_vtimer = vcpu_vtimer(vcpu);
			map->direct_ptimer = vcpu_ptimer(vcpu);
			map->emul_vtimer = vcpu_hvtimer(vcpu);
			map->emul_ptimer = vcpu_hptimer(vcpu);
		}
	} else if (has_vhe()) {
		map->direct_vtimer = vcpu_vtimer(vcpu);
		map->direct_ptimer = vcpu_ptimer(vcpu);
		map->emul_vtimer = NULL;
		map->emul_ptimer = NULL;
	} else {
		map->direct_vtimer = vcpu_vtimer(vcpu);
		map->direct_ptimer = NULL;
		map->emul_vtimer = NULL;
		map->emul_ptimer = vcpu_ptimer(vcpu);
	}

	trace_kvm_get_timer_map(vcpu->vcpu_id, map);
}

static inline bool userspace_irqchip(struct kvm *kvm)
{
	return unlikely(!irqchip_in_kernel(kvm));
}

static void soft_timer_start(struct hrtimer *hrt, u64 ns)
{
	hrtimer_start(hrt, ktime_add_ns(ktime_get(), ns),
		      HRTIMER_MODE_ABS_HARD);
}

static void soft_timer_cancel(struct hrtimer *hrt)
{
	hrtimer_cancel(hrt);
}

static irqreturn_t kvm_arch_timer_handler(int irq, void *dev_id)
{
	struct kvm_vcpu *vcpu = *(struct kvm_vcpu **)dev_id;
	struct arch_timer_context *ctx;
	struct timer_map map;

	/*
	 * We may see a timer interrupt after vcpu_put() has been called which
	 * sets the CPU's vcpu pointer to NULL, because even though the timer
	 * has been disabled in timer_save_state(), the hardware interrupt
	 * signal may not have been retired from the interrupt controller yet.
	 */
	if (!vcpu)
		return IRQ_HANDLED;

	get_timer_map(vcpu, &map);

	if (irq == host_vtimer_irq)
		ctx = map.direct_vtimer;
	else
		ctx = map.direct_ptimer;

	if (kvm_timer_should_fire(ctx))
		kvm_timer_update_irq(vcpu, true, ctx);

	if (userspace_irqchip(vcpu->kvm) &&
	    !static_branch_unlikely(&has_gic_active_state))
		disable_percpu_irq(host_vtimer_irq);

	return IRQ_HANDLED;
}

static u64 kvm_counter_compute_delta(struct arch_timer_context *timer_ctx,
				     u64 val)
{
	u64 now = kvm_phys_timer_read() - timer_get_offset(timer_ctx);

	if (now < val) {
		u64 ns;

		ns = cyclecounter_cyc2ns(timecounter->cc,
					 val - now,
					 timecounter->mask,
					 &timer_ctx->ns_frac);
		return ns;
	}

	return 0;
}

static u64 kvm_timer_compute_delta(struct arch_timer_context *timer_ctx)
{
	return kvm_counter_compute_delta(timer_ctx, timer_get_cval(timer_ctx));
}

static bool kvm_timer_irq_can_fire(struct arch_timer_context *timer_ctx)
{
	WARN_ON(timer_ctx && timer_ctx->loaded);
	return timer_ctx &&
		((timer_get_ctl(timer_ctx) &
		  (ARCH_TIMER_CTRL_IT_MASK | ARCH_TIMER_CTRL_ENABLE)) == ARCH_TIMER_CTRL_ENABLE);
}

static bool vcpu_has_wfit_active(struct kvm_vcpu *vcpu)
{
	return (cpus_have_final_cap(ARM64_HAS_WFXT) &&
		vcpu_get_flag(vcpu, IN_WFIT));
}

static u64 wfit_delay_ns(struct kvm_vcpu *vcpu)
{
	u64 val = vcpu_get_reg(vcpu, kvm_vcpu_sys_get_rt(vcpu));
	struct arch_timer_context *ctx;

	ctx = is_hyp_ctxt(vcpu) ? vcpu_hvtimer(vcpu) : vcpu_vtimer(vcpu);

	return kvm_counter_compute_delta(ctx, val);
}

/*
 * Returns the earliest expiration time in ns among guest timers.
 * Note that it will return 0 if none of timers can fire.
 */
static u64 kvm_timer_earliest_exp(struct kvm_vcpu *vcpu)
{
	u64 min_delta = ULLONG_MAX;
	int i;

	for (i = 0; i < nr_timers(vcpu); i++) {
		struct arch_timer_context *ctx = &vcpu->arch.timer_cpu.timers[i];

		WARN(ctx->loaded, "timer %d loaded\n", i);
		if (kvm_timer_irq_can_fire(ctx))
			min_delta = min(min_delta, kvm_timer_compute_delta(ctx));
	}

	if (vcpu_has_wfit_active(vcpu))
		min_delta = min(min_delta, wfit_delay_ns(vcpu));

	/* If none of timers can fire, then return 0 */
	if (min_delta == ULLONG_MAX)
		return 0;

	return min_delta;
}

static enum hrtimer_restart kvm_bg_timer_expire(struct hrtimer *hrt)
{
	struct arch_timer_cpu *timer;
	struct kvm_vcpu *vcpu;
	u64 ns;

	timer = container_of(hrt, struct arch_timer_cpu, bg_timer);
	vcpu = container_of(timer, struct kvm_vcpu, arch.timer_cpu);

	/*
	 * Check that the timer has really expired from the guest's
	 * PoV (NTP on the host may have forced it to expire
	 * early). If we should have slept longer, restart it.
	 */
	ns = kvm_timer_earliest_exp(vcpu);
	if (unlikely(ns)) {
		hrtimer_forward_now(hrt, ns_to_ktime(ns));
		return HRTIMER_RESTART;
	}

	kvm_vcpu_wake_up(vcpu);
	return HRTIMER_NORESTART;
}

static enum hrtimer_restart kvm_hrtimer_expire(struct hrtimer *hrt)
{
	struct arch_timer_context *ctx;
	struct kvm_vcpu *vcpu;
	u64 ns;

	ctx = container_of(hrt, struct arch_timer_context, hrtimer);
	vcpu = ctx->vcpu;

	trace_kvm_timer_hrtimer_expire(ctx);

	/*
	 * Check that the timer has really expired from the guest's
	 * PoV (NTP on the host may have forced it to expire
	 * early). If not ready, schedule for a later time.
	 */
	ns = kvm_timer_compute_delta(ctx);
	if (unlikely(ns)) {
		hrtimer_forward_now(hrt, ns_to_ktime(ns));
		return HRTIMER_RESTART;
	}

	kvm_timer_update_irq(vcpu, true, ctx);
	return HRTIMER_NORESTART;
}

static bool kvm_timer_should_fire(struct arch_timer_context *timer_ctx)
{
	enum kvm_arch_timers index;
	u64 cval, now;

	if (!timer_ctx)
		return false;

	index = arch_timer_ctx_index(timer_ctx);

	if (timer_ctx->loaded) {
		u32 cnt_ctl = 0;

		switch (index) {
		case TIMER_VTIMER:
		case TIMER_HVTIMER:
			cnt_ctl = read_sysreg_el0(SYS_CNTV_CTL);
			break;
		case TIMER_PTIMER:
		case TIMER_HPTIMER:
			cnt_ctl = read_sysreg_el0(SYS_CNTP_CTL);
			break;
		case NR_KVM_TIMERS:
			/* GCC is braindead */
			cnt_ctl = 0;
			break;
		}

		return  (cnt_ctl & ARCH_TIMER_CTRL_ENABLE) &&
		        (cnt_ctl & ARCH_TIMER_CTRL_IT_STAT) &&
		       !(cnt_ctl & ARCH_TIMER_CTRL_IT_MASK);
	}

	if (!kvm_timer_irq_can_fire(timer_ctx))
		return false;

	cval = timer_get_cval(timer_ctx);
	now = kvm_phys_timer_read() - timer_get_offset(timer_ctx);

	return cval <= now;
}

int kvm_cpu_has_pending_timer(struct kvm_vcpu *vcpu)
{
	return vcpu_has_wfit_active(vcpu) && wfit_delay_ns(vcpu) == 0;
}

/*
 * Reflect the timer output level into the kvm_run structure
 */
void kvm_timer_update_run(struct kvm_vcpu *vcpu)
{
	struct arch_timer_context *vtimer = vcpu_vtimer(vcpu);
	struct arch_timer_context *ptimer = vcpu_ptimer(vcpu);
	struct kvm_sync_regs *regs = &vcpu->run->s.regs;

	/* Populate the device bitmap with the timer states */
	regs->device_irq_level &= ~(KVM_ARM_DEV_EL1_VTIMER |
				    KVM_ARM_DEV_EL1_PTIMER);
	if (kvm_timer_should_fire(vtimer))
		regs->device_irq_level |= KVM_ARM_DEV_EL1_VTIMER;
	if (kvm_timer_should_fire(ptimer))
		regs->device_irq_level |= KVM_ARM_DEV_EL1_PTIMER;
}

static void kvm_timer_update_status(struct arch_timer_context *ctx, bool level)
{
	/*
	 * Paper over NV2 brokenness by publishing the interrupt status
	 * bit. This still results in a poor quality of emulation (guest
	 * writes will have no effect until the next exit).
	 *
	 * But hey, it's fast, right?
	 */
	if (is_hyp_ctxt(ctx->vcpu) &&
	    (ctx == vcpu_vtimer(ctx->vcpu) || ctx == vcpu_ptimer(ctx->vcpu))) {
		unsigned long val = timer_get_ctl(ctx);
		__assign_bit(__ffs(ARCH_TIMER_CTRL_IT_STAT), &val, level);
		timer_set_ctl(ctx, val);
	}
}

static void kvm_timer_update_irq(struct kvm_vcpu *vcpu, bool new_level,
				 struct arch_timer_context *timer_ctx)
{
	int ret;

	kvm_timer_update_status(timer_ctx, new_level);

	timer_ctx->irq.level = new_level;
	trace_kvm_timer_update_irq(vcpu->vcpu_id, timer_irq(timer_ctx),
				   timer_ctx->irq.level);

	if (!userspace_irqchip(vcpu->kvm)) {
		ret = kvm_vgic_inject_irq(vcpu->kvm, vcpu,
					  timer_irq(timer_ctx),
					  timer_ctx->irq.level,
					  timer_ctx);
		WARN_ON(ret);
	}
}

/* Only called for a fully emulated timer */
static void timer_emulate(struct arch_timer_context *ctx)
{
	bool should_fire = kvm_timer_should_fire(ctx);

	trace_kvm_timer_emulate(ctx, should_fire);

	if (should_fire != ctx->irq.level)
		kvm_timer_update_irq(ctx->vcpu, should_fire, ctx);

	kvm_timer_update_status(ctx, should_fire);

	kvm_timer_update_status(ctx, should_fire);

	/*
	 * If the timer can fire now, we don't need to have a soft timer
	 * scheduled for the future.  If the timer cannot fire at all,
	 * then we also don't need a soft timer.
	 */
	if (should_fire || !kvm_timer_irq_can_fire(ctx))
		return;

	soft_timer_start(&ctx->hrtimer, kvm_timer_compute_delta(ctx));
}

static void set_cntvoff(u64 cntvoff)
{
	kvm_call_hyp(__kvm_timer_set_cntvoff, cntvoff);
}

static void set_cntpoff(u64 cntpoff)
{
	if (has_cntpoff())
		write_sysreg_s(cntpoff, SYS_CNTPOFF_EL2);
}

static void timer_save_state(struct arch_timer_context *ctx)
{
	struct arch_timer_cpu *timer = vcpu_timer(ctx->vcpu);
	enum kvm_arch_timers index = arch_timer_ctx_index(ctx);
	unsigned long flags;

	if (!timer->enabled)
		return;

	local_irq_save(flags);

	if (!ctx->loaded)
		goto out;

	switch (index) {
		u64 cval;

	case TIMER_VTIMER:
	case TIMER_HVTIMER:
		timer_set_ctl(ctx, read_sysreg_el0(SYS_CNTV_CTL));
		cval = read_sysreg_el0(SYS_CNTV_CVAL);

		if (has_broken_cntvoff())
			cval -= timer_get_offset(ctx);

		timer_set_cval(ctx, cval);

		/* Disable the timer */
		write_sysreg_el0(0, SYS_CNTV_CTL);
		isb();

		/*
		 * The kernel may decide to run userspace after
		 * calling vcpu_put, so we reset cntvoff to 0 to
		 * ensure a consistent read between user accesses to
		 * the virtual counter and kernel access to the
		 * physical counter of non-VHE case.
		 *
		 * For VHE, the virtual counter uses a fixed virtual
		 * offset of zero, so no need to zero CNTVOFF_EL2
		 * register, but this is actually useful when switching
		 * between EL1/vEL2 with NV.
		 *
		 * Do it unconditionally, as this is either unavoidable
		 * or dirt cheap.
		 */
		set_cntvoff(0);
		break;
	case TIMER_PTIMER:
	case TIMER_HPTIMER:
		timer_set_ctl(ctx, read_sysreg_el0(SYS_CNTP_CTL));
		cval = read_sysreg_el0(SYS_CNTP_CVAL);

		cval -= timer_get_offset(ctx);

		timer_set_cval(ctx, cval);

		/* Disable the timer */
		write_sysreg_el0(0, SYS_CNTP_CTL);
		isb();

		set_cntpoff(0);
		break;
	case NR_KVM_TIMERS:
		BUG();
	}

	trace_kvm_timer_save_state(ctx);

	ctx->loaded = false;
out:
	local_irq_restore(flags);
}

/*
 * Schedule the background timer before calling kvm_vcpu_halt, so that this
 * thread is removed from its waitqueue and made runnable when there's a timer
 * interrupt to handle.
 */
static void kvm_timer_blocking(struct kvm_vcpu *vcpu)
{
	struct arch_timer_cpu *timer = vcpu_timer(vcpu);
	struct timer_map map;

	get_timer_map(vcpu, &map);

	/*
	 * If no timers are capable of raising interrupts (disabled or
	 * masked), then there's no more work for us to do.
	 */
	if (!kvm_timer_irq_can_fire(map.direct_vtimer) &&
	    !kvm_timer_irq_can_fire(map.direct_ptimer) &&
	    !kvm_timer_irq_can_fire(map.emul_vtimer) &&
	    !kvm_timer_irq_can_fire(map.emul_ptimer) &&
	    !vcpu_has_wfit_active(vcpu))
		return;

	/*
	 * At least one guest time will expire. Schedule a background timer.
	 * Set the earliest expiration time among the guest timers.
	 */
	soft_timer_start(&timer->bg_timer, kvm_timer_earliest_exp(vcpu));
}

static void kvm_timer_unblocking(struct kvm_vcpu *vcpu)
{
	struct arch_timer_cpu *timer = vcpu_timer(vcpu);

	soft_timer_cancel(&timer->bg_timer);
}

static void timer_restore_state(struct arch_timer_context *ctx)
{
	struct arch_timer_cpu *timer = vcpu_timer(ctx->vcpu);
	enum kvm_arch_timers index = arch_timer_ctx_index(ctx);
	unsigned long flags;

	if (!timer->enabled)
		return;

	local_irq_save(flags);

	if (ctx->loaded)
		goto out;

	switch (index) {
		u64 cval, offset;

	case TIMER_VTIMER:
	case TIMER_HVTIMER:
		cval = timer_get_cval(ctx);
		offset = timer_get_offset(ctx);
		if (has_broken_cntvoff()) {
			set_cntvoff(0);
			cval += offset;
		} else {
			set_cntvoff(offset);
		}
		write_sysreg_el0(cval, SYS_CNTV_CVAL);
		isb();
		write_sysreg_el0(timer_get_ctl(ctx), SYS_CNTV_CTL);
		break;
	case TIMER_PTIMER:
	case TIMER_HPTIMER:
		cval = timer_get_cval(ctx);
		offset = timer_get_offset(ctx);
		set_cntpoff(offset);
		cval += offset;
		write_sysreg_el0(cval, SYS_CNTP_CVAL);
		isb();
		write_sysreg_el0(timer_get_ctl(ctx), SYS_CNTP_CTL);
		break;
	case NR_KVM_TIMERS:
		BUG();
	}

	trace_kvm_timer_restore_state(ctx);

	ctx->loaded = true;
out:
	local_irq_restore(flags);
}

static inline void set_timer_irq_phys_active(struct arch_timer_context *ctx, bool active)
{
	int r;
	r = irq_set_irqchip_state(ctx->host_timer_irq, IRQCHIP_STATE_ACTIVE, active);
	WARN_ON(r);
}

static void kvm_timer_vcpu_load_gic(struct arch_timer_context *ctx)
{
	struct kvm_vcpu *vcpu = ctx->vcpu;
	bool phys_active = false;

	/*
	 * Update the timer output so that it is likely to match the
	 * state we're about to restore. If the timer expires between
	 * this point and the register restoration, we'll take the
	 * interrupt anyway.
	 */
	kvm_timer_update_irq(ctx->vcpu, kvm_timer_should_fire(ctx), ctx);

	if (irqchip_in_kernel(vcpu->kvm))
		phys_active = kvm_vgic_map_is_active(vcpu, timer_irq(ctx));

	phys_active |= ctx->irq.level;

	set_timer_irq_phys_active(ctx, phys_active);
}

static void kvm_timer_vcpu_load_nogic(struct kvm_vcpu *vcpu)
{
	struct arch_timer_context *vtimer = vcpu_vtimer(vcpu);

	/*
	 * Update the timer output so that it is likely to match the
	 * state we're about to restore. If the timer expires between
	 * this point and the register restoration, we'll take the
	 * interrupt anyway.
	 */
	kvm_timer_update_irq(vcpu, kvm_timer_should_fire(vtimer), vtimer);

	/*
	 * When using a userspace irqchip with the architected timers and a
	 * host interrupt controller that doesn't support an active state, we
	 * must still prevent continuously exiting from the guest, and
	 * therefore mask the physical interrupt by disabling it on the host
	 * interrupt controller when the virtual level is high, such that the
	 * guest can make forward progress.  Once we detect the output level
	 * being de-asserted, we unmask the interrupt again so that we exit
	 * from the guest when the timer fires.
	 */
	if (vtimer->irq.level)
		disable_percpu_irq(host_vtimer_irq);
	else
		enable_percpu_irq(host_vtimer_irq, host_vtimer_irq_flags);
}

/* If _pred is true, set bit in _set, otherwise set it in _clr */
#define assign_clear_set_bit(_pred, _bit, _clr, _set)			\
	do {								\
		if (_pred)						\
			(_set) |= (_bit);				\
		else							\
			(_clr) |= (_bit);				\
	} while (0)

static void kvm_timer_vcpu_load_nested_switch(struct kvm_vcpu *vcpu,
					      struct timer_map *map)
{
	int hw, ret;

	if (!irqchip_in_kernel(vcpu->kvm))
		return;

	/*
	 * We only ever unmap the vtimer irq on a VHE system that runs nested
	 * virtualization, in which case we have both a valid emul_vtimer,
	 * emul_ptimer, direct_vtimer, and direct_ptimer.
	 *
	 * Since this is called from kvm_timer_vcpu_load(), a change between
	 * vEL2 and vEL1/0 will have just happened, and the timer_map will
	 * represent this, and therefore we switch the emul/direct mappings
	 * below.
	 */
	hw = kvm_vgic_get_map(vcpu, timer_irq(map->direct_vtimer));
	if (hw < 0) {
		kvm_vgic_unmap_phys_irq(vcpu, timer_irq(map->emul_vtimer));
		kvm_vgic_unmap_phys_irq(vcpu, timer_irq(map->emul_ptimer));

		ret = kvm_vgic_map_phys_irq(vcpu,
					    map->direct_vtimer->host_timer_irq,
					    timer_irq(map->direct_vtimer),
					    &arch_timer_irq_ops);
		WARN_ON_ONCE(ret);
		ret = kvm_vgic_map_phys_irq(vcpu,
					    map->direct_ptimer->host_timer_irq,
					    timer_irq(map->direct_ptimer),
					    &arch_timer_irq_ops);
		WARN_ON_ONCE(ret);
	}
}

static void timer_set_traps(struct kvm_vcpu *vcpu, struct timer_map *map)
{
	bool tvt, tpt, tvc, tpc, tvt02, tpt02;
	u64 clr, set;

	/*
	 * No trapping gets configured here with nVHE. See
	 * __timer_enable_traps(), which is where the stuff happens.
	 */
	if (!has_vhe())
		return;

	/*
	 * Our default policy is not to trap anything. As we progress
	 * within this function, reality kicks in and we start adding
	 * traps based on emulation requirements.
	 */
	tvt = tpt = tvc = tpc = false;
	tvt02 = tpt02 = false;

	/*
	 * NV2 badly breaks the timer semantics by redirecting accesses to
	 * the EL1 timer state to memory, so let's call ECV to the rescue if
	 * available: we trap all CNT{P,V}_{CTL,CVAL,TVAL}_EL0 accesses.
	 *
	 * The treatment slightly varies depending whether we run a nVHE or
	 * VHE guest: nVHE will use the _EL0 registers directly, while VHE
	 * will use the _EL02 accessors. This translates in different trap
	 * bits.
	 *
	 * None of the trapping is required when running in non-HYP context,
	 * unless required by the L1 hypervisor settings once we advertise
	 * ECV+NV in the guest, or that we need trapping for other reasons.
	 */
	if (cpus_have_final_cap(ARM64_HAS_ECV) && is_hyp_ctxt(vcpu)) {
		if (vcpu_el2_e2h_is_set(vcpu))
			tvt02 = tpt02 = true;
		else
			tvt = tpt = true;
	}

	/*
	 * We have two possibility to deal with a physical offset:
	 *
	 * - Either we have CNTPOFF (yay!) or the offset is 0:
	 *   we let the guest freely access the HW
	 *
	 * - or neither of these condition apply:
	 *   we trap accesses to the HW, but still use it
	 *   after correcting the physical offset
	 */
	if (!has_cntpoff() && timer_get_offset(map->direct_ptimer))
		tpt = tpc = true;

	/*
	 * For the poor sods that could not correctly substract one value
	 * from another, trap the full virtual timer and counter.
	 */
	if (has_broken_cntvoff() && timer_get_offset(map->direct_vtimer))
		tvt = tvc = true;

	/*
	 * Apply the enable bits that the guest hypervisor has requested for
	 * its own guest. We can only add traps that wouldn't have been set
	 * above.
	 * Implementation choices: we do not support NV when E2H=0 in the
	 * guest, and we don't support configuration where E2H is writable
	 * by the guest (either FEAT_VHE or FEAT_E2H0 is implemented, but
	 * not both). This simplifies the handling of the EL1NV* bits.
	 */
	if (vcpu_has_nv(vcpu) && !is_hyp_ctxt(vcpu)) {
		u64 val = __vcpu_sys_reg(vcpu, CNTHCTL_EL2);

		/* Use the VHE format for mental sanity */
		if (!vcpu_el2_e2h_is_set(vcpu))
			val = (val & (CNTHCTL_EL1PCEN | CNTHCTL_EL1PCTEN)) << 10;

		tpt |= !(val & (CNTHCTL_EL1PCEN << 10));
		tpc |= !(val & (CNTHCTL_EL1PCTEN << 10));

		tpt02 |= (val & CNTHCTL_EL1NVPCT);
		tvt02 |= (val & CNTHCTL_EL1NVVCT);
	}

	/*
	 * Now that we have collected our requirements, compute the
	 * trap and enable bits.
	 */
	set = 0;
	clr = 0;

	assign_clear_set_bit(tpt, CNTHCTL_EL1PCEN << 10, set, clr);
	assign_clear_set_bit(tpc, CNTHCTL_EL1PCTEN << 10, set, clr);
	assign_clear_set_bit(tvt, CNTHCTL_EL1TVT, clr, set);
	assign_clear_set_bit(tvc, CNTHCTL_EL1TVCT, clr, set);
	assign_clear_set_bit(tvt02, CNTHCTL_EL1NVVCT, clr, set);
	assign_clear_set_bit(tpt02, CNTHCTL_EL1NVPCT, clr, set);

	/* This only happens on VHE, so use the CNTHCTL_EL2 accessor. */
	sysreg_clear_set(cnthctl_el2, clr, set);
}

void kvm_timer_vcpu_load(struct kvm_vcpu *vcpu)
{
	struct arch_timer_cpu *timer = vcpu_timer(vcpu);
	struct timer_map map;

	if (unlikely(!timer->enabled))
		return;

	get_timer_map(vcpu, &map);

	if (static_branch_likely(&has_gic_active_state)) {
		if (vcpu_has_nv(vcpu))
			kvm_timer_vcpu_load_nested_switch(vcpu, &map);

		kvm_timer_vcpu_load_gic(map.direct_vtimer);
		if (map.direct_ptimer)
			kvm_timer_vcpu_load_gic(map.direct_ptimer);
	} else {
		kvm_timer_vcpu_load_nogic(vcpu);
	}

	kvm_timer_unblocking(vcpu);

	timer_restore_state(map.direct_vtimer);
	if (map.direct_ptimer)
		timer_restore_state(map.direct_ptimer);
	if (map.emul_vtimer)
		timer_emulate(map.emul_vtimer);
	if (map.emul_ptimer)
		timer_emulate(map.emul_ptimer);

	timer_set_traps(vcpu, &map);
}

bool kvm_timer_should_notify_user(struct kvm_vcpu *vcpu)
{
	struct arch_timer_context *vtimer = vcpu_vtimer(vcpu);
	struct arch_timer_context *ptimer = vcpu_ptimer(vcpu);
	struct kvm_sync_regs *sregs = &vcpu->run->s.regs;
	bool vlevel, plevel;

	if (likely(irqchip_in_kernel(vcpu->kvm)))
		return false;

	vlevel = sregs->device_irq_level & KVM_ARM_DEV_EL1_VTIMER;
	plevel = sregs->device_irq_level & KVM_ARM_DEV_EL1_PTIMER;

	return kvm_timer_should_fire(vtimer) != vlevel ||
	       kvm_timer_should_fire(ptimer) != plevel;
}

void kvm_timer_vcpu_put(struct kvm_vcpu *vcpu)
{
	struct arch_timer_cpu *timer = vcpu_timer(vcpu);
	struct timer_map map;

	if (unlikely(!timer->enabled))
		return;

	get_timer_map(vcpu, &map);

	timer_save_state(map.direct_vtimer);
	if (map.direct_ptimer)
		timer_save_state(map.direct_ptimer);

	/*
	 * Cancel soft timer emulation, because the only case where we
	 * need it after a vcpu_put is in the context of a sleeping VCPU, and
	 * in that case we already factor in the deadline for the physical
	 * timer when scheduling the bg_timer.
	 *
	 * In any case, we re-schedule the hrtimer for the physical timer when
	 * coming back to the VCPU thread in kvm_timer_vcpu_load().
	 */
	if (map.emul_vtimer)
		soft_timer_cancel(&map.emul_vtimer->hrtimer);
	if (map.emul_ptimer)
		soft_timer_cancel(&map.emul_ptimer->hrtimer);

	if (kvm_vcpu_is_blocking(vcpu))
		kvm_timer_blocking(vcpu);
}

void kvm_timer_sync_nested(struct kvm_vcpu *vcpu)
{
	/*
	 * When NV2 is on, guest hypervisors have their EL1 timer register
	 * accesses redirected to the VNCR page. Any guest action taken on
	 * the timer is postponed until the next exit, leading to a very
	 * poor quality of emulation.
	 *
	 * This is an unmitigated disaster, only papered over by FEAT_ECV,
	 * which allows trapping of the timer registers even with NV2.
	 * Still, this is still worse than FEAT_NV on its own. Meh.
	 */
<<<<<<< HEAD
	if (!vcpu_el2_e2h_is_set(vcpu)) {
		if (cpus_have_final_cap(ARM64_HAS_ECV))
			return;

		/*
		 * A non-VHE guest hypervisor doesn't have any direct access
		 * to its timers: the EL2 registers trap (and the HW is
		 * fully emulated), while the EL0 registers access memory
		 * despite the access being notionally direct. Boo.
		 *
		 * We update the hardware timer registers with the
		 * latest value written by the guest to the VNCR page
		 * and let the hardware take care of the rest.
		 */
		write_sysreg_el0(__vcpu_sys_reg(vcpu, CNTV_CTL_EL0),  SYS_CNTV_CTL);
		write_sysreg_el0(__vcpu_sys_reg(vcpu, CNTV_CVAL_EL0), SYS_CNTV_CVAL);
		write_sysreg_el0(__vcpu_sys_reg(vcpu, CNTP_CTL_EL0),  SYS_CNTP_CTL);
		write_sysreg_el0(__vcpu_sys_reg(vcpu, CNTP_CVAL_EL0), SYS_CNTP_CVAL);
	} else {
		/*
		 * For a VHE guest hypervisor, the EL2 state is directly
		 * stored in the host EL1 timers, while the emulated EL0
		 * state is stored in the VNCR page. The latter could have
		 * been updated behind our back, and we must reset the
		 * emulation of the timers.
=======
	if (!cpus_have_final_cap(ARM64_HAS_ECV)) {
		/*
		 * For a VHE guest hypervisor, the EL2 state is directly
		 * stored in the host EL1 timers, while the emulated EL1
		 * state is stored in the VNCR page. The latter could have
		 * been updated behind our back, and we must reset the
		 * emulation of the timers.
		 *
		 * A non-VHE guest hypervisor doesn't have any direct access
		 * to its timers: the EL2 registers trap despite being
		 * notionally direct (we use the EL1 HW, as for VHE), while
		 * the EL1 registers access memory.
		 *
		 * In both cases, process the emulated timers on each guest
		 * exit. Boo.
>>>>>>> cdbc9346
		 */
		struct timer_map map;
		get_timer_map(vcpu, &map);

		soft_timer_cancel(&map.emul_vtimer->hrtimer);
		soft_timer_cancel(&map.emul_ptimer->hrtimer);
		timer_emulate(map.emul_vtimer);
		timer_emulate(map.emul_ptimer);
	}
}

/*
 * With a userspace irqchip we have to check if the guest de-asserted the
 * timer and if so, unmask the timer irq signal on the host interrupt
 * controller to ensure that we see future timer signals.
 */
static void unmask_vtimer_irq_user(struct kvm_vcpu *vcpu)
{
	struct arch_timer_context *vtimer = vcpu_vtimer(vcpu);

	if (!kvm_timer_should_fire(vtimer)) {
		kvm_timer_update_irq(vcpu, false, vtimer);
		if (static_branch_likely(&has_gic_active_state))
			set_timer_irq_phys_active(vtimer, false);
		else
			enable_percpu_irq(host_vtimer_irq, host_vtimer_irq_flags);
	}
}

void kvm_timer_sync_user(struct kvm_vcpu *vcpu)
{
	struct arch_timer_cpu *timer = vcpu_timer(vcpu);

	if (unlikely(!timer->enabled))
		return;

	if (unlikely(!irqchip_in_kernel(vcpu->kvm)))
		unmask_vtimer_irq_user(vcpu);
}

void kvm_timer_vcpu_reset(struct kvm_vcpu *vcpu)
{
	struct arch_timer_cpu *timer = vcpu_timer(vcpu);
	struct timer_map map;

	get_timer_map(vcpu, &map);

	/*
	 * The bits in CNTV_CTL are architecturally reset to UNKNOWN for ARMv8
	 * and to 0 for ARMv7.  We provide an implementation that always
	 * resets the timer to be disabled and unmasked and is compliant with
	 * the ARMv7 architecture.
	 */
	for (int i = 0; i < nr_timers(vcpu); i++)
		timer_set_ctl(vcpu_get_timer(vcpu, i), 0);

	/*
	 * A vcpu running at EL2 is in charge of the offset applied to
	 * the virtual timer, so use the physical VM offset, and point
	 * the vcpu offset to CNTVOFF_EL2.
	 */
	if (vcpu_has_nv(vcpu)) {
		struct arch_timer_offset *offs = &vcpu_vtimer(vcpu)->offset;

		offs->vcpu_offset = &__vcpu_sys_reg(vcpu, CNTVOFF_EL2);
		offs->vm_offset = &vcpu->kvm->arch.timer_data.poffset;
	}

	if (timer->enabled) {
		for (int i = 0; i < nr_timers(vcpu); i++)
			kvm_timer_update_irq(vcpu, false,
					     vcpu_get_timer(vcpu, i));

		if (irqchip_in_kernel(vcpu->kvm)) {
			kvm_vgic_reset_mapped_irq(vcpu, timer_irq(map.direct_vtimer));
			if (map.direct_ptimer)
				kvm_vgic_reset_mapped_irq(vcpu, timer_irq(map.direct_ptimer));
		}
	}

	if (map.emul_vtimer)
		soft_timer_cancel(&map.emul_vtimer->hrtimer);
	if (map.emul_ptimer)
		soft_timer_cancel(&map.emul_ptimer->hrtimer);
}

static void timer_context_init(struct kvm_vcpu *vcpu, int timerid)
{
	struct arch_timer_context *ctxt = vcpu_get_timer(vcpu, timerid);
	struct kvm *kvm = vcpu->kvm;

	ctxt->vcpu = vcpu;

	if (timerid == TIMER_VTIMER)
		ctxt->offset.vm_offset = &kvm->arch.timer_data.voffset;
	else
		ctxt->offset.vm_offset = &kvm->arch.timer_data.poffset;

	hrtimer_init(&ctxt->hrtimer, CLOCK_MONOTONIC, HRTIMER_MODE_ABS_HARD);
	ctxt->hrtimer.function = kvm_hrtimer_expire;

	switch (timerid) {
	case TIMER_PTIMER:
	case TIMER_HPTIMER:
		ctxt->host_timer_irq = host_ptimer_irq;
		break;
	case TIMER_VTIMER:
	case TIMER_HVTIMER:
		ctxt->host_timer_irq = host_vtimer_irq;
		break;
	}
}

void kvm_timer_vcpu_init(struct kvm_vcpu *vcpu)
{
	struct arch_timer_cpu *timer = vcpu_timer(vcpu);

	for (int i = 0; i < NR_KVM_TIMERS; i++)
		timer_context_init(vcpu, i);

	/* Synchronize offsets across timers of a VM if not already provided */
	if (!test_bit(KVM_ARCH_FLAG_VM_COUNTER_OFFSET, &vcpu->kvm->arch.flags)) {
		timer_set_offset(vcpu_vtimer(vcpu), kvm_phys_timer_read());
		timer_set_offset(vcpu_ptimer(vcpu), 0);
	}

	hrtimer_init(&timer->bg_timer, CLOCK_MONOTONIC, HRTIMER_MODE_ABS_HARD);
	timer->bg_timer.function = kvm_bg_timer_expire;
}

void kvm_timer_init_vm(struct kvm *kvm)
{
	for (int i = 0; i < NR_KVM_TIMERS; i++)
		kvm->arch.timer_data.ppi[i] = default_ppi[i];
}

void kvm_timer_cpu_up(void)
{
	enable_percpu_irq(host_vtimer_irq, host_vtimer_irq_flags);
	if (host_ptimer_irq)
		enable_percpu_irq(host_ptimer_irq, host_ptimer_irq_flags);
}

void kvm_timer_cpu_down(void)
{
	disable_percpu_irq(host_vtimer_irq);
	if (host_ptimer_irq)
		disable_percpu_irq(host_ptimer_irq);
}

int kvm_arm_timer_set_reg(struct kvm_vcpu *vcpu, u64 regid, u64 value)
{
	struct arch_timer_context *timer;

	switch (regid) {
	case KVM_REG_ARM_TIMER_CTL:
		timer = vcpu_vtimer(vcpu);
		kvm_arm_timer_write(vcpu, timer, TIMER_REG_CTL, value);
		break;
	case KVM_REG_ARM_TIMER_CNT:
		if (!test_bit(KVM_ARCH_FLAG_VM_COUNTER_OFFSET,
			      &vcpu->kvm->arch.flags)) {
			timer = vcpu_vtimer(vcpu);
			timer_set_offset(timer, kvm_phys_timer_read() - value);
		}
		break;
	case KVM_REG_ARM_TIMER_CVAL:
		timer = vcpu_vtimer(vcpu);
		kvm_arm_timer_write(vcpu, timer, TIMER_REG_CVAL, value);
		break;
	case KVM_REG_ARM_PTIMER_CTL:
		timer = vcpu_ptimer(vcpu);
		kvm_arm_timer_write(vcpu, timer, TIMER_REG_CTL, value);
		break;
	case KVM_REG_ARM_PTIMER_CNT:
		if (!test_bit(KVM_ARCH_FLAG_VM_COUNTER_OFFSET,
			      &vcpu->kvm->arch.flags)) {
			timer = vcpu_ptimer(vcpu);
			timer_set_offset(timer, kvm_phys_timer_read() - value);
		}
		break;
	case KVM_REG_ARM_PTIMER_CVAL:
		timer = vcpu_ptimer(vcpu);
		kvm_arm_timer_write(vcpu, timer, TIMER_REG_CVAL, value);
		break;

	default:
		return -1;
	}

	return 0;
}

static u64 read_timer_ctl(struct arch_timer_context *timer)
{
	/*
	 * Set ISTATUS bit if it's expired.
	 * Note that according to ARMv8 ARM Issue A.k, ISTATUS bit is
	 * UNKNOWN when ENABLE bit is 0, so we chose to set ISTATUS bit
	 * regardless of ENABLE bit for our implementation convenience.
	 */
	u32 ctl = timer_get_ctl(timer);

	if (!kvm_timer_compute_delta(timer))
		ctl |= ARCH_TIMER_CTRL_IT_STAT;

	return ctl;
}

u64 kvm_arm_timer_get_reg(struct kvm_vcpu *vcpu, u64 regid)
{
	switch (regid) {
	case KVM_REG_ARM_TIMER_CTL:
		return kvm_arm_timer_read(vcpu,
					  vcpu_vtimer(vcpu), TIMER_REG_CTL);
	case KVM_REG_ARM_TIMER_CNT:
		return kvm_arm_timer_read(vcpu,
					  vcpu_vtimer(vcpu), TIMER_REG_CNT);
	case KVM_REG_ARM_TIMER_CVAL:
		return kvm_arm_timer_read(vcpu,
					  vcpu_vtimer(vcpu), TIMER_REG_CVAL);
	case KVM_REG_ARM_PTIMER_CTL:
		return kvm_arm_timer_read(vcpu,
					  vcpu_ptimer(vcpu), TIMER_REG_CTL);
	case KVM_REG_ARM_PTIMER_CNT:
		return kvm_arm_timer_read(vcpu,
					  vcpu_ptimer(vcpu), TIMER_REG_CNT);
	case KVM_REG_ARM_PTIMER_CVAL:
		return kvm_arm_timer_read(vcpu,
					  vcpu_ptimer(vcpu), TIMER_REG_CVAL);
	}
	return (u64)-1;
}

static u64 kvm_arm_timer_read(struct kvm_vcpu *vcpu,
			      struct arch_timer_context *timer,
			      enum kvm_arch_timer_regs treg)
{
	u64 val;

	switch (treg) {
	case TIMER_REG_TVAL:
		val = timer_get_cval(timer) - kvm_phys_timer_read() + timer_get_offset(timer);
		val = lower_32_bits(val);
		break;

	case TIMER_REG_CTL:
		val = read_timer_ctl(timer);
		break;

	case TIMER_REG_CVAL:
		val = timer_get_cval(timer);
		break;

	case TIMER_REG_CNT:
		val = kvm_phys_timer_read() - timer_get_offset(timer);
		break;

	case TIMER_REG_VOFF:
		val = *timer->offset.vcpu_offset;
		break;

	default:
		BUG();
	}

	return val;
}

u64 kvm_arm_timer_read_sysreg(struct kvm_vcpu *vcpu,
			      enum kvm_arch_timers tmr,
			      enum kvm_arch_timer_regs treg)
{
	struct arch_timer_context *timer;
	struct timer_map map;
	u64 val;

	get_timer_map(vcpu, &map);
	timer = vcpu_get_timer(vcpu, tmr);

	if (timer == map.emul_vtimer || timer == map.emul_ptimer)
		return kvm_arm_timer_read(vcpu, timer, treg);

	preempt_disable();
	timer_save_state(timer);

	val = kvm_arm_timer_read(vcpu, timer, treg);

	timer_restore_state(timer);
	preempt_enable();

	return val;
}

static void kvm_arm_timer_write(struct kvm_vcpu *vcpu,
				struct arch_timer_context *timer,
				enum kvm_arch_timer_regs treg,
				u64 val)
{
	switch (treg) {
	case TIMER_REG_TVAL:
		timer_set_cval(timer, kvm_phys_timer_read() - timer_get_offset(timer) + (s32)val);
		break;

	case TIMER_REG_CTL:
		timer_set_ctl(timer, val & ~ARCH_TIMER_CTRL_IT_STAT);
		break;

	case TIMER_REG_CVAL:
		timer_set_cval(timer, val);
		break;

	case TIMER_REG_VOFF:
		*timer->offset.vcpu_offset = val;
		break;

	default:
		BUG();
	}
}

void kvm_arm_timer_write_sysreg(struct kvm_vcpu *vcpu,
				enum kvm_arch_timers tmr,
				enum kvm_arch_timer_regs treg,
				u64 val)
{
	struct arch_timer_context *timer;
	struct timer_map map;

	get_timer_map(vcpu, &map);
	timer = vcpu_get_timer(vcpu, tmr);
	if (timer == map.emul_vtimer || timer == map.emul_ptimer) {
		soft_timer_cancel(&timer->hrtimer);
		kvm_arm_timer_write(vcpu, timer, treg, val);
		timer_emulate(timer);
	} else {
		preempt_disable();
		timer_save_state(timer);
		kvm_arm_timer_write(vcpu, timer, treg, val);
		timer_restore_state(timer);
		preempt_enable();
	}
}

static int timer_irq_set_vcpu_affinity(struct irq_data *d, void *vcpu)
{
	if (vcpu)
		irqd_set_forwarded_to_vcpu(d);
	else
		irqd_clr_forwarded_to_vcpu(d);

	return 0;
}

static int timer_irq_set_irqchip_state(struct irq_data *d,
				       enum irqchip_irq_state which, bool val)
{
	if (which != IRQCHIP_STATE_ACTIVE || !irqd_is_forwarded_to_vcpu(d))
		return irq_chip_set_parent_state(d, which, val);

	if (val)
		irq_chip_mask_parent(d);
	else
		irq_chip_unmask_parent(d);

	return 0;
}

static void timer_irq_eoi(struct irq_data *d)
{
	if (!irqd_is_forwarded_to_vcpu(d))
		irq_chip_eoi_parent(d);
}

static void timer_irq_ack(struct irq_data *d)
{
	d = d->parent_data;
	if (d->chip->irq_ack)
		d->chip->irq_ack(d);
}

static struct irq_chip timer_chip = {
	.name			= "KVM",
	.irq_ack		= timer_irq_ack,
	.irq_mask		= irq_chip_mask_parent,
	.irq_unmask		= irq_chip_unmask_parent,
	.irq_eoi		= timer_irq_eoi,
	.irq_set_type		= irq_chip_set_type_parent,
	.irq_set_vcpu_affinity	= timer_irq_set_vcpu_affinity,
	.irq_set_irqchip_state	= timer_irq_set_irqchip_state,
};

static int timer_irq_domain_alloc(struct irq_domain *domain, unsigned int virq,
				  unsigned int nr_irqs, void *arg)
{
	irq_hw_number_t hwirq = (uintptr_t)arg;

	return irq_domain_set_hwirq_and_chip(domain, virq, hwirq,
					     &timer_chip, NULL);
}

static void timer_irq_domain_free(struct irq_domain *domain, unsigned int virq,
				  unsigned int nr_irqs)
{
}

static const struct irq_domain_ops timer_domain_ops = {
	.alloc	= timer_irq_domain_alloc,
	.free	= timer_irq_domain_free,
};

static void kvm_irq_fixup_flags(unsigned int virq, u32 *flags)
{
	*flags = irq_get_trigger_type(virq);
	if (*flags != IRQF_TRIGGER_HIGH && *flags != IRQF_TRIGGER_LOW) {
		kvm_err("Invalid trigger for timer IRQ%d, assuming level low\n",
			virq);
		*flags = IRQF_TRIGGER_LOW;
	}
}

static int kvm_irq_init(struct arch_timer_kvm_info *info)
{
	struct irq_domain *domain = NULL;

	if (info->virtual_irq <= 0) {
		kvm_err("kvm_arch_timer: invalid virtual timer IRQ: %d\n",
			info->virtual_irq);
		return -ENODEV;
	}

	host_vtimer_irq = info->virtual_irq;
	kvm_irq_fixup_flags(host_vtimer_irq, &host_vtimer_irq_flags);

	if (kvm_vgic_global_state.no_hw_deactivation) {
		struct fwnode_handle *fwnode;
		struct irq_data *data;

		fwnode = irq_domain_alloc_named_fwnode("kvm-timer");
		if (!fwnode)
			return -ENOMEM;

		/* Assume both vtimer and ptimer in the same parent */
		data = irq_get_irq_data(host_vtimer_irq);
		domain = irq_domain_create_hierarchy(data->domain, 0,
						     NR_KVM_TIMERS, fwnode,
						     &timer_domain_ops, NULL);
		if (!domain) {
			irq_domain_free_fwnode(fwnode);
			return -ENOMEM;
		}

		arch_timer_irq_ops.flags |= VGIC_IRQ_SW_RESAMPLE;
		WARN_ON(irq_domain_push_irq(domain, host_vtimer_irq,
					    (void *)TIMER_VTIMER));
	}

	if (info->physical_irq > 0) {
		host_ptimer_irq = info->physical_irq;
		kvm_irq_fixup_flags(host_ptimer_irq, &host_ptimer_irq_flags);

		if (domain)
			WARN_ON(irq_domain_push_irq(domain, host_ptimer_irq,
						    (void *)TIMER_PTIMER));
	}

	return 0;
}

static void kvm_timer_handle_errata(void)
{
	u64 mmfr0, mmfr1, mmfr4;

	/*
	 * CNTVOFF_EL2 is broken on some implementations. For those, we trap
	 * all virtual timer/counter accesses, requiring FEAT_ECV.
	 *
	 * However, a hypervisor supporting nesting is likely to mitigate the
	 * erratum at L0, and not require other levels to mitigate it (which
	 * would otherwise be a terrible performance sink due to trap
	 * amplification).
	 *
	 * Given that the affected HW implements both FEAT_VHE and FEAT_E2H0,
	 * and that NV is likely not to (because of limitations of the
	 * architecture), only enable the workaround when FEAT_VHE and
	 * FEAT_E2H0 are both detected. Time will tell if this actually holds.
	 */
	mmfr0 = read_sanitised_ftr_reg(SYS_ID_AA64MMFR0_EL1);
	mmfr1 = read_sanitised_ftr_reg(SYS_ID_AA64MMFR1_EL1);
	mmfr4 = read_sanitised_ftr_reg(SYS_ID_AA64MMFR4_EL1);
	if (SYS_FIELD_GET(ID_AA64MMFR1_EL1, VH, mmfr1)		&&
	    !SYS_FIELD_GET(ID_AA64MMFR4_EL1, E2H0, mmfr4)	&&
	    SYS_FIELD_GET(ID_AA64MMFR0_EL1, ECV, mmfr0)		&&
	    (has_vhe() || has_hvhe())				&&
	    cpus_have_final_cap(ARM64_WORKAROUND_QCOM_ORYON_CNTVOFF)) {
		static_branch_enable(&broken_cntvoff_key);
		kvm_info("Broken CNTVOFF_EL2, trapping virtual timer\n");
	}
}

int __init kvm_timer_hyp_init(bool has_gic)
{
	struct arch_timer_kvm_info *info;
	int err;

	info = arch_timer_get_kvm_info();
	timecounter = &info->timecounter;

	if (!timecounter->cc) {
		kvm_err("kvm_arch_timer: uninitialized timecounter\n");
		return -ENODEV;
	}

	err = kvm_irq_init(info);
	if (err)
		return err;

	/* First, do the virtual EL1 timer irq */

	err = request_percpu_irq(host_vtimer_irq, kvm_arch_timer_handler,
				 "kvm guest vtimer", kvm_get_running_vcpus());
	if (err) {
		kvm_err("kvm_arch_timer: can't request vtimer interrupt %d (%d)\n",
			host_vtimer_irq, err);
		return err;
	}

	if (has_gic) {
		err = irq_set_vcpu_affinity(host_vtimer_irq,
					    kvm_get_running_vcpus());
		if (err) {
			kvm_err("kvm_arch_timer: error setting vcpu affinity\n");
			goto out_free_vtimer_irq;
		}

		static_branch_enable(&has_gic_active_state);
	}

	kvm_debug("virtual timer IRQ%d\n", host_vtimer_irq);

	/* Now let's do the physical EL1 timer irq */

	if (info->physical_irq > 0) {
		err = request_percpu_irq(host_ptimer_irq, kvm_arch_timer_handler,
					 "kvm guest ptimer", kvm_get_running_vcpus());
		if (err) {
			kvm_err("kvm_arch_timer: can't request ptimer interrupt %d (%d)\n",
				host_ptimer_irq, err);
			goto out_free_vtimer_irq;
		}

		if (has_gic) {
			err = irq_set_vcpu_affinity(host_ptimer_irq,
						    kvm_get_running_vcpus());
			if (err) {
				kvm_err("kvm_arch_timer: error setting vcpu affinity\n");
				goto out_free_ptimer_irq;
			}
		}

		kvm_debug("physical timer IRQ%d\n", host_ptimer_irq);
	} else if (has_vhe()) {
		kvm_err("kvm_arch_timer: invalid physical timer IRQ: %d\n",
			info->physical_irq);
		err = -ENODEV;
		goto out_free_vtimer_irq;
	}

	kvm_timer_handle_errata();
	return 0;

out_free_ptimer_irq:
	if (info->physical_irq > 0)
		free_percpu_irq(host_ptimer_irq, kvm_get_running_vcpus());
out_free_vtimer_irq:
	free_percpu_irq(host_vtimer_irq, kvm_get_running_vcpus());
	return err;
}

void kvm_timer_vcpu_terminate(struct kvm_vcpu *vcpu)
{
	struct arch_timer_cpu *timer = vcpu_timer(vcpu);

	soft_timer_cancel(&timer->bg_timer);
}

static bool timer_irqs_are_valid(struct kvm_vcpu *vcpu)
{
	u32 ppis = 0;
	bool valid;

	mutex_lock(&vcpu->kvm->arch.config_lock);

	for (int i = 0; i < nr_timers(vcpu); i++) {
		struct arch_timer_context *ctx;
		int irq;

		ctx = vcpu_get_timer(vcpu, i);
		irq = timer_irq(ctx);
		if (kvm_vgic_set_owner(vcpu, irq, ctx))
			break;

		/*
		 * We know by construction that we only have PPIs, so
		 * all values are less than 32.
		 */
		ppis |= BIT(irq);
	}

	valid = hweight32(ppis) == nr_timers(vcpu);

	if (valid)
		set_bit(KVM_ARCH_FLAG_TIMER_PPIS_IMMUTABLE, &vcpu->kvm->arch.flags);

	mutex_unlock(&vcpu->kvm->arch.config_lock);

	return valid;
}

static bool kvm_arch_timer_get_input_level(int vintid)
{
	struct kvm_vcpu *vcpu = kvm_get_running_vcpu();

	if (WARN(!vcpu, "No vcpu context!\n"))
		return false;

	for (int i = 0; i < nr_timers(vcpu); i++) {
		struct arch_timer_context *ctx;

		ctx = vcpu_get_timer(vcpu, i);
		if (timer_irq(ctx) == vintid)
			return kvm_timer_should_fire(ctx);
	}

	/* A timer IRQ has fired, but no matching timer was found? */
	WARN_RATELIMIT(1, "timer INTID%d unknown\n", vintid);

	return false;
}

int kvm_timer_enable(struct kvm_vcpu *vcpu)
{
	struct arch_timer_cpu *timer = vcpu_timer(vcpu);
	struct timer_map map;
	int ret;

	if (timer->enabled)
		return 0;

	/* Without a VGIC we do not map virtual IRQs to physical IRQs */
	if (!irqchip_in_kernel(vcpu->kvm))
		goto no_vgic;

	/*
	 * At this stage, we have the guarantee that the vgic is both
	 * available and initialized.
	 */
	if (!timer_irqs_are_valid(vcpu)) {
		kvm_debug("incorrectly configured timer irqs\n");
		return -EINVAL;
	}

	get_timer_map(vcpu, &map);

	ret = kvm_vgic_map_phys_irq(vcpu,
				    map.direct_vtimer->host_timer_irq,
				    timer_irq(map.direct_vtimer),
				    &arch_timer_irq_ops);
	if (ret)
		return ret;

	if (map.direct_ptimer) {
		ret = kvm_vgic_map_phys_irq(vcpu,
					    map.direct_ptimer->host_timer_irq,
					    timer_irq(map.direct_ptimer),
					    &arch_timer_irq_ops);
	}

	if (ret)
		return ret;

no_vgic:
	timer->enabled = 1;
	return 0;
}

/* If we have CNTPOFF, permanently set ECV to enable it */
void kvm_timer_init_vhe(void)
{
	if (cpus_have_final_cap(ARM64_HAS_ECV_CNTPOFF))
		sysreg_clear_set(cnthctl_el2, 0, CNTHCTL_ECV);
}

int kvm_arm_timer_set_attr(struct kvm_vcpu *vcpu, struct kvm_device_attr *attr)
{
	int __user *uaddr = (int __user *)(long)attr->addr;
	int irq, idx, ret = 0;

	if (!irqchip_in_kernel(vcpu->kvm))
		return -EINVAL;

	if (get_user(irq, uaddr))
		return -EFAULT;

	if (!(irq_is_ppi(irq)))
		return -EINVAL;

	mutex_lock(&vcpu->kvm->arch.config_lock);

	if (test_bit(KVM_ARCH_FLAG_TIMER_PPIS_IMMUTABLE,
		     &vcpu->kvm->arch.flags)) {
		ret = -EBUSY;
		goto out;
	}

	switch (attr->attr) {
	case KVM_ARM_VCPU_TIMER_IRQ_VTIMER:
		idx = TIMER_VTIMER;
		break;
	case KVM_ARM_VCPU_TIMER_IRQ_PTIMER:
		idx = TIMER_PTIMER;
		break;
	case KVM_ARM_VCPU_TIMER_IRQ_HVTIMER:
		idx = TIMER_HVTIMER;
		break;
	case KVM_ARM_VCPU_TIMER_IRQ_HPTIMER:
		idx = TIMER_HPTIMER;
		break;
	default:
		ret = -ENXIO;
		goto out;
	}

	/*
	 * We cannot validate the IRQ unicity before we run, so take it at
	 * face value. The verdict will be given on first vcpu run, for each
	 * vcpu. Yes this is late. Blame it on the stupid API.
	 */
	vcpu->kvm->arch.timer_data.ppi[idx] = irq;

out:
	mutex_unlock(&vcpu->kvm->arch.config_lock);
	return ret;
}

int kvm_arm_timer_get_attr(struct kvm_vcpu *vcpu, struct kvm_device_attr *attr)
{
	int __user *uaddr = (int __user *)(long)attr->addr;
	struct arch_timer_context *timer;
	int irq;

	switch (attr->attr) {
	case KVM_ARM_VCPU_TIMER_IRQ_VTIMER:
		timer = vcpu_vtimer(vcpu);
		break;
	case KVM_ARM_VCPU_TIMER_IRQ_PTIMER:
		timer = vcpu_ptimer(vcpu);
		break;
	case KVM_ARM_VCPU_TIMER_IRQ_HVTIMER:
		timer = vcpu_hvtimer(vcpu);
		break;
	case KVM_ARM_VCPU_TIMER_IRQ_HPTIMER:
		timer = vcpu_hptimer(vcpu);
		break;
	default:
		return -ENXIO;
	}

	irq = timer_irq(timer);
	return put_user(irq, uaddr);
}

int kvm_arm_timer_has_attr(struct kvm_vcpu *vcpu, struct kvm_device_attr *attr)
{
	switch (attr->attr) {
	case KVM_ARM_VCPU_TIMER_IRQ_VTIMER:
	case KVM_ARM_VCPU_TIMER_IRQ_PTIMER:
	case KVM_ARM_VCPU_TIMER_IRQ_HVTIMER:
	case KVM_ARM_VCPU_TIMER_IRQ_HPTIMER:
		return 0;
	}

	return -ENXIO;
}

int kvm_vm_ioctl_set_counter_offset(struct kvm *kvm,
				    struct kvm_arm_counter_offset *offset)
{
	int ret = 0;

	if (offset->reserved)
		return -EINVAL;

	mutex_lock(&kvm->lock);

	if (lock_all_vcpus(kvm)) {
		set_bit(KVM_ARCH_FLAG_VM_COUNTER_OFFSET, &kvm->arch.flags);

		/*
		 * If userspace decides to set the offset using this
		 * API rather than merely restoring the counter
		 * values, the offset applies to both the virtual and
		 * physical views.
		 */
		kvm->arch.timer_data.voffset = offset->counter_offset;
		kvm->arch.timer_data.poffset = offset->counter_offset;

		unlock_all_vcpus(kvm);
	} else {
		ret = -EBUSY;
	}

	mutex_unlock(&kvm->lock);

	return ret;
}<|MERGE_RESOLUTION|>--- conflicted
+++ resolved
@@ -476,8 +476,6 @@
 
 	kvm_timer_update_status(ctx, should_fire);
 
-	kvm_timer_update_status(ctx, should_fire);
-
 	/*
 	 * If the timer can fire now, we don't need to have a soft timer
 	 * scheduled for the future.  If the timer cannot fire at all,
@@ -961,33 +959,6 @@
 	 * which allows trapping of the timer registers even with NV2.
 	 * Still, this is still worse than FEAT_NV on its own. Meh.
 	 */
-<<<<<<< HEAD
-	if (!vcpu_el2_e2h_is_set(vcpu)) {
-		if (cpus_have_final_cap(ARM64_HAS_ECV))
-			return;
-
-		/*
-		 * A non-VHE guest hypervisor doesn't have any direct access
-		 * to its timers: the EL2 registers trap (and the HW is
-		 * fully emulated), while the EL0 registers access memory
-		 * despite the access being notionally direct. Boo.
-		 *
-		 * We update the hardware timer registers with the
-		 * latest value written by the guest to the VNCR page
-		 * and let the hardware take care of the rest.
-		 */
-		write_sysreg_el0(__vcpu_sys_reg(vcpu, CNTV_CTL_EL0),  SYS_CNTV_CTL);
-		write_sysreg_el0(__vcpu_sys_reg(vcpu, CNTV_CVAL_EL0), SYS_CNTV_CVAL);
-		write_sysreg_el0(__vcpu_sys_reg(vcpu, CNTP_CTL_EL0),  SYS_CNTP_CTL);
-		write_sysreg_el0(__vcpu_sys_reg(vcpu, CNTP_CVAL_EL0), SYS_CNTP_CVAL);
-	} else {
-		/*
-		 * For a VHE guest hypervisor, the EL2 state is directly
-		 * stored in the host EL1 timers, while the emulated EL0
-		 * state is stored in the VNCR page. The latter could have
-		 * been updated behind our back, and we must reset the
-		 * emulation of the timers.
-=======
 	if (!cpus_have_final_cap(ARM64_HAS_ECV)) {
 		/*
 		 * For a VHE guest hypervisor, the EL2 state is directly
@@ -1003,7 +974,6 @@
 		 *
 		 * In both cases, process the emulated timers on each guest
 		 * exit. Boo.
->>>>>>> cdbc9346
 		 */
 		struct timer_map map;
 		get_timer_map(vcpu, &map);
