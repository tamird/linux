--- conflicted
+++ resolved
@@ -1,9 +1,5 @@
-<<<<<<< HEAD
 #include <linux/clkdev.h>
-=======
 #include <linux/sysdev.h>
-#include <asm/clkdev.h>
->>>>>>> 1051b9f0
 
 struct clkops {
 	void			(*enable)(struct clk *);
