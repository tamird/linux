--- conflicted
+++ resolved
@@ -843,15 +843,12 @@
 	  UNPREDICTABLE (in fact it can be predicted that it won't work
 	  at all). If in doubt say Y.
 
-<<<<<<< HEAD
+config ARCH_FLATMEM_HAS_HOLES
+	bool
+	default y
+	depends on FLATMEM
+
 # Discontigmem is deprecated
-=======
-config ARCH_FLATMEM_HAS_HOLES
-	bool
-	default y
-	depends on FLATMEM
-
->>>>>>> 8ec53663
 config ARCH_DISCONTIGMEM_ENABLE
 	bool
 
