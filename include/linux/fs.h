--- conflicted
+++ resolved
@@ -175,7 +175,6 @@
 
 /* File is embedded in backing_file object */
 #define FMODE_BACKING		((__force fmode_t)(1 << 24))
-<<<<<<< HEAD
 
 /*
  * Together with FMODE_NONOTIFY_PERM defines which fsnotify events shouldn't be
@@ -184,16 +183,6 @@
 #define FMODE_NONOTIFY		((__force fmode_t)(1 << 25))
 
 /*
-=======
-
-/*
- * Together with FMODE_NONOTIFY_PERM defines which fsnotify events shouldn't be
- * generated (see below)
- */
-#define FMODE_NONOTIFY		((__force fmode_t)(1 << 25))
-
-/*
->>>>>>> cdbc9346
  * Together with FMODE_NONOTIFY defines which fsnotify events shouldn't be
  * generated (see below)
  */
@@ -233,10 +222,6 @@
 #define FMODE_FSNOTIFY_HSM(mode)	0
 #endif
 
-<<<<<<< HEAD
-
-=======
->>>>>>> cdbc9346
 /*
  * Attribute flags.  These should be or-ed together to figure out what
  * has been changed!
@@ -805,8 +790,6 @@
 
 static inline void inode_set_cached_link(struct inode *inode, char *link, int linklen)
 {
-<<<<<<< HEAD
-=======
 	int testlen;
 
 	/*
@@ -820,7 +803,6 @@
 			  link, linklen, testlen);
 		linklen = testlen;
 	}
->>>>>>> cdbc9346
 	inode->i_link = link;
 	inode->i_linklen = linklen;
 	inode->i_opflags |= IOP_CACHED_LINK;
@@ -3170,15 +3152,12 @@
 	allow_write_access(exe_file);
 }
 
-<<<<<<< HEAD
-=======
 static inline void file_set_fsnotify_mode(struct file *file, fmode_t mode)
 {
 	file->f_mode &= ~FMODE_FSNOTIFY_MASK;
 	file->f_mode |= mode;
 }
 
->>>>>>> cdbc9346
 static inline bool inode_is_open_for_write(const struct inode *inode)
 {
 	return atomic_read(&inode->i_writecount) > 0;
