# SPDX-License-Identifier: GPL-2.0-only
config CC_VERSION_TEXT
	string
	default "$(CC_VERSION_TEXT)"
	help
	  This is used in unclear ways:

	  - Re-run Kconfig when the compiler is updated
	    The 'default' property references the environment variable,
	    CC_VERSION_TEXT so it is recorded in include/config/auto.conf.cmd.
	    When the compiler is updated, Kconfig will be invoked.

	  - Ensure full rebuild when the compiler is updated
	    include/linux/compiler-version.h contains this option in the comment
	    line so fixdep adds include/config/CC_VERSION_TEXT into the
	    auto-generated dependency. When the compiler is updated, syncconfig
	    will touch it and then every file will be rebuilt.

config CC_IS_GCC
	def_bool $(success,test "$(cc-name)" = GCC)

config GCC_VERSION
	int
	default $(cc-version) if CC_IS_GCC
	default 0

config CC_IS_CLANG
	def_bool $(success,test "$(cc-name)" = Clang)

config CLANG_VERSION
	int
	default $(cc-version) if CC_IS_CLANG
	default 0

config AS_IS_GNU
	def_bool $(success,test "$(as-name)" = GNU)

config AS_IS_LLVM
	def_bool $(success,test "$(as-name)" = LLVM)

config AS_VERSION
	int
	# Use clang version if this is the integrated assembler
	default CLANG_VERSION if AS_IS_LLVM
	default $(as-version)

config LD_IS_BFD
	def_bool $(success,test "$(ld-name)" = BFD)

config LD_VERSION
	int
	default $(ld-version) if LD_IS_BFD
	default 0

config LD_IS_LLD
	def_bool $(success,test "$(ld-name)" = LLD)

config LLD_VERSION
	int
	default $(ld-version) if LD_IS_LLD
	default 0

config CC_CAN_LINK
	bool
	default $(success,$(srctree)/scripts/cc-can-link.sh $(CC) $(CLANG_FLAGS) $(USERCFLAGS) $(USERLDFLAGS) $(m64-flag)) if 64BIT
	default $(success,$(srctree)/scripts/cc-can-link.sh $(CC) $(CLANG_FLAGS) $(USERCFLAGS) $(USERLDFLAGS) $(m32-flag))

config CC_CAN_LINK_STATIC
	bool
	default $(success,$(srctree)/scripts/cc-can-link.sh $(CC) $(CLANG_FLAGS) $(USERCFLAGS) $(USERLDFLAGS) $(m64-flag) -static) if 64BIT
	default $(success,$(srctree)/scripts/cc-can-link.sh $(CC) $(CLANG_FLAGS) $(USERCFLAGS) $(USERLDFLAGS) $(m32-flag) -static)

config CC_HAS_ASM_GOTO
	def_bool $(success,$(srctree)/scripts/gcc-goto.sh $(CC))

config CC_HAS_ASM_GOTO_OUTPUT
	depends on CC_HAS_ASM_GOTO
	def_bool $(success,echo 'int foo(int x) { asm goto ("": "=r"(x) ::: bar); return x; bar: return 0; }' | $(CC) -x c - -c -o /dev/null)

config CC_HAS_ASM_GOTO_TIED_OUTPUT
	depends on CC_HAS_ASM_GOTO_OUTPUT
	# Detect buggy gcc and clang, fixed in gcc-11 clang-14.
	def_bool $(success,echo 'int foo(int *x) { asm goto (".long (%l[bar]) - .\n": "+m"(*x) ::: bar); return *x; bar: return 0; }' | $CC -x c - -c -o /dev/null)

config TOOLS_SUPPORT_RELR
	def_bool $(success,env "CC=$(CC)" "LD=$(LD)" "NM=$(NM)" "OBJCOPY=$(OBJCOPY)" $(srctree)/scripts/tools-support-relr.sh)

config CC_HAS_ASM_INLINE
	def_bool $(success,echo 'void foo(void) { asm inline (""); }' | $(CC) -x c - -c -o /dev/null)

config CC_HAS_NO_PROFILE_FN_ATTR
	def_bool $(success,echo '__attribute__((no_profile_instrument_function)) int x();' | $(CC) -x c - -c -o /dev/null -Werror)

config PAHOLE_VERSION
	int
	default $(shell,$(srctree)/scripts/pahole-version.sh $(PAHOLE))

config CONSTRUCTORS
	bool

config IRQ_WORK
	bool

config BUILDTIME_TABLE_SORT
	bool

config THREAD_INFO_IN_TASK
	bool
	help
	  Select this to move thread_info off the stack into task_struct.  To
	  make this work, an arch will need to remove all thread_info fields
	  except flags and fix any runtime bugs.

	  One subtle change that will be needed is to use try_get_task_stack()
	  and put_task_stack() in save_thread_stack_tsk() and get_wchan().

menu "General setup"

config BROKEN
	bool

config BROKEN_ON_SMP
	bool
	depends on BROKEN || !SMP
	default y

config INIT_ENV_ARG_LIMIT
	int
	default 32 if !UML
	default 128 if UML
	help
	  Maximum of each of the number of arguments and environment
	  variables passed to init from the kernel command line.

config COMPILE_TEST
	bool "Compile also drivers which will not load"
	depends on HAS_IOMEM
	help
	  Some drivers can be compiled on a different platform than they are
	  intended to be run on. Despite they cannot be loaded there (or even
	  when they load they cannot be used due to missing HW support),
	  developers still, opposing to distributors, might want to build such
	  drivers to compile-test them.

	  If you are a developer and want to build everything available, say Y
	  here. If you are a user/distributor, say N here to exclude useless
	  drivers to be distributed.

config WERROR
	bool "Compile the kernel with warnings as errors"
	default COMPILE_TEST
	help
	  A kernel build should not cause any compiler warnings, and this
	  enables the '-Werror' flag to enforce that rule by default.

	  However, if you have a new (or very old) compiler with odd and
	  unusual warnings, or you have some architecture with problems,
	  you may need to disable this config option in order to
	  successfully build the kernel.

	  If in doubt, say Y.

config UAPI_HEADER_TEST
	bool "Compile test UAPI headers"
	depends on HEADERS_INSTALL && CC_CAN_LINK
	help
	  Compile test headers exported to user-space to ensure they are
	  self-contained, i.e. compilable as standalone units.

	  If you are a developer or tester and want to ensure the exported
	  headers are self-contained, say Y here. Otherwise, choose N.

config LOCALVERSION
	string "Local version - append to kernel release"
	help
	  Append an extra string to the end of your kernel version.
	  This will show up when you type uname, for example.
	  The string you set here will be appended after the contents of
	  any files with a filename matching localversion* in your
	  object and source tree, in that order.  Your total string can
	  be a maximum of 64 characters.

config LOCALVERSION_AUTO
	bool "Automatically append version information to the version string"
	default y
	depends on !COMPILE_TEST
	help
	  This will try to automatically determine if the current tree is a
	  release tree by looking for git tags that belong to the current
	  top of tree revision.

	  A string of the format -gxxxxxxxx will be added to the localversion
	  if a git-based tree is found.  The string generated by this will be
	  appended after any matching localversion* files, and after the value
	  set in CONFIG_LOCALVERSION.

	  (The actual string used here is the first eight characters produced
	  by running the command:

	    $ git rev-parse --verify HEAD

	  which is done within the script "scripts/setlocalversion".)

config BUILD_SALT
	string "Build ID Salt"
	default ""
	help
	  The build ID is used to link binaries and their debug info. Setting
	  this option will use the value in the calculation of the build id.
	  This is mostly useful for distributions which want to ensure the
	  build is unique between builds. It's safe to leave the default.

config HAVE_KERNEL_GZIP
	bool

config HAVE_KERNEL_BZIP2
	bool

config HAVE_KERNEL_LZMA
	bool

config HAVE_KERNEL_XZ
	bool

config HAVE_KERNEL_LZO
	bool

config HAVE_KERNEL_LZ4
	bool

config HAVE_KERNEL_ZSTD
	bool

config HAVE_KERNEL_UNCOMPRESSED
	bool

choice
	prompt "Kernel compression mode"
	default KERNEL_GZIP
	depends on HAVE_KERNEL_GZIP || HAVE_KERNEL_BZIP2 || HAVE_KERNEL_LZMA || HAVE_KERNEL_XZ || HAVE_KERNEL_LZO || HAVE_KERNEL_LZ4 || HAVE_KERNEL_ZSTD || HAVE_KERNEL_UNCOMPRESSED
	help
	  The linux kernel is a kind of self-extracting executable.
	  Several compression algorithms are available, which differ
	  in efficiency, compression and decompression speed.
	  Compression speed is only relevant when building a kernel.
	  Decompression speed is relevant at each boot.

	  If you have any problems with bzip2 or lzma compressed
	  kernels, mail me (Alain Knaff) <alain@knaff.lu>. (An older
	  version of this functionality (bzip2 only), for 2.4, was
	  supplied by Christian Ludwig)

	  High compression options are mostly useful for users, who
	  are low on disk space (embedded systems), but for whom ram
	  size matters less.

	  If in doubt, select 'gzip'

config KERNEL_GZIP
	bool "Gzip"
	depends on HAVE_KERNEL_GZIP
	help
	  The old and tried gzip compression. It provides a good balance
	  between compression ratio and decompression speed.

config KERNEL_BZIP2
	bool "Bzip2"
	depends on HAVE_KERNEL_BZIP2
	help
	  Its compression ratio and speed is intermediate.
	  Decompression speed is slowest among the choices.  The kernel
	  size is about 10% smaller with bzip2, in comparison to gzip.
	  Bzip2 uses a large amount of memory. For modern kernels you
	  will need at least 8MB RAM or more for booting.

config KERNEL_LZMA
	bool "LZMA"
	depends on HAVE_KERNEL_LZMA
	help
	  This compression algorithm's ratio is best.  Decompression speed
	  is between gzip and bzip2.  Compression is slowest.
	  The kernel size is about 33% smaller with LZMA in comparison to gzip.

config KERNEL_XZ
	bool "XZ"
	depends on HAVE_KERNEL_XZ
	help
	  XZ uses the LZMA2 algorithm and instruction set specific
	  BCJ filters which can improve compression ratio of executable
	  code. The size of the kernel is about 30% smaller with XZ in
	  comparison to gzip. On architectures for which there is a BCJ
	  filter (i386, x86_64, ARM, IA-64, PowerPC, and SPARC), XZ
	  will create a few percent smaller kernel than plain LZMA.

	  The speed is about the same as with LZMA: The decompression
	  speed of XZ is better than that of bzip2 but worse than gzip
	  and LZO. Compression is slow.

config KERNEL_LZO
	bool "LZO"
	depends on HAVE_KERNEL_LZO
	help
	  Its compression ratio is the poorest among the choices. The kernel
	  size is about 10% bigger than gzip; however its speed
	  (both compression and decompression) is the fastest.

config KERNEL_LZ4
	bool "LZ4"
	depends on HAVE_KERNEL_LZ4
	help
	  LZ4 is an LZ77-type compressor with a fixed, byte-oriented encoding.
	  A preliminary version of LZ4 de/compression tool is available at
	  <https://code.google.com/p/lz4/>.

	  Its compression ratio is worse than LZO. The size of the kernel
	  is about 8% bigger than LZO. But the decompression speed is
	  faster than LZO.

config KERNEL_ZSTD
	bool "ZSTD"
	depends on HAVE_KERNEL_ZSTD
	help
	  ZSTD is a compression algorithm targeting intermediate compression
	  with fast decompression speed. It will compress better than GZIP and
	  decompress around the same speed as LZO, but slower than LZ4. You
	  will need at least 192 KB RAM or more for booting. The zstd command
	  line tool is required for compression.

config KERNEL_UNCOMPRESSED
	bool "None"
	depends on HAVE_KERNEL_UNCOMPRESSED
	help
	  Produce uncompressed kernel image. This option is usually not what
	  you want. It is useful for debugging the kernel in slow simulation
	  environments, where decompressing and moving the kernel is awfully
	  slow. This option allows early boot code to skip the decompressor
	  and jump right at uncompressed kernel image.

endchoice

config DEFAULT_INIT
	string "Default init path"
	default ""
	help
	  This option determines the default init for the system if no init=
	  option is passed on the kernel command line. If the requested path is
	  not present, we will still then move on to attempting further
	  locations (e.g. /sbin/init, etc). If this is empty, we will just use
	  the fallback list when init= is not passed.

config DEFAULT_HOSTNAME
	string "Default hostname"
	default "(none)"
	help
	  This option determines the default system hostname before userspace
	  calls sethostname(2). The kernel traditionally uses "(none)" here,
	  but you may wish to use a different default here to make a minimal
	  system more usable with less configuration.

config SYSVIPC
	bool "System V IPC"
	help
	  Inter Process Communication is a suite of library functions and
	  system calls which let processes (running programs) synchronize and
	  exchange information. It is generally considered to be a good thing,
	  and some programs won't run unless you say Y here. In particular, if
	  you want to run the DOS emulator dosemu under Linux (read the
	  DOSEMU-HOWTO, available from <http://www.tldp.org/docs.html#howto>),
	  you'll need to say Y here.

	  You can find documentation about IPC with "info ipc" and also in
	  section 6.4 of the Linux Programmer's Guide, available from
	  <http://www.tldp.org/guides.html>.

config SYSVIPC_SYSCTL
	bool
	depends on SYSVIPC
	depends on SYSCTL
	default y

config POSIX_MQUEUE
	bool "POSIX Message Queues"
	depends on NET
	help
	  POSIX variant of message queues is a part of IPC. In POSIX message
	  queues every message has a priority which decides about succession
	  of receiving it by a process. If you want to compile and run
	  programs written e.g. for Solaris with use of its POSIX message
	  queues (functions mq_*) say Y here.

	  POSIX message queues are visible as a filesystem called 'mqueue'
	  and can be mounted somewhere if you want to do filesystem
	  operations on message queues.

	  If unsure, say Y.

config POSIX_MQUEUE_SYSCTL
	bool
	depends on POSIX_MQUEUE
	depends on SYSCTL
	default y

config WATCH_QUEUE
	bool "General notification queue"
	default n
	help

	  This is a general notification queue for the kernel to pass events to
	  userspace by splicing them into pipes.  It can be used in conjunction
	  with watches for key/keyring change notifications and device
	  notifications.

	  See Documentation/watch_queue.rst

config CROSS_MEMORY_ATTACH
	bool "Enable process_vm_readv/writev syscalls"
	depends on MMU
	default y
	help
	  Enabling this option adds the system calls process_vm_readv and
	  process_vm_writev which allow a process with the correct privileges
	  to directly read from or write to another process' address space.
	  See the man page for more details.

config USELIB
	bool "uselib syscall (for libc5 and earlier)"
	default ALPHA || M68K || SPARC
	help
	  This option enables the uselib syscall, a system call used in the
	  dynamic linker from libc5 and earlier.  glibc does not use this
	  system call.  If you intend to run programs built on libc5 or
	  earlier, you may need to enable this syscall.  Current systems
	  running glibc can safely disable this.

config AUDIT
	bool "Auditing support"
	depends on NET
	help
	  Enable auditing infrastructure that can be used with another
	  kernel subsystem, such as SELinux (which requires this for
	  logging of avc messages output).  System call auditing is included
	  on architectures which support it.

config HAVE_ARCH_AUDITSYSCALL
	bool

config AUDITSYSCALL
	def_bool y
	depends on AUDIT && HAVE_ARCH_AUDITSYSCALL
	select FSNOTIFY

source "kernel/irq/Kconfig"
source "kernel/time/Kconfig"
source "kernel/bpf/Kconfig"
source "kernel/Kconfig.preempt"

menu "CPU/Task time and stats accounting"

config VIRT_CPU_ACCOUNTING
	bool

choice
	prompt "Cputime accounting"
	default TICK_CPU_ACCOUNTING if !PPC64
	default VIRT_CPU_ACCOUNTING_NATIVE if PPC64

# Kind of a stub config for the pure tick based cputime accounting
config TICK_CPU_ACCOUNTING
	bool "Simple tick based cputime accounting"
	depends on !S390 && !NO_HZ_FULL
	help
	  This is the basic tick based cputime accounting that maintains
	  statistics about user, system and idle time spent on per jiffies
	  granularity.

	  If unsure, say Y.

config VIRT_CPU_ACCOUNTING_NATIVE
	bool "Deterministic task and CPU time accounting"
	depends on HAVE_VIRT_CPU_ACCOUNTING && !NO_HZ_FULL
	select VIRT_CPU_ACCOUNTING
	help
	  Select this option to enable more accurate task and CPU time
	  accounting.  This is done by reading a CPU counter on each
	  kernel entry and exit and on transitions within the kernel
	  between system, softirq and hardirq state, so there is a
	  small performance impact.  In the case of s390 or IBM POWER > 5,
	  this also enables accounting of stolen time on logically-partitioned
	  systems.

config VIRT_CPU_ACCOUNTING_GEN
	bool "Full dynticks CPU time accounting"
	depends on HAVE_CONTEXT_TRACKING
	depends on HAVE_VIRT_CPU_ACCOUNTING_GEN
	depends on GENERIC_CLOCKEVENTS
	select VIRT_CPU_ACCOUNTING
	select CONTEXT_TRACKING
	help
	  Select this option to enable task and CPU time accounting on full
	  dynticks systems. This accounting is implemented by watching every
	  kernel-user boundaries using the context tracking subsystem.
	  The accounting is thus performed at the expense of some significant
	  overhead.

	  For now this is only useful if you are working on the full
	  dynticks subsystem development.

	  If unsure, say N.

endchoice

config IRQ_TIME_ACCOUNTING
	bool "Fine granularity task level IRQ time accounting"
	depends on HAVE_IRQ_TIME_ACCOUNTING && !VIRT_CPU_ACCOUNTING_NATIVE
	help
	  Select this option to enable fine granularity task irq time
	  accounting. This is done by reading a timestamp on each
	  transitions between softirq and hardirq state, so there can be a
	  small performance impact.

	  If in doubt, say N here.

config HAVE_SCHED_AVG_IRQ
	def_bool y
	depends on IRQ_TIME_ACCOUNTING || PARAVIRT_TIME_ACCOUNTING
	depends on SMP

config SCHED_THERMAL_PRESSURE
	bool
	default y if ARM && ARM_CPU_TOPOLOGY
	default y if ARM64
	depends on SMP
	depends on CPU_FREQ_THERMAL
	help
	  Select this option to enable thermal pressure accounting in the
	  scheduler. Thermal pressure is the value conveyed to the scheduler
	  that reflects the reduction in CPU compute capacity resulted from
	  thermal throttling. Thermal throttling occurs when the performance of
	  a CPU is capped due to high operating temperatures.

	  If selected, the scheduler will be able to balance tasks accordingly,
	  i.e. put less load on throttled CPUs than on non/less throttled ones.

	  This requires the architecture to implement
	  arch_update_thermal_pressure() and arch_scale_thermal_pressure().

config BSD_PROCESS_ACCT
	bool "BSD Process Accounting"
	depends on MULTIUSER
	help
	  If you say Y here, a user level program will be able to instruct the
	  kernel (via a special system call) to write process accounting
	  information to a file: whenever a process exits, information about
	  that process will be appended to the file by the kernel.  The
	  information includes things such as creation time, owning user,
	  command name, memory usage, controlling terminal etc. (the complete
	  list is in the struct acct in <file:include/linux/acct.h>).  It is
	  up to the user level program to do useful things with this
	  information.  This is generally a good idea, so say Y.

config BSD_PROCESS_ACCT_V3
	bool "BSD Process Accounting version 3 file format"
	depends on BSD_PROCESS_ACCT
	default n
	help
	  If you say Y here, the process accounting information is written
	  in a new file format that also logs the process IDs of each
	  process and its parent. Note that this file format is incompatible
	  with previous v0/v1/v2 file formats, so you will need updated tools
	  for processing it. A preliminary version of these tools is available
	  at <http://www.gnu.org/software/acct/>.

config TASKSTATS
	bool "Export task/process statistics through netlink"
	depends on NET
	depends on MULTIUSER
	default n
	help
	  Export selected statistics for tasks/processes through the
	  generic netlink interface. Unlike BSD process accounting, the
	  statistics are available during the lifetime of tasks/processes as
	  responses to commands. Like BSD accounting, they are sent to user
	  space on task exit.

	  Say N if unsure.

config TASK_DELAY_ACCT
	bool "Enable per-task delay accounting"
	depends on TASKSTATS
	select SCHED_INFO
	help
	  Collect information on time spent by a task waiting for system
	  resources like cpu, synchronous block I/O completion and swapping
	  in pages. Such statistics can help in setting a task's priorities
	  relative to other tasks for cpu, io, rss limits etc.

	  Say N if unsure.

config TASK_XACCT
	bool "Enable extended accounting over taskstats"
	depends on TASKSTATS
	help
	  Collect extended task accounting data and send the data
	  to userland for processing over the taskstats interface.

	  Say N if unsure.

config TASK_IO_ACCOUNTING
	bool "Enable per-task storage I/O accounting"
	depends on TASK_XACCT
	help
	  Collect information on the number of bytes of storage I/O which this
	  task has caused.

	  Say N if unsure.

config PSI
	bool "Pressure stall information tracking"
	help
	  Collect metrics that indicate how overcommitted the CPU, memory,
	  and IO capacity are in the system.

	  If you say Y here, the kernel will create /proc/pressure/ with the
	  pressure statistics files cpu, memory, and io. These will indicate
	  the share of walltime in which some or all tasks in the system are
	  delayed due to contention of the respective resource.

	  In kernels with cgroup support, cgroups (cgroup2 only) will
	  have cpu.pressure, memory.pressure, and io.pressure files,
	  which aggregate pressure stalls for the grouped tasks only.

	  For more details see Documentation/accounting/psi.rst.

	  Say N if unsure.

config PSI_DEFAULT_DISABLED
	bool "Require boot parameter to enable pressure stall information tracking"
	default n
	depends on PSI
	help
	  If set, pressure stall information tracking will be disabled
	  per default but can be enabled through passing psi=1 on the
	  kernel commandline during boot.

	  This feature adds some code to the task wakeup and sleep
	  paths of the scheduler. The overhead is too low to affect
	  common scheduling-intense workloads in practice (such as
	  webservers, memcache), but it does show up in artificial
	  scheduler stress tests, such as hackbench.

	  If you are paranoid and not sure what the kernel will be
	  used for, say Y.

	  Say N if unsure.

endmenu # "CPU/Task time and stats accounting"

config CPU_ISOLATION
	bool "CPU isolation"
	depends on SMP || COMPILE_TEST
	default y
	help
	  Make sure that CPUs running critical tasks are not disturbed by
	  any source of "noise" such as unbound workqueues, timers, kthreads...
	  Unbound jobs get offloaded to housekeeping CPUs. This is driven by
	  the "isolcpus=" boot parameter.

	  Say Y if unsure.

source "kernel/rcu/Kconfig"

config BUILD_BIN2C
	bool
	default n

config IKCONFIG
	tristate "Kernel .config support"
	help
	  This option enables the complete Linux kernel ".config" file
	  contents to be saved in the kernel. It provides documentation
	  of which kernel options are used in a running kernel or in an
	  on-disk kernel.  This information can be extracted from the kernel
	  image file with the script scripts/extract-ikconfig and used as
	  input to rebuild the current kernel or to build another kernel.
	  It can also be extracted from a running kernel by reading
	  /proc/config.gz if enabled (below).

config IKCONFIG_PROC
	bool "Enable access to .config through /proc/config.gz"
	depends on IKCONFIG && PROC_FS
	help
	  This option enables access to the kernel configuration file
	  through /proc/config.gz.

config IKHEADERS
	tristate "Enable kernel headers through /sys/kernel/kheaders.tar.xz"
	depends on SYSFS
	help
	  This option enables access to the in-kernel headers that are generated during
	  the build process. These can be used to build eBPF tracing programs,
	  or similar programs.  If you build the headers as a module, a module called
	  kheaders.ko is built which can be loaded on-demand to get access to headers.

config LOG_BUF_SHIFT
	int "Kernel log buffer size (16 => 64KB, 17 => 128KB)"
	range 12 25
	default 17
	depends on PRINTK
	help
	  Select the minimal kernel log buffer size as a power of 2.
	  The final size is affected by LOG_CPU_MAX_BUF_SHIFT config
	  parameter, see below. Any higher size also might be forced
	  by "log_buf_len" boot parameter.

	  Examples:
		     17 => 128 KB
		     16 => 64 KB
		     15 => 32 KB
		     14 => 16 KB
		     13 =>  8 KB
		     12 =>  4 KB

config LOG_CPU_MAX_BUF_SHIFT
	int "CPU kernel log buffer size contribution (13 => 8 KB, 17 => 128KB)"
	depends on SMP
	range 0 21
	default 12 if !BASE_SMALL
	default 0 if BASE_SMALL
	depends on PRINTK
	help
	  This option allows to increase the default ring buffer size
	  according to the number of CPUs. The value defines the contribution
	  of each CPU as a power of 2. The used space is typically only few
	  lines however it might be much more when problems are reported,
	  e.g. backtraces.

	  The increased size means that a new buffer has to be allocated and
	  the original static one is unused. It makes sense only on systems
	  with more CPUs. Therefore this value is used only when the sum of
	  contributions is greater than the half of the default kernel ring
	  buffer as defined by LOG_BUF_SHIFT. The default values are set
	  so that more than 16 CPUs are needed to trigger the allocation.

	  Also this option is ignored when "log_buf_len" kernel parameter is
	  used as it forces an exact (power of two) size of the ring buffer.

	  The number of possible CPUs is used for this computation ignoring
	  hotplugging making the computation optimal for the worst case
	  scenario while allowing a simple algorithm to be used from bootup.

	  Examples shift values and their meaning:
		     17 => 128 KB for each CPU
		     16 =>  64 KB for each CPU
		     15 =>  32 KB for each CPU
		     14 =>  16 KB for each CPU
		     13 =>   8 KB for each CPU
		     12 =>   4 KB for each CPU

config PRINTK_SAFE_LOG_BUF_SHIFT
	int "Temporary per-CPU printk log buffer size (12 => 4KB, 13 => 8KB)"
	range 10 21
	default 13
	depends on PRINTK
	help
	  Select the size of an alternate printk per-CPU buffer where messages
	  printed from usafe contexts are temporary stored. One example would
	  be NMI messages, another one - printk recursion. The messages are
	  copied to the main log buffer in a safe context to avoid a deadlock.
	  The value defines the size as a power of 2.

	  Those messages are rare and limited. The largest one is when
	  a backtrace is printed. It usually fits into 4KB. Select
	  8KB if you want to be on the safe side.

	  Examples:
		     17 => 128 KB for each CPU
		     16 =>  64 KB for each CPU
		     15 =>  32 KB for each CPU
		     14 =>  16 KB for each CPU
		     13 =>   8 KB for each CPU
		     12 =>   4 KB for each CPU

config PRINTK_INDEX
	bool "Printk indexing debugfs interface"
	depends on PRINTK && DEBUG_FS
	help
	  Add support for indexing of all printk formats known at compile time
	  at <debugfs>/printk/index/<module>.

	  This can be used as part of maintaining daemons which monitor
	  /dev/kmsg, as it permits auditing the printk formats present in a
	  kernel, allowing detection of cases where monitored printks are
	  changed or no longer present.

	  There is no additional runtime cost to printk with this enabled.

#
# Architectures with an unreliable sched_clock() should select this:
#
config HAVE_UNSTABLE_SCHED_CLOCK
	bool

config GENERIC_SCHED_CLOCK
	bool

menu "Scheduler features"

config UCLAMP_TASK
	bool "Enable utilization clamping for RT/FAIR tasks"
	depends on CPU_FREQ_GOV_SCHEDUTIL
	help
	  This feature enables the scheduler to track the clamped utilization
	  of each CPU based on RUNNABLE tasks scheduled on that CPU.

	  With this option, the user can specify the min and max CPU
	  utilization allowed for RUNNABLE tasks. The max utilization defines
	  the maximum frequency a task should use while the min utilization
	  defines the minimum frequency it should use.

	  Both min and max utilization clamp values are hints to the scheduler,
	  aiming at improving its frequency selection policy, but they do not
	  enforce or grant any specific bandwidth for tasks.

	  If in doubt, say N.

config UCLAMP_BUCKETS_COUNT
	int "Number of supported utilization clamp buckets"
	range 5 20
	default 5
	depends on UCLAMP_TASK
	help
	  Defines the number of clamp buckets to use. The range of each bucket
	  will be SCHED_CAPACITY_SCALE/UCLAMP_BUCKETS_COUNT. The higher the
	  number of clamp buckets the finer their granularity and the higher
	  the precision of clamping aggregation and tracking at run-time.

	  For example, with the minimum configuration value we will have 5
	  clamp buckets tracking 20% utilization each. A 25% boosted tasks will
	  be refcounted in the [20..39]% bucket and will set the bucket clamp
	  effective value to 25%.
	  If a second 30% boosted task should be co-scheduled on the same CPU,
	  that task will be refcounted in the same bucket of the first task and
	  it will boost the bucket clamp effective value to 30%.
	  The clamp effective value of a bucket is reset to its nominal value
	  (20% in the example above) when there are no more tasks refcounted in
	  that bucket.

	  An additional boost/capping margin can be added to some tasks. In the
	  example above the 25% task will be boosted to 30% until it exits the
	  CPU. If that should be considered not acceptable on certain systems,
	  it's always possible to reduce the margin by increasing the number of
	  clamp buckets to trade off used memory for run-time tracking
	  precision.

	  If in doubt, use the default value.

endmenu

#
# For architectures that want to enable the support for NUMA-affine scheduler
# balancing logic:
#
config ARCH_SUPPORTS_NUMA_BALANCING
	bool

#
# For architectures that prefer to flush all TLBs after a number of pages
# are unmapped instead of sending one IPI per page to flush. The architecture
# must provide guarantees on what happens if a clean TLB cache entry is
# written after the unmap. Details are in mm/rmap.c near the check for
# should_defer_flush. The architecture should also consider if the full flush
# and the refill costs are offset by the savings of sending fewer IPIs.
config ARCH_WANT_BATCHED_UNMAP_TLB_FLUSH
	bool

config CC_HAS_INT128
	def_bool !$(cc-option,$(m64-flag) -D__SIZEOF_INT128__=0) && 64BIT

config CC_IMPLICIT_FALLTHROUGH
	string
	default "-Wimplicit-fallthrough=5" if CC_IS_GCC && $(cc-option,-Wimplicit-fallthrough=5)
	default "-Wimplicit-fallthrough" if CC_IS_CLANG && $(cc-option,-Wunreachable-code-fallthrough)

#
# For architectures that know their GCC __int128 support is sound
#
config ARCH_SUPPORTS_INT128
	bool

# For architectures that (ab)use NUMA to represent different memory regions
# all cpu-local but of different latencies, such as SuperH.
#
config ARCH_WANT_NUMA_VARIABLE_LOCALITY
	bool

config NUMA_BALANCING
	bool "Memory placement aware NUMA scheduler"
	depends on ARCH_SUPPORTS_NUMA_BALANCING
	depends on !ARCH_WANT_NUMA_VARIABLE_LOCALITY
	depends on SMP && NUMA && MIGRATION && !PREEMPT_RT
	help
	  This option adds support for automatic NUMA aware memory/task placement.
	  The mechanism is quite primitive and is based on migrating memory when
	  it has references to the node the task is running on.

	  This system will be inactive on UMA systems.

config NUMA_BALANCING_DEFAULT_ENABLED
	bool "Automatically enable NUMA aware memory/task placement"
	default y
	depends on NUMA_BALANCING
	help
	  If set, automatic NUMA balancing will be enabled if running on a NUMA
	  machine.

menuconfig CGROUPS
	bool "Control Group support"
	select KERNFS
	help
	  This option adds support for grouping sets of processes together, for
	  use with process control subsystems such as Cpusets, CFS, memory
	  controls or device isolation.
	  See
		- Documentation/scheduler/sched-design-CFS.rst	(CFS)
		- Documentation/admin-guide/cgroup-v1/ (features for grouping, isolation
					  and resource control)

	  Say N if unsure.

if CGROUPS

config PAGE_COUNTER
	bool

config MEMCG
	bool "Memory controller"
	select PAGE_COUNTER
	select EVENTFD
	help
	  Provides control over the memory footprint of tasks in a cgroup.

config MEMCG_SWAP
	bool
	depends on MEMCG && SWAP
	default y

config MEMCG_KMEM
	bool
	depends on MEMCG && !SLOB
	default y

config BLK_CGROUP
	bool "IO controller"
	depends on BLOCK
	default n
	help
	Generic block IO controller cgroup interface. This is the common
	cgroup interface which should be used by various IO controlling
	policies.

	Currently, CFQ IO scheduler uses it to recognize task groups and
	control disk bandwidth allocation (proportional time slice allocation)
	to such task groups. It is also used by bio throttling logic in
	block layer to implement upper limit in IO rates on a device.

	This option only enables generic Block IO controller infrastructure.
	One needs to also enable actual IO controlling logic/policy. For
	enabling proportional weight division of disk bandwidth in CFQ, set
	CONFIG_BFQ_GROUP_IOSCHED=y; for enabling throttling policy, set
	CONFIG_BLK_DEV_THROTTLING=y.

	See Documentation/admin-guide/cgroup-v1/blkio-controller.rst for more information.

config CGROUP_WRITEBACK
	bool
	depends on MEMCG && BLK_CGROUP
	default y

menuconfig CGROUP_SCHED
	bool "CPU controller"
	default n
	help
	  This feature lets CPU scheduler recognize task groups and control CPU
	  bandwidth allocation to such task groups. It uses cgroups to group
	  tasks.

if CGROUP_SCHED
config FAIR_GROUP_SCHED
	bool "Group scheduling for SCHED_OTHER"
	depends on CGROUP_SCHED
	default CGROUP_SCHED

config CFS_BANDWIDTH
	bool "CPU bandwidth provisioning for FAIR_GROUP_SCHED"
	depends on FAIR_GROUP_SCHED
	default n
	help
	  This option allows users to define CPU bandwidth rates (limits) for
	  tasks running within the fair group scheduler.  Groups with no limit
	  set are considered to be unconstrained and will run with no
	  restriction.
	  See Documentation/scheduler/sched-bwc.rst for more information.

config RT_GROUP_SCHED
	bool "Group scheduling for SCHED_RR/FIFO"
	depends on CGROUP_SCHED
	default n
	help
	  This feature lets you explicitly allocate real CPU bandwidth
	  to task groups. If enabled, it will also make it impossible to
	  schedule realtime tasks for non-root users until you allocate
	  realtime bandwidth for them.
	  See Documentation/scheduler/sched-rt-group.rst for more information.

endif #CGROUP_SCHED

config UCLAMP_TASK_GROUP
	bool "Utilization clamping per group of tasks"
	depends on CGROUP_SCHED
	depends on UCLAMP_TASK
	default n
	help
	  This feature enables the scheduler to track the clamped utilization
	  of each CPU based on RUNNABLE tasks currently scheduled on that CPU.

	  When this option is enabled, the user can specify a min and max
	  CPU bandwidth which is allowed for each single task in a group.
	  The max bandwidth allows to clamp the maximum frequency a task
	  can use, while the min bandwidth allows to define a minimum
	  frequency a task will always use.

	  When task group based utilization clamping is enabled, an eventually
	  specified task-specific clamp value is constrained by the cgroup
	  specified clamp value. Both minimum and maximum task clamping cannot
	  be bigger than the corresponding clamping defined at task group level.

	  If in doubt, say N.

config CGROUP_PIDS
	bool "PIDs controller"
	help
	  Provides enforcement of process number limits in the scope of a
	  cgroup. Any attempt to fork more processes than is allowed in the
	  cgroup will fail. PIDs are fundamentally a global resource because it
	  is fairly trivial to reach PID exhaustion before you reach even a
	  conservative kmemcg limit. As a result, it is possible to grind a
	  system to halt without being limited by other cgroup policies. The
	  PIDs controller is designed to stop this from happening.

	  It should be noted that organisational operations (such as attaching
	  to a cgroup hierarchy) will *not* be blocked by the PIDs controller,
	  since the PIDs limit only affects a process's ability to fork, not to
	  attach to a cgroup.

config CGROUP_RDMA
	bool "RDMA controller"
	help
	  Provides enforcement of RDMA resources defined by IB stack.
	  It is fairly easy for consumers to exhaust RDMA resources, which
	  can result into resource unavailability to other consumers.
	  RDMA controller is designed to stop this from happening.
	  Attaching processes with active RDMA resources to the cgroup
	  hierarchy is allowed even if can cross the hierarchy's limit.

config CGROUP_FREEZER
	bool "Freezer controller"
	help
	  Provides a way to freeze and unfreeze all tasks in a
	  cgroup.

	  This option affects the ORIGINAL cgroup interface. The cgroup2 memory
	  controller includes important in-kernel memory consumers per default.

	  If you're using cgroup2, say N.

config CGROUP_HUGETLB
	bool "HugeTLB controller"
	depends on HUGETLB_PAGE
	select PAGE_COUNTER
	default n
	help
	  Provides a cgroup controller for HugeTLB pages.
	  When you enable this, you can put a per cgroup limit on HugeTLB usage.
	  The limit is enforced during page fault. Since HugeTLB doesn't
	  support page reclaim, enforcing the limit at page fault time implies
	  that, the application will get SIGBUS signal if it tries to access
	  HugeTLB pages beyond its limit. This requires the application to know
	  beforehand how much HugeTLB pages it would require for its use. The
	  control group is tracked in the third page lru pointer. This means
	  that we cannot use the controller with huge page less than 3 pages.

config CPUSETS
	bool "Cpuset controller"
	depends on SMP
	help
	  This option will let you create and manage CPUSETs which
	  allow dynamically partitioning a system into sets of CPUs and
	  Memory Nodes and assigning tasks to run only within those sets.
	  This is primarily useful on large SMP or NUMA systems.

	  Say N if unsure.

config PROC_PID_CPUSET
	bool "Include legacy /proc/<pid>/cpuset file"
	depends on CPUSETS
	default y

config CGROUP_DEVICE
	bool "Device controller"
	help
	  Provides a cgroup controller implementing whitelists for
	  devices which a process in the cgroup can mknod or open.

config CGROUP_CPUACCT
	bool "Simple CPU accounting controller"
	help
	  Provides a simple controller for monitoring the
	  total CPU consumed by the tasks in a cgroup.

config CGROUP_PERF
	bool "Perf controller"
	depends on PERF_EVENTS
	help
	  This option extends the perf per-cpu mode to restrict monitoring
	  to threads which belong to the cgroup specified and run on the
	  designated cpu.  Or this can be used to have cgroup ID in samples
	  so that it can monitor performance events among cgroups.

	  Say N if unsure.

config CGROUP_BPF
	bool "Support for eBPF programs attached to cgroups"
	depends on BPF_SYSCALL
	select SOCK_CGROUP_DATA
	help
	  Allow attaching eBPF programs to a cgroup using the bpf(2)
	  syscall command BPF_PROG_ATTACH.

	  In which context these programs are accessed depends on the type
	  of attachment. For instance, programs that are attached using
	  BPF_CGROUP_INET_INGRESS will be executed on the ingress path of
	  inet sockets.

config CGROUP_MISC
	bool "Misc resource controller"
	default n
	help
	  Provides a controller for miscellaneous resources on a host.

	  Miscellaneous scalar resources are the resources on the host system
	  which cannot be abstracted like the other cgroups. This controller
	  tracks and limits the miscellaneous resources used by a process
	  attached to a cgroup hierarchy.

	  For more information, please check misc cgroup section in
	  /Documentation/admin-guide/cgroup-v2.rst.

config CGROUP_DEBUG
	bool "Debug controller"
	default n
	depends on DEBUG_KERNEL
	help
	  This option enables a simple controller that exports
	  debugging information about the cgroups framework. This
	  controller is for control cgroup debugging only. Its
	  interfaces are not stable.

	  Say N.

config SOCK_CGROUP_DATA
	bool
	default n

endif # CGROUPS

menuconfig NAMESPACES
	bool "Namespaces support" if EXPERT
	depends on MULTIUSER
	default !EXPERT
	help
	  Provides the way to make tasks work with different objects using
	  the same id. For example same IPC id may refer to different objects
	  or same user id or pid may refer to different tasks when used in
	  different namespaces.

if NAMESPACES

config UTS_NS
	bool "UTS namespace"
	default y
	help
	  In this namespace tasks see different info provided with the
	  uname() system call

config TIME_NS
	bool "TIME namespace"
	depends on GENERIC_VDSO_TIME_NS
	default y
	help
	  In this namespace boottime and monotonic clocks can be set.
	  The time will keep going with the same pace.

config IPC_NS
	bool "IPC namespace"
	depends on (SYSVIPC || POSIX_MQUEUE)
	default y
	help
	  In this namespace tasks work with IPC ids which correspond to
	  different IPC objects in different namespaces.

config USER_NS
	bool "User namespace"
	default n
	help
	  This allows containers, i.e. vservers, to use user namespaces
	  to provide different user info for different servers.

	  When user namespaces are enabled in the kernel it is
	  recommended that the MEMCG option also be enabled and that
	  user-space use the memory control groups to limit the amount
	  of memory a memory unprivileged users can use.

	  If unsure, say N.

config PID_NS
	bool "PID Namespaces"
	default y
	help
	  Support process id namespaces.  This allows having multiple
	  processes with the same pid as long as they are in different
	  pid namespaces.  This is a building block of containers.

config NET_NS
	bool "Network namespace"
	depends on NET
	default y
	help
	  Allow user space to create what appear to be multiple instances
	  of the network stack.

endif # NAMESPACES

config CHECKPOINT_RESTORE
	bool "Checkpoint/restore support"
	select PROC_CHILDREN
	select KCMP
	default n
	help
	  Enables additional kernel features in a sake of checkpoint/restore.
	  In particular it adds auxiliary prctl codes to setup process text,
	  data and heap segment sizes, and a few additional /proc filesystem
	  entries.

	  If unsure, say N here.

config SCHED_AUTOGROUP
	bool "Automatic process group scheduling"
	select CGROUPS
	select CGROUP_SCHED
	select FAIR_GROUP_SCHED
	help
	  This option optimizes the scheduler for common desktop workloads by
	  automatically creating and populating task groups.  This separation
	  of workloads isolates aggressive CPU burners (like build jobs) from
	  desktop applications.  Task group autogeneration is currently based
	  upon task session.

config SYSFS_DEPRECATED
	bool "Enable deprecated sysfs features to support old userspace tools"
	depends on SYSFS
	default n
	help
	  This option adds code that switches the layout of the "block" class
	  devices, to not show up in /sys/class/block/, but only in
	  /sys/block/.

	  This switch is only active when the sysfs.deprecated=1 boot option is
	  passed or the SYSFS_DEPRECATED_V2 option is set.

	  This option allows new kernels to run on old distributions and tools,
	  which might get confused by /sys/class/block/. Since 2007/2008 all
	  major distributions and tools handle this just fine.

	  Recent distributions and userspace tools after 2009/2010 depend on
	  the existence of /sys/class/block/, and will not work with this
	  option enabled.

	  Only if you are using a new kernel on an old distribution, you might
	  need to say Y here.

config SYSFS_DEPRECATED_V2
	bool "Enable deprecated sysfs features by default"
	default n
	depends on SYSFS
	depends on SYSFS_DEPRECATED
	help
	  Enable deprecated sysfs by default.

	  See the CONFIG_SYSFS_DEPRECATED option for more details about this
	  option.

	  Only if you are using a new kernel on an old distribution, you might
	  need to say Y here. Even then, odds are you would not need it
	  enabled, you can always pass the boot option if absolutely necessary.

config RELAY
	bool "Kernel->user space relay support (formerly relayfs)"
	select IRQ_WORK
	help
	  This option enables support for relay interface support in
	  certain file systems (such as debugfs).
	  It is designed to provide an efficient mechanism for tools and
	  facilities to relay large amounts of data from kernel space to
	  user space.

	  If unsure, say N.

config BLK_DEV_INITRD
	bool "Initial RAM filesystem and RAM disk (initramfs/initrd) support"
	help
	  The initial RAM filesystem is a ramfs which is loaded by the
	  boot loader (loadlin or lilo) and that is mounted as root
	  before the normal boot procedure. It is typically used to
	  load modules needed to mount the "real" root file system,
	  etc. See <file:Documentation/admin-guide/initrd.rst> for details.

	  If RAM disk support (BLK_DEV_RAM) is also included, this
	  also enables initial RAM disk (initrd) support and adds
	  15 Kbytes (more on some other architectures) to the kernel size.

	  If unsure say Y.

if BLK_DEV_INITRD

source "usr/Kconfig"

endif

config BOOT_CONFIG
	bool "Boot config support"
	select BLK_DEV_INITRD if !BOOT_CONFIG_EMBED
	help
	  Extra boot config allows system admin to pass a config file as
	  complemental extension of kernel cmdline when booting.
	  The boot config file must be attached at the end of initramfs
	  with checksum, size and magic word.
	  See <file:Documentation/admin-guide/bootconfig.rst> for details.

	  If unsure, say Y.

<<<<<<< HEAD
config INITRAMFS_PRESERVE_MTIME
	bool "Preserve cpio archive mtimes in initramfs"
	default y
	help
	  Each entry in an initramfs cpio archive carries an mtime value. When
	  enabled, extracted cpio items take this mtime, with directory mtime
	  setting deferred until after creation of any child entries.

	  If unsure, say Y.
=======
config BOOT_CONFIG_EMBED
	bool "Embed bootconfig file in the kernel"
	depends on BOOT_CONFIG
	help
	  Embed a bootconfig file given by BOOT_CONFIG_EMBED_FILE in the
	  kernel. Usually, the bootconfig file is loaded with the initrd
	  image. But if the system doesn't support initrd, this option will
	  help you by embedding a bootconfig file while building the kernel.

	  If unsure, say N.

config BOOT_CONFIG_EMBED_FILE
	string "Embedded bootconfig file path"
	depends on BOOT_CONFIG_EMBED
	help
	  Specify a bootconfig file which will be embedded to the kernel.
	  This bootconfig will be used if there is no initrd or no other
	  bootconfig in the initrd.
>>>>>>> b39181f7

choice
	prompt "Compiler optimization level"
	default CC_OPTIMIZE_FOR_PERFORMANCE

config CC_OPTIMIZE_FOR_PERFORMANCE
	bool "Optimize for performance (-O2)"
	help
	  This is the default optimization level for the kernel, building
	  with the "-O2" compiler flag for best performance and most
	  helpful compile-time warnings.

config CC_OPTIMIZE_FOR_PERFORMANCE_O3
	bool "Optimize more for performance (-O3)"
	depends on ARC
	help
	  Choosing this option will pass "-O3" to your compiler to optimize
	  the kernel yet more for performance.

config CC_OPTIMIZE_FOR_SIZE
	bool "Optimize for size (-Os)"
	help
	  Choosing this option will pass "-Os" to your compiler resulting
	  in a smaller kernel.

endchoice

config HAVE_LD_DEAD_CODE_DATA_ELIMINATION
	bool
	help
	  This requires that the arch annotates or otherwise protects
	  its external entry points from being discarded. Linker scripts
	  must also merge .text.*, .data.*, and .bss.* correctly into
	  output sections. Care must be taken not to pull in unrelated
	  sections (e.g., '.text.init'). Typically '.' in section names
	  is used to distinguish them from label names / C identifiers.

config LD_DEAD_CODE_DATA_ELIMINATION
	bool "Dead code and data elimination (EXPERIMENTAL)"
	depends on HAVE_LD_DEAD_CODE_DATA_ELIMINATION
	depends on EXPERT
	depends on $(cc-option,-ffunction-sections -fdata-sections)
	depends on $(ld-option,--gc-sections)
	help
	  Enable this if you want to do dead code and data elimination with
	  the linker by compiling with -ffunction-sections -fdata-sections,
	  and linking with --gc-sections.

	  This can reduce on disk and in-memory size of the kernel
	  code and static data, particularly for small configs and
	  on small systems. This has the possibility of introducing
	  silently broken kernel if the required annotations are not
	  present. This option is not well tested yet, so use at your
	  own risk.

config LD_ORPHAN_WARN
	def_bool y
	depends on ARCH_WANT_LD_ORPHAN_WARN
	depends on $(ld-option,--orphan-handling=warn)

config SYSCTL
	bool

config HAVE_UID16
	bool

config SYSCTL_EXCEPTION_TRACE
	bool
	help
	  Enable support for /proc/sys/debug/exception-trace.

config SYSCTL_ARCH_UNALIGN_NO_WARN
	bool
	help
	  Enable support for /proc/sys/kernel/ignore-unaligned-usertrap
	  Allows arch to define/use @no_unaligned_warning to possibly warn
	  about unaligned access emulation going on under the hood.

config SYSCTL_ARCH_UNALIGN_ALLOW
	bool
	help
	  Enable support for /proc/sys/kernel/unaligned-trap
	  Allows arches to define/use @unaligned_enabled to runtime toggle
	  the unaligned access emulation.
	  see arch/parisc/kernel/unaligned.c for reference

config HAVE_PCSPKR_PLATFORM
	bool

# interpreter that classic socket filters depend on
config BPF
	bool

menuconfig EXPERT
	bool "Configure standard kernel features (expert users)"
	# Unhide debug options, to make the on-by-default options visible
	select DEBUG_KERNEL
	help
	  This option allows certain base kernel options and settings
	  to be disabled or tweaked. This is for specialized
	  environments which can tolerate a "non-standard" kernel.
	  Only use this if you really know what you are doing.

config UID16
	bool "Enable 16-bit UID system calls" if EXPERT
	depends on HAVE_UID16 && MULTIUSER
	default y
	help
	  This enables the legacy 16-bit UID syscall wrappers.

config MULTIUSER
	bool "Multiple users, groups and capabilities support" if EXPERT
	default y
	help
	  This option enables support for non-root users, groups and
	  capabilities.

	  If you say N here, all processes will run with UID 0, GID 0, and all
	  possible capabilities.  Saying N here also compiles out support for
	  system calls related to UIDs, GIDs, and capabilities, such as setuid,
	  setgid, and capset.

	  If unsure, say Y here.

config SGETMASK_SYSCALL
	bool "sgetmask/ssetmask syscalls support" if EXPERT
	def_bool PARISC || M68K || PPC || MIPS || X86 || SPARC || MICROBLAZE || SUPERH
	help
	  sys_sgetmask and sys_ssetmask are obsolete system calls
	  no longer supported in libc but still enabled by default in some
	  architectures.

	  If unsure, leave the default option here.

config SYSFS_SYSCALL
	bool "Sysfs syscall support" if EXPERT
	default y
	help
	  sys_sysfs is an obsolete system call no longer supported in libc.
	  Note that disabling this option is more secure but might break
	  compatibility with some systems.

	  If unsure say Y here.

config FHANDLE
	bool "open by fhandle syscalls" if EXPERT
	select EXPORTFS
	default y
	help
	  If you say Y here, a user level program will be able to map
	  file names to handle and then later use the handle for
	  different file system operations. This is useful in implementing
	  userspace file servers, which now track files using handles instead
	  of names. The handle would remain the same even if file names
	  get renamed. Enables open_by_handle_at(2) and name_to_handle_at(2)
	  syscalls.

config POSIX_TIMERS
	bool "Posix Clocks & timers" if EXPERT
	default y
	help
	  This includes native support for POSIX timers to the kernel.
	  Some embedded systems have no use for them and therefore they
	  can be configured out to reduce the size of the kernel image.

	  When this option is disabled, the following syscalls won't be
	  available: timer_create, timer_gettime: timer_getoverrun,
	  timer_settime, timer_delete, clock_adjtime, getitimer,
	  setitimer, alarm. Furthermore, the clock_settime, clock_gettime,
	  clock_getres and clock_nanosleep syscalls will be limited to
	  CLOCK_REALTIME, CLOCK_MONOTONIC and CLOCK_BOOTTIME only.

	  If unsure say y.

config PRINTK
	default y
	bool "Enable support for printk" if EXPERT
	select IRQ_WORK
	help
	  This option enables normal printk support. Removing it
	  eliminates most of the message strings from the kernel image
	  and makes the kernel more or less silent. As this makes it
	  very difficult to diagnose system problems, saying N here is
	  strongly discouraged.

config BUG
	bool "BUG() support" if EXPERT
	default y
	help
	  Disabling this option eliminates support for BUG and WARN, reducing
	  the size of your kernel image and potentially quietly ignoring
	  numerous fatal conditions. You should only consider disabling this
	  option for embedded systems with no facilities for reporting errors.
	  Just say Y.

config ELF_CORE
	depends on COREDUMP
	default y
	bool "Enable ELF core dumps" if EXPERT
	help
	  Enable support for generating core dumps. Disabling saves about 4k.


config PCSPKR_PLATFORM
	bool "Enable PC-Speaker support" if EXPERT
	depends on HAVE_PCSPKR_PLATFORM
	select I8253_LOCK
	default y
	help
	  This option allows to disable the internal PC-Speaker
	  support, saving some memory.

config BASE_FULL
	default y
	bool "Enable full-sized data structures for core" if EXPERT
	help
	  Disabling this option reduces the size of miscellaneous core
	  kernel data structures. This saves memory on small machines,
	  but may reduce performance.

config FUTEX
	bool "Enable futex support" if EXPERT
	depends on !(SPARC32 && SMP)
	default y
	imply RT_MUTEXES
	help
	  Disabling this option will cause the kernel to be built without
	  support for "fast userspace mutexes".  The resulting kernel may not
	  run glibc-based applications correctly.

config FUTEX_PI
	bool
	depends on FUTEX && RT_MUTEXES
	default y

config EPOLL
	bool "Enable eventpoll support" if EXPERT
	default y
	help
	  Disabling this option will cause the kernel to be built without
	  support for epoll family of system calls.

config SIGNALFD
	bool "Enable signalfd() system call" if EXPERT
	default y
	help
	  Enable the signalfd() system call that allows to receive signals
	  on a file descriptor.

	  If unsure, say Y.

config TIMERFD
	bool "Enable timerfd() system call" if EXPERT
	default y
	help
	  Enable the timerfd() system call that allows to receive timer
	  events on a file descriptor.

	  If unsure, say Y.

config EVENTFD
	bool "Enable eventfd() system call" if EXPERT
	default y
	help
	  Enable the eventfd() system call that allows to receive both
	  kernel notification (ie. KAIO) or userspace notifications.

	  If unsure, say Y.

config SHMEM
	bool "Use full shmem filesystem" if EXPERT
	default y
	depends on MMU
	help
	  The shmem is an internal filesystem used to manage shared memory.
	  It is backed by swap and manages resource limits. It is also exported
	  to userspace as tmpfs if TMPFS is enabled. Disabling this
	  option replaces shmem and tmpfs with the much simpler ramfs code,
	  which may be appropriate on small systems without swap.

config AIO
	bool "Enable AIO support" if EXPERT
	default y
	help
	  This option enables POSIX asynchronous I/O which may by used
	  by some high performance threaded applications. Disabling
	  this option saves about 7k.

config IO_URING
	bool "Enable IO uring support" if EXPERT
	select IO_WQ
	default y
	help
	  This option enables support for the io_uring interface, enabling
	  applications to submit and complete IO through submission and
	  completion rings that are shared between the kernel and application.

config ADVISE_SYSCALLS
	bool "Enable madvise/fadvise syscalls" if EXPERT
	default y
	help
	  This option enables the madvise and fadvise syscalls, used by
	  applications to advise the kernel about their future memory or file
	  usage, improving performance. If building an embedded system where no
	  applications use these syscalls, you can disable this option to save
	  space.

config MEMBARRIER
	bool "Enable membarrier() system call" if EXPERT
	default y
	help
	  Enable the membarrier() system call that allows issuing memory
	  barriers across all running threads, which can be used to distribute
	  the cost of user-space memory barriers asymmetrically by transforming
	  pairs of memory barriers into pairs consisting of membarrier() and a
	  compiler barrier.

	  If unsure, say Y.

config KALLSYMS
	bool "Load all symbols for debugging/ksymoops" if EXPERT
	default y
	help
	  Say Y here to let the kernel print out symbolic crash information and
	  symbolic stack backtraces. This increases the size of the kernel
	  somewhat, as all symbols have to be loaded into the kernel image.

config KALLSYMS_ALL
	bool "Include all symbols in kallsyms"
	depends on DEBUG_KERNEL && KALLSYMS
	help
	  Normally kallsyms only contains the symbols of functions for nicer
	  OOPS messages and backtraces (i.e., symbols from the text and inittext
	  sections). This is sufficient for most cases. And only in very rare
	  cases (e.g., when a debugger is used) all symbols are required (e.g.,
	  names of variables from the data sections, etc).

	  This option makes sure that all symbols are loaded into the kernel
	  image (i.e., symbols from all sections) in cost of increased kernel
	  size (depending on the kernel configuration, it may be 300KiB or
	  something like this).

	  Say N unless you really need all symbols.

config KALLSYMS_ABSOLUTE_PERCPU
	bool
	depends on KALLSYMS
	default X86_64 && SMP

config KALLSYMS_BASE_RELATIVE
	bool
	depends on KALLSYMS
	default !IA64
	help
	  Instead of emitting them as absolute values in the native word size,
	  emit the symbol references in the kallsyms table as 32-bit entries,
	  each containing a relative value in the range [base, base + U32_MAX]
	  or, when KALLSYMS_ABSOLUTE_PERCPU is in effect, each containing either
	  an absolute value in the range [0, S32_MAX] or a relative value in the
	  range [base, base + S32_MAX], where base is the lowest relative symbol
	  address encountered in the image.

	  On 64-bit builds, this reduces the size of the address table by 50%,
	  but more importantly, it results in entries whose values are build
	  time constants, and no relocation pass is required at runtime to fix
	  up the entries based on the runtime load address of the kernel.

# end of the "standard kernel features (expert users)" menu

# syscall, maps, verifier

config ARCH_HAS_MEMBARRIER_CALLBACKS
	bool

config ARCH_HAS_MEMBARRIER_SYNC_CORE
	bool

config KCMP
	bool "Enable kcmp() system call" if EXPERT
	help
	  Enable the kernel resource comparison system call. It provides
	  user-space with the ability to compare two processes to see if they
	  share a common resource, such as a file descriptor or even virtual
	  memory space.

	  If unsure, say N.

config RSEQ
	bool "Enable rseq() system call" if EXPERT
	default y
	depends on HAVE_RSEQ
	select MEMBARRIER
	help
	  Enable the restartable sequences system call. It provides a
	  user-space cache for the current CPU number value, which
	  speeds up getting the current CPU number from user-space,
	  as well as an ABI to speed up user-space operations on
	  per-CPU data.

	  If unsure, say Y.

config DEBUG_RSEQ
	default n
	bool "Enabled debugging of rseq() system call" if EXPERT
	depends on RSEQ && DEBUG_KERNEL
	help
	  Enable extra debugging checks for the rseq system call.

	  If unsure, say N.

config EMBEDDED
	bool "Embedded system"
	select EXPERT
	help
	  This option should be enabled if compiling the kernel for
	  an embedded system so certain expert options are available
	  for configuration.

config HAVE_PERF_EVENTS
	bool
	help
	  See tools/perf/design.txt for details.

config GUEST_PERF_EVENTS
	bool
	depends on HAVE_PERF_EVENTS

config PERF_USE_VMALLOC
	bool
	help
	  See tools/perf/design.txt for details

config PC104
	bool "PC/104 support" if EXPERT
	help
	  Expose PC/104 form factor device drivers and options available for
	  selection and configuration. Enable this option if your target
	  machine has a PC/104 bus.

menu "Kernel Performance Events And Counters"

config PERF_EVENTS
	bool "Kernel performance events and counters"
	default y if PROFILING
	depends on HAVE_PERF_EVENTS
	select IRQ_WORK
	select SRCU
	help
	  Enable kernel support for various performance events provided
	  by software and hardware.

	  Software events are supported either built-in or via the
	  use of generic tracepoints.

	  Most modern CPUs support performance events via performance
	  counter registers. These registers count the number of certain
	  types of hw events: such as instructions executed, cachemisses
	  suffered, or branches mis-predicted - without slowing down the
	  kernel or applications. These registers can also trigger interrupts
	  when a threshold number of events have passed - and can thus be
	  used to profile the code that runs on that CPU.

	  The Linux Performance Event subsystem provides an abstraction of
	  these software and hardware event capabilities, available via a
	  system call and used by the "perf" utility in tools/perf/. It
	  provides per task and per CPU counters, and it provides event
	  capabilities on top of those.

	  Say Y if unsure.

config DEBUG_PERF_USE_VMALLOC
	default n
	bool "Debug: use vmalloc to back perf mmap() buffers"
	depends on PERF_EVENTS && DEBUG_KERNEL && !PPC
	select PERF_USE_VMALLOC
	help
	  Use vmalloc memory to back perf mmap() buffers.

	  Mostly useful for debugging the vmalloc code on platforms
	  that don't require it.

	  Say N if unsure.

endmenu

config SYSTEM_DATA_VERIFICATION
	def_bool n
	select SYSTEM_TRUSTED_KEYRING
	select KEYS
	select CRYPTO
	select CRYPTO_RSA
	select ASYMMETRIC_KEY_TYPE
	select ASYMMETRIC_PUBLIC_KEY_SUBTYPE
	select ASN1
	select OID_REGISTRY
	select X509_CERTIFICATE_PARSER
	select PKCS7_MESSAGE_PARSER
	help
	  Provide PKCS#7 message verification using the contents of the system
	  trusted keyring to provide public keys.  This then can be used for
	  module verification, kexec image verification and firmware blob
	  verification.

config PROFILING
	bool "Profiling support"
	help
	  Say Y here to enable the extended profiling support mechanisms used
	  by profilers.

#
# Place an empty function call at each tracepoint site. Can be
# dynamically changed for a probe function.
#
config TRACEPOINTS
	bool

endmenu		# General setup

source "arch/Kconfig"

config RT_MUTEXES
	bool
	default y if PREEMPT_RT

config BASE_SMALL
	int
	default 0 if BASE_FULL
	default 1 if !BASE_FULL

config MODULE_SIG_FORMAT
	def_bool n
	select SYSTEM_DATA_VERIFICATION

menuconfig MODULES
	bool "Enable loadable module support"
	modules
	help
	  Kernel modules are small pieces of compiled code which can
	  be inserted in the running kernel, rather than being
	  permanently built into the kernel.  You use the "modprobe"
	  tool to add (and sometimes remove) them.  If you say Y here,
	  many parts of the kernel can be built as modules (by
	  answering M instead of Y where indicated): this is most
	  useful for infrequently used options which are not required
	  for booting.  For more information, see the man pages for
	  modprobe, lsmod, modinfo, insmod and rmmod.

	  If you say Y here, you will need to run "make
	  modules_install" to put the modules under /lib/modules/
	  where modprobe can find them (you may need to be root to do
	  this).

	  If unsure, say Y.

if MODULES

config MODULE_FORCE_LOAD
	bool "Forced module loading"
	default n
	help
	  Allow loading of modules without version information (ie. modprobe
	  --force).  Forced module loading sets the 'F' (forced) taint flag and
	  is usually a really bad idea.

config MODULE_UNLOAD
	bool "Module unloading"
	help
	  Without this option you will not be able to unload any
	  modules (note that some modules may not be unloadable
	  anyway), which makes your kernel smaller, faster
	  and simpler.  If unsure, say Y.

config MODULE_FORCE_UNLOAD
	bool "Forced module unloading"
	depends on MODULE_UNLOAD
	help
	  This option allows you to force a module to unload, even if the
	  kernel believes it is unsafe: the kernel will remove the module
	  without waiting for anyone to stop using it (using the -f option to
	  rmmod).  This is mainly for kernel developers and desperate users.
	  If unsure, say N.

config MODULE_UNLOAD_TAINT_TRACKING
	bool "Tainted module unload tracking"
	depends on MODULE_UNLOAD
	default n
	help
	  This option allows you to maintain a record of each unloaded
	  module that tainted the kernel. In addition to displaying a
	  list of linked (or loaded) modules e.g. on detection of a bad
	  page (see bad_page()), the aforementioned details are also
	  shown. If unsure, say N.

config MODVERSIONS
	bool "Module versioning support"
	help
	  Usually, you have to use modules compiled with your kernel.
	  Saying Y here makes it sometimes possible to use modules
	  compiled for different kernels, by adding enough information
	  to the modules to (hopefully) spot any changes which would
	  make them incompatible with the kernel you are running.  If
	  unsure, say N.

config ASM_MODVERSIONS
	bool
	default HAVE_ASM_MODVERSIONS && MODVERSIONS
	help
	  This enables module versioning for exported symbols also from
	  assembly. This can be enabled only when the target architecture
	  supports it.

config MODULE_SRCVERSION_ALL
	bool "Source checksum for all modules"
	help
	  Modules which contain a MODULE_VERSION get an extra "srcversion"
	  field inserted into their modinfo section, which contains a
    	  sum of the source files which made it.  This helps maintainers
	  see exactly which source was used to build a module (since
	  others sometimes change the module source without updating
	  the version).  With this option, such a "srcversion" field
	  will be created for all modules.  If unsure, say N.

config MODULE_SIG
	bool "Module signature verification"
	select MODULE_SIG_FORMAT
	help
	  Check modules for valid signatures upon load: the signature
	  is simply appended to the module. For more information see
	  <file:Documentation/admin-guide/module-signing.rst>.

	  Note that this option adds the OpenSSL development packages as a
	  kernel build dependency so that the signing tool can use its crypto
	  library.

	  You should enable this option if you wish to use either
	  CONFIG_SECURITY_LOCKDOWN_LSM or lockdown functionality imposed via
	  another LSM - otherwise unsigned modules will be loadable regardless
	  of the lockdown policy.

	  !!!WARNING!!!  If you enable this option, you MUST make sure that the
	  module DOES NOT get stripped after being signed.  This includes the
	  debuginfo strip done by some packagers (such as rpmbuild) and
	  inclusion into an initramfs that wants the module size reduced.

config MODULE_SIG_FORCE
	bool "Require modules to be validly signed"
	depends on MODULE_SIG
	help
	  Reject unsigned modules or signed modules for which we don't have a
	  key.  Without this, such modules will simply taint the kernel.

config MODULE_SIG_ALL
	bool "Automatically sign all modules"
	default y
	depends on MODULE_SIG || IMA_APPRAISE_MODSIG
	help
	  Sign all modules during make modules_install. Without this option,
	  modules must be signed manually, using the scripts/sign-file tool.

comment "Do not forget to sign required modules with scripts/sign-file"
	depends on MODULE_SIG_FORCE && !MODULE_SIG_ALL

choice
	prompt "Which hash algorithm should modules be signed with?"
	depends on MODULE_SIG || IMA_APPRAISE_MODSIG
	help
	  This determines which sort of hashing algorithm will be used during
	  signature generation.  This algorithm _must_ be built into the kernel
	  directly so that signature verification can take place.  It is not
	  possible to load a signed module containing the algorithm to check
	  the signature on that module.

config MODULE_SIG_SHA1
	bool "Sign modules with SHA-1"
	select CRYPTO_SHA1

config MODULE_SIG_SHA224
	bool "Sign modules with SHA-224"
	select CRYPTO_SHA256

config MODULE_SIG_SHA256
	bool "Sign modules with SHA-256"
	select CRYPTO_SHA256

config MODULE_SIG_SHA384
	bool "Sign modules with SHA-384"
	select CRYPTO_SHA512

config MODULE_SIG_SHA512
	bool "Sign modules with SHA-512"
	select CRYPTO_SHA512

endchoice

config MODULE_SIG_HASH
	string
	depends on MODULE_SIG || IMA_APPRAISE_MODSIG
	default "sha1" if MODULE_SIG_SHA1
	default "sha224" if MODULE_SIG_SHA224
	default "sha256" if MODULE_SIG_SHA256
	default "sha384" if MODULE_SIG_SHA384
	default "sha512" if MODULE_SIG_SHA512

choice
	prompt "Module compression mode"
	help
	  This option allows you to choose the algorithm which will be used to
	  compress modules when 'make modules_install' is run. (or, you can
	  choose to not compress modules at all.)

	  External modules will also be compressed in the same way during the
	  installation.

	  For modules inside an initrd or initramfs, it's more efficient to
	  compress the whole initrd or initramfs instead.

	  This is fully compatible with signed modules.

	  Please note that the tool used to load modules needs to support the
	  corresponding algorithm. module-init-tools MAY support gzip, and kmod
	  MAY support gzip, xz and zstd.

	  Your build system needs to provide the appropriate compression tool
	  to compress the modules.

	  If in doubt, select 'None'.

config MODULE_COMPRESS_NONE
	bool "None"
	help
	  Do not compress modules. The installed modules are suffixed
	  with .ko.

config MODULE_COMPRESS_GZIP
	bool "GZIP"
	help
	  Compress modules with GZIP. The installed modules are suffixed
	  with .ko.gz.

config MODULE_COMPRESS_XZ
	bool "XZ"
	help
	  Compress modules with XZ. The installed modules are suffixed
	  with .ko.xz.

config MODULE_COMPRESS_ZSTD
	bool "ZSTD"
	help
	  Compress modules with ZSTD. The installed modules are suffixed
	  with .ko.zst.

endchoice

config MODULE_DECOMPRESS
	bool "Support in-kernel module decompression"
	depends on MODULE_COMPRESS_GZIP || MODULE_COMPRESS_XZ
	select ZLIB_INFLATE if MODULE_COMPRESS_GZIP
	select XZ_DEC if MODULE_COMPRESS_XZ
	help

	  Support for decompressing kernel modules by the kernel itself
	  instead of relying on userspace to perform this task. Useful when
	  load pinning security policy is enabled.

	  If unsure, say N.

config MODULE_ALLOW_MISSING_NAMESPACE_IMPORTS
	bool "Allow loading of modules with missing namespace imports"
	help
	  Symbols exported with EXPORT_SYMBOL_NS*() are considered exported in
	  a namespace. A module that makes use of a symbol exported with such a
	  namespace is required to import the namespace via MODULE_IMPORT_NS().
	  There is no technical reason to enforce correct namespace imports,
	  but it creates consistency between symbols defining namespaces and
	  users importing namespaces they make use of. This option relaxes this
	  requirement and lifts the enforcement when loading a module.

	  If unsure, say N.

config MODPROBE_PATH
	string "Path to modprobe binary"
	default "/sbin/modprobe"
	help
	  When kernel code requests a module, it does so by calling
	  the "modprobe" userspace utility. This option allows you to
	  set the path where that binary is found. This can be changed
	  at runtime via the sysctl file
	  /proc/sys/kernel/modprobe. Setting this to the empty string
	  removes the kernel's ability to request modules (but
	  userspace can still load modules explicitly).

config TRIM_UNUSED_KSYMS
	bool "Trim unused exported kernel symbols" if EXPERT
	depends on !COMPILE_TEST
	help
	  The kernel and some modules make many symbols available for
	  other modules to use via EXPORT_SYMBOL() and variants. Depending
	  on the set of modules being selected in your kernel configuration,
	  many of those exported symbols might never be used.

	  This option allows for unused exported symbols to be dropped from
	  the build. In turn, this provides the compiler more opportunities
	  (especially when using LTO) for optimizing the code and reducing
	  binary size.  This might have some security advantages as well.

	  If unsure, or if you need to build out-of-tree modules, say N.

config UNUSED_KSYMS_WHITELIST
	string "Whitelist of symbols to keep in ksymtab"
	depends on TRIM_UNUSED_KSYMS
	help
	  By default, all unused exported symbols will be un-exported from the
	  build when TRIM_UNUSED_KSYMS is selected.

	  UNUSED_KSYMS_WHITELIST allows to whitelist symbols that must be kept
	  exported at all times, even in absence of in-tree users. The value to
	  set here is the path to a text file containing the list of symbols,
	  one per line. The path can be absolute, or relative to the kernel
	  source tree.

endif # MODULES

config MODULES_TREE_LOOKUP
	def_bool y
	depends on PERF_EVENTS || TRACING || CFI_CLANG

config INIT_ALL_POSSIBLE
	bool
	help
	  Back when each arch used to define their own cpu_online_mask and
	  cpu_possible_mask, some of them chose to initialize cpu_possible_mask
	  with all 1s, and others with all 0s.  When they were centralised,
	  it was better to provide this option than to break all the archs
	  and have several arch maintainers pursuing me down dark alleys.

source "block/Kconfig"

config PREEMPT_NOTIFIERS
	bool

config PADATA
	depends on SMP
	bool

config ASN1
	tristate
	help
	  Build a simple ASN.1 grammar compiler that produces a bytecode output
	  that can be interpreted by the ASN.1 stream decoder and used to
	  inform it as to what tags are to be expected in a stream and what
	  functions to call on what tags.

source "kernel/Kconfig.locks"

config ARCH_HAS_NON_OVERLAPPING_ADDRESS_SPACE
	bool

config ARCH_HAS_SYNC_CORE_BEFORE_USERMODE
	bool

# It may be useful for an architecture to override the definitions of the
# SYSCALL_DEFINE() and __SYSCALL_DEFINEx() macros in <linux/syscalls.h>
# and the COMPAT_ variants in <linux/compat.h>, in particular to use a
# different calling convention for syscalls. They can also override the
# macros for not-implemented syscalls in kernel/sys_ni.c and
# kernel/time/posix-stubs.c. All these overrides need to be available in
# <asm/syscall_wrapper.h>.
config ARCH_HAS_SYSCALL_WRAPPER
	def_bool n<|MERGE_RESOLUTION|>--- conflicted
+++ resolved
@@ -1348,17 +1348,6 @@
 
 	  If unsure, say Y.
 
-<<<<<<< HEAD
-config INITRAMFS_PRESERVE_MTIME
-	bool "Preserve cpio archive mtimes in initramfs"
-	default y
-	help
-	  Each entry in an initramfs cpio archive carries an mtime value. When
-	  enabled, extracted cpio items take this mtime, with directory mtime
-	  setting deferred until after creation of any child entries.
-
-	  If unsure, say Y.
-=======
 config BOOT_CONFIG_EMBED
 	bool "Embed bootconfig file in the kernel"
 	depends on BOOT_CONFIG
@@ -1377,7 +1366,16 @@
 	  Specify a bootconfig file which will be embedded to the kernel.
 	  This bootconfig will be used if there is no initrd or no other
 	  bootconfig in the initrd.
->>>>>>> b39181f7
+
+config INITRAMFS_PRESERVE_MTIME
+	bool "Preserve cpio archive mtimes in initramfs"
+	default y
+	help
+	  Each entry in an initramfs cpio archive carries an mtime value. When
+	  enabled, extracted cpio items take this mtime, with directory mtime
+	  setting deferred until after creation of any child entries.
+
+	  If unsure, say Y.
 
 choice
 	prompt "Compiler optimization level"
