--- conflicted
+++ resolved
@@ -302,11 +302,7 @@
 				char tskcomm[sizeof(tsk->comm)];
 				audit_log_format(ab, " opid=%d ocomm=", pid);
 				audit_log_untrustedstring(ab,
-<<<<<<< HEAD
-				    get_task_comm(comm, tsk));
-=======
 				    get_task_comm(tskcomm, tsk));
->>>>>>> a5a056c8
 			}
 		}
 		break;
