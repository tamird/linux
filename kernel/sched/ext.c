/* SPDX-License-Identifier: GPL-2.0 */
/*
 * BPF extensible scheduler class: Documentation/scheduler/sched-ext.rst
 *
 * Copyright (c) 2022 Meta Platforms, Inc. and affiliates.
 * Copyright (c) 2022 Tejun Heo <tj@kernel.org>
 * Copyright (c) 2022 David Vernet <dvernet@meta.com>
 */
#define SCX_OP_IDX(op)		(offsetof(struct sched_ext_ops, op) / sizeof(void (*)(void)))

enum scx_consts {
	SCX_SLICE_BYPASS		= SCX_SLICE_DFL / 4,
	SCX_DSP_DFL_MAX_BATCH		= 32,
	SCX_DSP_MAX_LOOPS		= 32,
	SCX_WATCHDOG_MAX_TIMEOUT	= 30 * HZ,

	SCX_EXIT_BT_LEN			= 64,
	SCX_EXIT_MSG_LEN		= 1024,
	SCX_EXIT_DUMP_DFL_LEN		= 32768,

	SCX_CPUPERF_ONE			= SCHED_CAPACITY_SCALE,

	/*
	 * Iterating all tasks may take a while. Periodically drop
	 * scx_tasks_lock to avoid causing e.g. CSD and RCU stalls.
	 */
	SCX_OPS_TASK_ITER_BATCH		= 32,
};

enum scx_exit_kind {
	SCX_EXIT_NONE,
	SCX_EXIT_DONE,

	SCX_EXIT_UNREG = 64,	/* user-space initiated unregistration */
	SCX_EXIT_UNREG_BPF,	/* BPF-initiated unregistration */
	SCX_EXIT_UNREG_KERN,	/* kernel-initiated unregistration */
	SCX_EXIT_SYSRQ,		/* requested by 'S' sysrq */

	SCX_EXIT_ERROR = 1024,	/* runtime error, error msg contains details */
	SCX_EXIT_ERROR_BPF,	/* ERROR but triggered through scx_bpf_error() */
	SCX_EXIT_ERROR_STALL,	/* watchdog detected stalled runnable tasks */
};

/*
 * An exit code can be specified when exiting with scx_bpf_exit() or
 * scx_ops_exit(), corresponding to exit_kind UNREG_BPF and UNREG_KERN
 * respectively. The codes are 64bit of the format:
 *
 *   Bits: [63  ..  48 47   ..  32 31 .. 0]
 *         [ SYS ACT ] [ SYS RSN ] [ USR  ]
 *
 *   SYS ACT: System-defined exit actions
 *   SYS RSN: System-defined exit reasons
 *   USR    : User-defined exit codes and reasons
 *
 * Using the above, users may communicate intention and context by ORing system
 * actions and/or system reasons with a user-defined exit code.
 */
enum scx_exit_code {
	/* Reasons */
	SCX_ECODE_RSN_HOTPLUG	= 1LLU << 32,

	/* Actions */
	SCX_ECODE_ACT_RESTART	= 1LLU << 48,
};

/*
 * scx_exit_info is passed to ops.exit() to describe why the BPF scheduler is
 * being disabled.
 */
struct scx_exit_info {
	/* %SCX_EXIT_* - broad category of the exit reason */
	enum scx_exit_kind	kind;

	/* exit code if gracefully exiting */
	s64			exit_code;

	/* textual representation of the above */
	const char		*reason;

	/* backtrace if exiting due to an error */
	unsigned long		*bt;
	u32			bt_len;

	/* informational message */
	char			*msg;

	/* debug dump */
	char			*dump;
};

/* sched_ext_ops.flags */
enum scx_ops_flags {
	/*
	 * Keep built-in idle tracking even if ops.update_idle() is implemented.
	 */
	SCX_OPS_KEEP_BUILTIN_IDLE = 1LLU << 0,

	/*
	 * By default, if there are no other task to run on the CPU, ext core
	 * keeps running the current task even after its slice expires. If this
	 * flag is specified, such tasks are passed to ops.enqueue() with
	 * %SCX_ENQ_LAST. See the comment above %SCX_ENQ_LAST for more info.
	 */
	SCX_OPS_ENQ_LAST	= 1LLU << 1,

	/*
	 * An exiting task may schedule after PF_EXITING is set. In such cases,
	 * bpf_task_from_pid() may not be able to find the task and if the BPF
	 * scheduler depends on pid lookup for dispatching, the task will be
	 * lost leading to various issues including RCU grace period stalls.
	 *
	 * To mask this problem, by default, unhashed tasks are automatically
	 * dispatched to the local DSQ on enqueue. If the BPF scheduler doesn't
	 * depend on pid lookups and wants to handle these tasks directly, the
	 * following flag can be used.
	 */
	SCX_OPS_ENQ_EXITING	= 1LLU << 2,

	/*
	 * If set, only tasks with policy set to SCHED_EXT are attached to
	 * sched_ext. If clear, SCHED_NORMAL tasks are also included.
	 */
	SCX_OPS_SWITCH_PARTIAL	= 1LLU << 3,

	/*
	 * CPU cgroup support flags
	 */
	SCX_OPS_HAS_CGROUP_WEIGHT = 1LLU << 16,	/* cpu.weight */

	SCX_OPS_ALL_FLAGS	= SCX_OPS_KEEP_BUILTIN_IDLE |
				  SCX_OPS_ENQ_LAST |
				  SCX_OPS_ENQ_EXITING |
				  SCX_OPS_SWITCH_PARTIAL |
				  SCX_OPS_HAS_CGROUP_WEIGHT,
};

/* argument container for ops.init_task() */
struct scx_init_task_args {
	/*
	 * Set if ops.init_task() is being invoked on the fork path, as opposed
	 * to the scheduler transition path.
	 */
	bool			fork;
#ifdef CONFIG_EXT_GROUP_SCHED
	/* the cgroup the task is joining */
	struct cgroup		*cgroup;
#endif
};

/* argument container for ops.exit_task() */
struct scx_exit_task_args {
	/* Whether the task exited before running on sched_ext. */
	bool cancelled;
};

/* argument container for ops->cgroup_init() */
struct scx_cgroup_init_args {
	/* the weight of the cgroup [1..10000] */
	u32			weight;
};

enum scx_cpu_preempt_reason {
	/* next task is being scheduled by &sched_class_rt */
	SCX_CPU_PREEMPT_RT,
	/* next task is being scheduled by &sched_class_dl */
	SCX_CPU_PREEMPT_DL,
	/* next task is being scheduled by &sched_class_stop */
	SCX_CPU_PREEMPT_STOP,
	/* unknown reason for SCX being preempted */
	SCX_CPU_PREEMPT_UNKNOWN,
};

/*
 * Argument container for ops->cpu_acquire(). Currently empty, but may be
 * expanded in the future.
 */
struct scx_cpu_acquire_args {};

/* argument container for ops->cpu_release() */
struct scx_cpu_release_args {
	/* the reason the CPU was preempted */
	enum scx_cpu_preempt_reason reason;

	/* the task that's going to be scheduled on the CPU */
	struct task_struct	*task;
};

/*
 * Informational context provided to dump operations.
 */
struct scx_dump_ctx {
	enum scx_exit_kind	kind;
	s64			exit_code;
	const char		*reason;
	u64			at_ns;
	u64			at_jiffies;
};

/**
 * struct sched_ext_ops - Operation table for BPF scheduler implementation
 *
 * Userland can implement an arbitrary scheduling policy by implementing and
 * loading operations in this table.
 */
struct sched_ext_ops {
	/**
	 * select_cpu - Pick the target CPU for a task which is being woken up
	 * @p: task being woken up
	 * @prev_cpu: the cpu @p was on before sleeping
	 * @wake_flags: SCX_WAKE_*
	 *
	 * Decision made here isn't final. @p may be moved to any CPU while it
	 * is getting dispatched for execution later. However, as @p is not on
	 * the rq at this point, getting the eventual execution CPU right here
	 * saves a small bit of overhead down the line.
	 *
	 * If an idle CPU is returned, the CPU is kicked and will try to
	 * dispatch. While an explicit custom mechanism can be added,
	 * select_cpu() serves as the default way to wake up idle CPUs.
	 *
	 * @p may be dispatched directly by calling scx_bpf_dispatch(). If @p
	 * is dispatched, the ops.enqueue() callback will be skipped. Finally,
	 * if @p is dispatched to SCX_DSQ_LOCAL, it will be dispatched to the
	 * local DSQ of whatever CPU is returned by this callback.
	 */
	s32 (*select_cpu)(struct task_struct *p, s32 prev_cpu, u64 wake_flags);

	/**
	 * enqueue - Enqueue a task on the BPF scheduler
	 * @p: task being enqueued
	 * @enq_flags: %SCX_ENQ_*
	 *
	 * @p is ready to run. Dispatch directly by calling scx_bpf_dispatch()
	 * or enqueue on the BPF scheduler. If not directly dispatched, the bpf
	 * scheduler owns @p and if it fails to dispatch @p, the task will
	 * stall.
	 *
	 * If @p was dispatched from ops.select_cpu(), this callback is
	 * skipped.
	 */
	void (*enqueue)(struct task_struct *p, u64 enq_flags);

	/**
	 * dequeue - Remove a task from the BPF scheduler
	 * @p: task being dequeued
	 * @deq_flags: %SCX_DEQ_*
	 *
	 * Remove @p from the BPF scheduler. This is usually called to isolate
	 * the task while updating its scheduling properties (e.g. priority).
	 *
	 * The ext core keeps track of whether the BPF side owns a given task or
	 * not and can gracefully ignore spurious dispatches from BPF side,
	 * which makes it safe to not implement this method. However, depending
	 * on the scheduling logic, this can lead to confusing behaviors - e.g.
	 * scheduling position not being updated across a priority change.
	 */
	void (*dequeue)(struct task_struct *p, u64 deq_flags);

	/**
	 * dispatch - Dispatch tasks from the BPF scheduler and/or consume DSQs
	 * @cpu: CPU to dispatch tasks for
	 * @prev: previous task being switched out
	 *
	 * Called when a CPU's local dsq is empty. The operation should dispatch
	 * one or more tasks from the BPF scheduler into the DSQs using
	 * scx_bpf_dispatch() and/or consume user DSQs into the local DSQ using
	 * scx_bpf_consume().
	 *
	 * The maximum number of times scx_bpf_dispatch() can be called without
	 * an intervening scx_bpf_consume() is specified by
	 * ops.dispatch_max_batch. See the comments on top of the two functions
	 * for more details.
	 *
	 * When not %NULL, @prev is an SCX task with its slice depleted. If
	 * @prev is still runnable as indicated by set %SCX_TASK_QUEUED in
	 * @prev->scx.flags, it is not enqueued yet and will be enqueued after
	 * ops.dispatch() returns. To keep executing @prev, return without
	 * dispatching or consuming any tasks. Also see %SCX_OPS_ENQ_LAST.
	 */
	void (*dispatch)(s32 cpu, struct task_struct *prev);

	/**
	 * tick - Periodic tick
	 * @p: task running currently
	 *
	 * This operation is called every 1/HZ seconds on CPUs which are
	 * executing an SCX task. Setting @p->scx.slice to 0 will trigger an
	 * immediate dispatch cycle on the CPU.
	 */
	void (*tick)(struct task_struct *p);

	/**
	 * runnable - A task is becoming runnable on its associated CPU
	 * @p: task becoming runnable
	 * @enq_flags: %SCX_ENQ_*
	 *
	 * This and the following three functions can be used to track a task's
	 * execution state transitions. A task becomes ->runnable() on a CPU,
	 * and then goes through one or more ->running() and ->stopping() pairs
	 * as it runs on the CPU, and eventually becomes ->quiescent() when it's
	 * done running on the CPU.
	 *
	 * @p is becoming runnable on the CPU because it's
	 *
	 * - waking up (%SCX_ENQ_WAKEUP)
	 * - being moved from another CPU
	 * - being restored after temporarily taken off the queue for an
	 *   attribute change.
	 *
	 * This and ->enqueue() are related but not coupled. This operation
	 * notifies @p's state transition and may not be followed by ->enqueue()
	 * e.g. when @p is being dispatched to a remote CPU, or when @p is
	 * being enqueued on a CPU experiencing a hotplug event. Likewise, a
	 * task may be ->enqueue()'d without being preceded by this operation
	 * e.g. after exhausting its slice.
	 */
	void (*runnable)(struct task_struct *p, u64 enq_flags);

	/**
	 * running - A task is starting to run on its associated CPU
	 * @p: task starting to run
	 *
	 * See ->runnable() for explanation on the task state notifiers.
	 */
	void (*running)(struct task_struct *p);

	/**
	 * stopping - A task is stopping execution
	 * @p: task stopping to run
	 * @runnable: is task @p still runnable?
	 *
	 * See ->runnable() for explanation on the task state notifiers. If
	 * !@runnable, ->quiescent() will be invoked after this operation
	 * returns.
	 */
	void (*stopping)(struct task_struct *p, bool runnable);

	/**
	 * quiescent - A task is becoming not runnable on its associated CPU
	 * @p: task becoming not runnable
	 * @deq_flags: %SCX_DEQ_*
	 *
	 * See ->runnable() for explanation on the task state notifiers.
	 *
	 * @p is becoming quiescent on the CPU because it's
	 *
	 * - sleeping (%SCX_DEQ_SLEEP)
	 * - being moved to another CPU
	 * - being temporarily taken off the queue for an attribute change
	 *   (%SCX_DEQ_SAVE)
	 *
	 * This and ->dequeue() are related but not coupled. This operation
	 * notifies @p's state transition and may not be preceded by ->dequeue()
	 * e.g. when @p is being dispatched to a remote CPU.
	 */
	void (*quiescent)(struct task_struct *p, u64 deq_flags);

	/**
	 * yield - Yield CPU
	 * @from: yielding task
	 * @to: optional yield target task
	 *
	 * If @to is NULL, @from is yielding the CPU to other runnable tasks.
	 * The BPF scheduler should ensure that other available tasks are
	 * dispatched before the yielding task. Return value is ignored in this
	 * case.
	 *
	 * If @to is not-NULL, @from wants to yield the CPU to @to. If the bpf
	 * scheduler can implement the request, return %true; otherwise, %false.
	 */
	bool (*yield)(struct task_struct *from, struct task_struct *to);

	/**
	 * core_sched_before - Task ordering for core-sched
	 * @a: task A
	 * @b: task B
	 *
	 * Used by core-sched to determine the ordering between two tasks. See
	 * Documentation/admin-guide/hw-vuln/core-scheduling.rst for details on
	 * core-sched.
	 *
	 * Both @a and @b are runnable and may or may not currently be queued on
	 * the BPF scheduler. Should return %true if @a should run before @b.
	 * %false if there's no required ordering or @b should run before @a.
	 *
	 * If not specified, the default is ordering them according to when they
	 * became runnable.
	 */
	bool (*core_sched_before)(struct task_struct *a, struct task_struct *b);

	/**
	 * set_weight - Set task weight
	 * @p: task to set weight for
	 * @weight: new weight [1..10000]
	 *
	 * Update @p's weight to @weight.
	 */
	void (*set_weight)(struct task_struct *p, u32 weight);

	/**
	 * set_cpumask - Set CPU affinity
	 * @p: task to set CPU affinity for
	 * @cpumask: cpumask of cpus that @p can run on
	 *
	 * Update @p's CPU affinity to @cpumask.
	 */
	void (*set_cpumask)(struct task_struct *p,
			    const struct cpumask *cpumask);

	/**
	 * update_idle - Update the idle state of a CPU
	 * @cpu: CPU to udpate the idle state for
	 * @idle: whether entering or exiting the idle state
	 *
	 * This operation is called when @rq's CPU goes or leaves the idle
	 * state. By default, implementing this operation disables the built-in
	 * idle CPU tracking and the following helpers become unavailable:
	 *
	 * - scx_bpf_select_cpu_dfl()
	 * - scx_bpf_test_and_clear_cpu_idle()
	 * - scx_bpf_pick_idle_cpu()
	 *
	 * The user also must implement ops.select_cpu() as the default
	 * implementation relies on scx_bpf_select_cpu_dfl().
	 *
	 * Specify the %SCX_OPS_KEEP_BUILTIN_IDLE flag to keep the built-in idle
	 * tracking.
	 */
	void (*update_idle)(s32 cpu, bool idle);

	/**
	 * cpu_acquire - A CPU is becoming available to the BPF scheduler
	 * @cpu: The CPU being acquired by the BPF scheduler.
	 * @args: Acquire arguments, see the struct definition.
	 *
	 * A CPU that was previously released from the BPF scheduler is now once
	 * again under its control.
	 */
	void (*cpu_acquire)(s32 cpu, struct scx_cpu_acquire_args *args);

	/**
	 * cpu_release - A CPU is taken away from the BPF scheduler
	 * @cpu: The CPU being released by the BPF scheduler.
	 * @args: Release arguments, see the struct definition.
	 *
	 * The specified CPU is no longer under the control of the BPF
	 * scheduler. This could be because it was preempted by a higher
	 * priority sched_class, though there may be other reasons as well. The
	 * caller should consult @args->reason to determine the cause.
	 */
	void (*cpu_release)(s32 cpu, struct scx_cpu_release_args *args);

	/**
	 * init_task - Initialize a task to run in a BPF scheduler
	 * @p: task to initialize for BPF scheduling
	 * @args: init arguments, see the struct definition
	 *
	 * Either we're loading a BPF scheduler or a new task is being forked.
	 * Initialize @p for BPF scheduling. This operation may block and can
	 * be used for allocations, and is called exactly once for a task.
	 *
	 * Return 0 for success, -errno for failure. An error return while
	 * loading will abort loading of the BPF scheduler. During a fork, it
	 * will abort that specific fork.
	 */
	s32 (*init_task)(struct task_struct *p, struct scx_init_task_args *args);

	/**
	 * exit_task - Exit a previously-running task from the system
	 * @p: task to exit
	 *
	 * @p is exiting or the BPF scheduler is being unloaded. Perform any
	 * necessary cleanup for @p.
	 */
	void (*exit_task)(struct task_struct *p, struct scx_exit_task_args *args);

	/**
	 * enable - Enable BPF scheduling for a task
	 * @p: task to enable BPF scheduling for
	 *
	 * Enable @p for BPF scheduling. enable() is called on @p any time it
	 * enters SCX, and is always paired with a matching disable().
	 */
	void (*enable)(struct task_struct *p);

	/**
	 * disable - Disable BPF scheduling for a task
	 * @p: task to disable BPF scheduling for
	 *
	 * @p is exiting, leaving SCX or the BPF scheduler is being unloaded.
	 * Disable BPF scheduling for @p. A disable() call is always matched
	 * with a prior enable() call.
	 */
	void (*disable)(struct task_struct *p);

	/**
	 * dump - Dump BPF scheduler state on error
	 * @ctx: debug dump context
	 *
	 * Use scx_bpf_dump() to generate BPF scheduler specific debug dump.
	 */
	void (*dump)(struct scx_dump_ctx *ctx);

	/**
	 * dump_cpu - Dump BPF scheduler state for a CPU on error
	 * @ctx: debug dump context
	 * @cpu: CPU to generate debug dump for
	 * @idle: @cpu is currently idle without any runnable tasks
	 *
	 * Use scx_bpf_dump() to generate BPF scheduler specific debug dump for
	 * @cpu. If @idle is %true and this operation doesn't produce any
	 * output, @cpu is skipped for dump.
	 */
	void (*dump_cpu)(struct scx_dump_ctx *ctx, s32 cpu, bool idle);

	/**
	 * dump_task - Dump BPF scheduler state for a runnable task on error
	 * @ctx: debug dump context
	 * @p: runnable task to generate debug dump for
	 *
	 * Use scx_bpf_dump() to generate BPF scheduler specific debug dump for
	 * @p.
	 */
	void (*dump_task)(struct scx_dump_ctx *ctx, struct task_struct *p);

#ifdef CONFIG_EXT_GROUP_SCHED
	/**
	 * cgroup_init - Initialize a cgroup
	 * @cgrp: cgroup being initialized
	 * @args: init arguments, see the struct definition
	 *
	 * Either the BPF scheduler is being loaded or @cgrp created, initialize
	 * @cgrp for sched_ext. This operation may block.
	 *
	 * Return 0 for success, -errno for failure. An error return while
	 * loading will abort loading of the BPF scheduler. During cgroup
	 * creation, it will abort the specific cgroup creation.
	 */
	s32 (*cgroup_init)(struct cgroup *cgrp,
			   struct scx_cgroup_init_args *args);

	/**
	 * cgroup_exit - Exit a cgroup
	 * @cgrp: cgroup being exited
	 *
	 * Either the BPF scheduler is being unloaded or @cgrp destroyed, exit
	 * @cgrp for sched_ext. This operation my block.
	 */
	void (*cgroup_exit)(struct cgroup *cgrp);

	/**
	 * cgroup_prep_move - Prepare a task to be moved to a different cgroup
	 * @p: task being moved
	 * @from: cgroup @p is being moved from
	 * @to: cgroup @p is being moved to
	 *
	 * Prepare @p for move from cgroup @from to @to. This operation may
	 * block and can be used for allocations.
	 *
	 * Return 0 for success, -errno for failure. An error return aborts the
	 * migration.
	 */
	s32 (*cgroup_prep_move)(struct task_struct *p,
				struct cgroup *from, struct cgroup *to);

	/**
	 * cgroup_move - Commit cgroup move
	 * @p: task being moved
	 * @from: cgroup @p is being moved from
	 * @to: cgroup @p is being moved to
	 *
	 * Commit the move. @p is dequeued during this operation.
	 */
	void (*cgroup_move)(struct task_struct *p,
			    struct cgroup *from, struct cgroup *to);

	/**
	 * cgroup_cancel_move - Cancel cgroup move
	 * @p: task whose cgroup move is being canceled
	 * @from: cgroup @p was being moved from
	 * @to: cgroup @p was being moved to
	 *
	 * @p was cgroup_prep_move()'d but failed before reaching cgroup_move().
	 * Undo the preparation.
	 */
	void (*cgroup_cancel_move)(struct task_struct *p,
				   struct cgroup *from, struct cgroup *to);

	/**
	 * cgroup_set_weight - A cgroup's weight is being changed
	 * @cgrp: cgroup whose weight is being updated
	 * @weight: new weight [1..10000]
	 *
	 * Update @tg's weight to @weight.
	 */
	void (*cgroup_set_weight)(struct cgroup *cgrp, u32 weight);
#endif	/* CONFIG_CGROUPS */

	/*
	 * All online ops must come before ops.cpu_online().
	 */

	/**
	 * cpu_online - A CPU became online
	 * @cpu: CPU which just came up
	 *
	 * @cpu just came online. @cpu will not call ops.enqueue() or
	 * ops.dispatch(), nor run tasks associated with other CPUs beforehand.
	 */
	void (*cpu_online)(s32 cpu);

	/**
	 * cpu_offline - A CPU is going offline
	 * @cpu: CPU which is going offline
	 *
	 * @cpu is going offline. @cpu will not call ops.enqueue() or
	 * ops.dispatch(), nor run tasks associated with other CPUs afterwards.
	 */
	void (*cpu_offline)(s32 cpu);

	/*
	 * All CPU hotplug ops must come before ops.init().
	 */

	/**
	 * init - Initialize the BPF scheduler
	 */
	s32 (*init)(void);

	/**
	 * exit - Clean up after the BPF scheduler
	 * @info: Exit info
	 *
	 * ops.exit() is also called on ops.init() failure, which is a bit
	 * unusual. This is to allow rich reporting through @info on how
	 * ops.init() failed.
	 */
	void (*exit)(struct scx_exit_info *info);

	/**
	 * dispatch_max_batch - Max nr of tasks that dispatch() can dispatch
	 */
	u32 dispatch_max_batch;

	/**
	 * flags - %SCX_OPS_* flags
	 */
	u64 flags;

	/**
	 * timeout_ms - The maximum amount of time, in milliseconds, that a
	 * runnable task should be able to wait before being scheduled. The
	 * maximum timeout may not exceed the default timeout of 30 seconds.
	 *
	 * Defaults to the maximum allowed timeout value of 30 seconds.
	 */
	u32 timeout_ms;

	/**
	 * exit_dump_len - scx_exit_info.dump buffer length. If 0, the default
	 * value of 32768 is used.
	 */
	u32 exit_dump_len;

	/**
	 * hotplug_seq - A sequence number that may be set by the scheduler to
	 * detect when a hotplug event has occurred during the loading process.
	 * If 0, no detection occurs. Otherwise, the scheduler will fail to
	 * load if the sequence number does not match @scx_hotplug_seq on the
	 * enable path.
	 */
	u64 hotplug_seq;

	/**
	 * name - BPF scheduler's name
	 *
	 * Must be a non-zero valid BPF object name including only isalnum(),
	 * '_' and '.' chars. Shows up in kernel.sched_ext_ops sysctl while the
	 * BPF scheduler is enabled.
	 */
	char name[SCX_OPS_NAME_LEN];
};

enum scx_opi {
	SCX_OPI_BEGIN			= 0,
	SCX_OPI_NORMAL_BEGIN		= 0,
	SCX_OPI_NORMAL_END		= SCX_OP_IDX(cpu_online),
	SCX_OPI_CPU_HOTPLUG_BEGIN	= SCX_OP_IDX(cpu_online),
	SCX_OPI_CPU_HOTPLUG_END		= SCX_OP_IDX(init),
	SCX_OPI_END			= SCX_OP_IDX(init),
};

enum scx_wake_flags {
	/* expose select WF_* flags as enums */
	SCX_WAKE_FORK		= WF_FORK,
	SCX_WAKE_TTWU		= WF_TTWU,
	SCX_WAKE_SYNC		= WF_SYNC,
};

enum scx_enq_flags {
	/* expose select ENQUEUE_* flags as enums */
	SCX_ENQ_WAKEUP		= ENQUEUE_WAKEUP,
	SCX_ENQ_HEAD		= ENQUEUE_HEAD,
	SCX_ENQ_CPU_SELECTED	= ENQUEUE_RQ_SELECTED,

	/* high 32bits are SCX specific */

	/*
	 * Set the following to trigger preemption when calling
	 * scx_bpf_dispatch() with a local dsq as the target. The slice of the
	 * current task is cleared to zero and the CPU is kicked into the
	 * scheduling path. Implies %SCX_ENQ_HEAD.
	 */
	SCX_ENQ_PREEMPT		= 1LLU << 32,

	/*
	 * The task being enqueued was previously enqueued on the current CPU's
	 * %SCX_DSQ_LOCAL, but was removed from it in a call to the
	 * bpf_scx_reenqueue_local() kfunc. If bpf_scx_reenqueue_local() was
	 * invoked in a ->cpu_release() callback, and the task is again
	 * dispatched back to %SCX_LOCAL_DSQ by this current ->enqueue(), the
	 * task will not be scheduled on the CPU until at least the next invocation
	 * of the ->cpu_acquire() callback.
	 */
	SCX_ENQ_REENQ		= 1LLU << 40,

	/*
	 * The task being enqueued is the only task available for the cpu. By
	 * default, ext core keeps executing such tasks but when
	 * %SCX_OPS_ENQ_LAST is specified, they're ops.enqueue()'d with the
	 * %SCX_ENQ_LAST flag set.
	 *
	 * The BPF scheduler is responsible for triggering a follow-up
	 * scheduling event. Otherwise, Execution may stall.
	 */
	SCX_ENQ_LAST		= 1LLU << 41,

	/* high 8 bits are internal */
	__SCX_ENQ_INTERNAL_MASK	= 0xffLLU << 56,

	SCX_ENQ_CLEAR_OPSS	= 1LLU << 56,
	SCX_ENQ_DSQ_PRIQ	= 1LLU << 57,
};

enum scx_deq_flags {
	/* expose select DEQUEUE_* flags as enums */
	SCX_DEQ_SLEEP		= DEQUEUE_SLEEP,

	/* high 32bits are SCX specific */

	/*
	 * The generic core-sched layer decided to execute the task even though
	 * it hasn't been dispatched yet. Dequeue from the BPF side.
	 */
	SCX_DEQ_CORE_SCHED_EXEC	= 1LLU << 32,
};

enum scx_pick_idle_cpu_flags {
	SCX_PICK_IDLE_CORE	= 1LLU << 0,	/* pick a CPU whose SMT siblings are also idle */
};

enum scx_kick_flags {
	/*
	 * Kick the target CPU if idle. Guarantees that the target CPU goes
	 * through at least one full scheduling cycle before going idle. If the
	 * target CPU can be determined to be currently not idle and going to go
	 * through a scheduling cycle before going idle, noop.
	 */
	SCX_KICK_IDLE		= 1LLU << 0,

	/*
	 * Preempt the current task and execute the dispatch path. If the
	 * current task of the target CPU is an SCX task, its ->scx.slice is
	 * cleared to zero before the scheduling path is invoked so that the
	 * task expires and the dispatch path is invoked.
	 */
	SCX_KICK_PREEMPT	= 1LLU << 1,

	/*
	 * Wait for the CPU to be rescheduled. The scx_bpf_kick_cpu() call will
	 * return after the target CPU finishes picking the next task.
	 */
	SCX_KICK_WAIT		= 1LLU << 2,
};

enum scx_tg_flags {
	SCX_TG_ONLINE		= 1U << 0,
	SCX_TG_INITED		= 1U << 1,
};

enum scx_ops_enable_state {
	SCX_OPS_ENABLING,
	SCX_OPS_ENABLED,
	SCX_OPS_DISABLING,
	SCX_OPS_DISABLED,
};

static const char *scx_ops_enable_state_str[] = {
	[SCX_OPS_ENABLING]	= "enabling",
	[SCX_OPS_ENABLED]	= "enabled",
	[SCX_OPS_DISABLING]	= "disabling",
	[SCX_OPS_DISABLED]	= "disabled",
};

/*
 * sched_ext_entity->ops_state
 *
 * Used to track the task ownership between the SCX core and the BPF scheduler.
 * State transitions look as follows:
 *
 * NONE -> QUEUEING -> QUEUED -> DISPATCHING
 *   ^              |                 |
 *   |              v                 v
 *   \-------------------------------/
 *
 * QUEUEING and DISPATCHING states can be waited upon. See wait_ops_state() call
 * sites for explanations on the conditions being waited upon and why they are
 * safe. Transitions out of them into NONE or QUEUED must store_release and the
 * waiters should load_acquire.
 *
 * Tracking scx_ops_state enables sched_ext core to reliably determine whether
 * any given task can be dispatched by the BPF scheduler at all times and thus
 * relaxes the requirements on the BPF scheduler. This allows the BPF scheduler
 * to try to dispatch any task anytime regardless of its state as the SCX core
 * can safely reject invalid dispatches.
 */
enum scx_ops_state {
	SCX_OPSS_NONE,		/* owned by the SCX core */
	SCX_OPSS_QUEUEING,	/* in transit to the BPF scheduler */
	SCX_OPSS_QUEUED,	/* owned by the BPF scheduler */
	SCX_OPSS_DISPATCHING,	/* in transit back to the SCX core */

	/*
	 * QSEQ brands each QUEUED instance so that, when dispatch races
	 * dequeue/requeue, the dispatcher can tell whether it still has a claim
	 * on the task being dispatched.
	 *
	 * As some 32bit archs can't do 64bit store_release/load_acquire,
	 * p->scx.ops_state is atomic_long_t which leaves 30 bits for QSEQ on
	 * 32bit machines. The dispatch race window QSEQ protects is very narrow
	 * and runs with IRQ disabled. 30 bits should be sufficient.
	 */
	SCX_OPSS_QSEQ_SHIFT	= 2,
};

/* Use macros to ensure that the type is unsigned long for the masks */
#define SCX_OPSS_STATE_MASK	((1LU << SCX_OPSS_QSEQ_SHIFT) - 1)
#define SCX_OPSS_QSEQ_MASK	(~SCX_OPSS_STATE_MASK)

/*
 * During exit, a task may schedule after losing its PIDs. When disabling the
 * BPF scheduler, we need to be able to iterate tasks in every state to
 * guarantee system safety. Maintain a dedicated task list which contains every
 * task between its fork and eventual free.
 */
static DEFINE_SPINLOCK(scx_tasks_lock);
static LIST_HEAD(scx_tasks);

/* ops enable/disable */
static struct kthread_worker *scx_ops_helper;
static DEFINE_MUTEX(scx_ops_enable_mutex);
DEFINE_STATIC_KEY_FALSE(__scx_ops_enabled);
DEFINE_STATIC_PERCPU_RWSEM(scx_fork_rwsem);
static atomic_t scx_ops_enable_state_var = ATOMIC_INIT(SCX_OPS_DISABLED);
static atomic_t scx_ops_bypass_depth = ATOMIC_INIT(0);
static bool scx_ops_init_task_enabled;
static bool scx_switching_all;
DEFINE_STATIC_KEY_FALSE(__scx_switched_all);

static struct sched_ext_ops scx_ops;
static bool scx_warned_zero_slice;

static DEFINE_STATIC_KEY_FALSE(scx_ops_enq_last);
static DEFINE_STATIC_KEY_FALSE(scx_ops_enq_exiting);
static DEFINE_STATIC_KEY_FALSE(scx_ops_cpu_preempt);
static DEFINE_STATIC_KEY_FALSE(scx_builtin_idle_enabled);

static struct static_key_false scx_has_op[SCX_OPI_END] =
	{ [0 ... SCX_OPI_END-1] = STATIC_KEY_FALSE_INIT };

static atomic_t scx_exit_kind = ATOMIC_INIT(SCX_EXIT_DONE);
static struct scx_exit_info *scx_exit_info;

static atomic_long_t scx_nr_rejected = ATOMIC_LONG_INIT(0);
static atomic_long_t scx_hotplug_seq = ATOMIC_LONG_INIT(0);

/*
 * A monotically increasing sequence number that is incremented every time a
 * scheduler is enabled. This can be used by to check if any custom sched_ext
 * scheduler has ever been used in the system.
 */
static atomic_long_t scx_enable_seq = ATOMIC_LONG_INIT(0);

/*
 * The maximum amount of time in jiffies that a task may be runnable without
 * being scheduled on a CPU. If this timeout is exceeded, it will trigger
 * scx_ops_error().
 */
static unsigned long scx_watchdog_timeout;

/*
 * The last time the delayed work was run. This delayed work relies on
 * ksoftirqd being able to run to service timer interrupts, so it's possible
 * that this work itself could get wedged. To account for this, we check that
 * it's not stalled in the timer tick, and trigger an error if it is.
 */
static unsigned long scx_watchdog_timestamp = INITIAL_JIFFIES;

static struct delayed_work scx_watchdog_work;

/* idle tracking */
#ifdef CONFIG_SMP
#ifdef CONFIG_CPUMASK_OFFSTACK
#define CL_ALIGNED_IF_ONSTACK
#else
#define CL_ALIGNED_IF_ONSTACK __cacheline_aligned_in_smp
#endif

static struct {
	cpumask_var_t cpu;
	cpumask_var_t smt;
} idle_masks CL_ALIGNED_IF_ONSTACK;

#endif	/* CONFIG_SMP */

/* for %SCX_KICK_WAIT */
static unsigned long __percpu *scx_kick_cpus_pnt_seqs;

/*
 * Direct dispatch marker.
 *
 * Non-NULL values are used for direct dispatch from enqueue path. A valid
 * pointer points to the task currently being enqueued. An ERR_PTR value is used
 * to indicate that direct dispatch has already happened.
 */
static DEFINE_PER_CPU(struct task_struct *, direct_dispatch_task);

/*
 * Dispatch queues.
 *
 * The global DSQ (%SCX_DSQ_GLOBAL) is split per-node for scalability. This is
 * to avoid live-locking in bypass mode where all tasks are dispatched to
 * %SCX_DSQ_GLOBAL and all CPUs consume from it. If per-node split isn't
 * sufficient, it can be further split.
 */
static struct scx_dispatch_q **global_dsqs;

static const struct rhashtable_params dsq_hash_params = {
	.key_len		= 8,
	.key_offset		= offsetof(struct scx_dispatch_q, id),
	.head_offset		= offsetof(struct scx_dispatch_q, hash_node),
};

static struct rhashtable dsq_hash;
static LLIST_HEAD(dsqs_to_free);

/* dispatch buf */
struct scx_dsp_buf_ent {
	struct task_struct	*task;
	unsigned long		qseq;
	u64			dsq_id;
	u64			enq_flags;
};

static u32 scx_dsp_max_batch;

struct scx_dsp_ctx {
	struct rq		*rq;
	u32			cursor;
	u32			nr_tasks;
	struct scx_dsp_buf_ent	buf[];
};

static struct scx_dsp_ctx __percpu *scx_dsp_ctx;

/* string formatting from BPF */
struct scx_bstr_buf {
	u64			data[MAX_BPRINTF_VARARGS];
	char			line[SCX_EXIT_MSG_LEN];
};

static DEFINE_RAW_SPINLOCK(scx_exit_bstr_buf_lock);
static struct scx_bstr_buf scx_exit_bstr_buf;

/* ops debug dump */
struct scx_dump_data {
	s32			cpu;
	bool			first;
	s32			cursor;
	struct seq_buf		*s;
	const char		*prefix;
	struct scx_bstr_buf	buf;
};

static struct scx_dump_data scx_dump_data = {
	.cpu			= -1,
};

/* /sys/kernel/sched_ext interface */
static struct kset *scx_kset;
static struct kobject *scx_root_kobj;

#define CREATE_TRACE_POINTS
#include <trace/events/sched_ext.h>

static void process_ddsp_deferred_locals(struct rq *rq);
static void scx_bpf_kick_cpu(s32 cpu, u64 flags);
static __printf(3, 4) void scx_ops_exit_kind(enum scx_exit_kind kind,
					     s64 exit_code,
					     const char *fmt, ...);

#define scx_ops_error_kind(err, fmt, args...)					\
	scx_ops_exit_kind((err), 0, fmt, ##args)

#define scx_ops_exit(code, fmt, args...)					\
	scx_ops_exit_kind(SCX_EXIT_UNREG_KERN, (code), fmt, ##args)

#define scx_ops_error(fmt, args...)						\
	scx_ops_error_kind(SCX_EXIT_ERROR, fmt, ##args)

#define SCX_HAS_OP(op)	static_branch_likely(&scx_has_op[SCX_OP_IDX(op)])

static long jiffies_delta_msecs(unsigned long at, unsigned long now)
{
	if (time_after(at, now))
		return jiffies_to_msecs(at - now);
	else
		return -(long)jiffies_to_msecs(now - at);
}

/* if the highest set bit is N, return a mask with bits [N+1, 31] set */
static u32 higher_bits(u32 flags)
{
	return ~((1 << fls(flags)) - 1);
}

/* return the mask with only the highest bit set */
static u32 highest_bit(u32 flags)
{
	int bit = fls(flags);
	return ((u64)1 << bit) >> 1;
}

static bool u32_before(u32 a, u32 b)
{
	return (s32)(a - b) < 0;
}

static struct scx_dispatch_q *find_global_dsq(struct task_struct *p)
{
	return global_dsqs[cpu_to_node(task_cpu(p))];
}

static struct scx_dispatch_q *find_user_dsq(u64 dsq_id)
{
	return rhashtable_lookup_fast(&dsq_hash, &dsq_id, dsq_hash_params);
}

/*
 * scx_kf_mask enforcement. Some kfuncs can only be called from specific SCX
 * ops. When invoking SCX ops, SCX_CALL_OP[_RET]() should be used to indicate
 * the allowed kfuncs and those kfuncs should use scx_kf_allowed() to check
 * whether it's running from an allowed context.
 *
 * @mask is constant, always inline to cull the mask calculations.
 */
static __always_inline void scx_kf_allow(u32 mask)
{
	/* nesting is allowed only in increasing scx_kf_mask order */
	WARN_ONCE((mask | higher_bits(mask)) & current->scx.kf_mask,
		  "invalid nesting current->scx.kf_mask=0x%x mask=0x%x\n",
		  current->scx.kf_mask, mask);
	current->scx.kf_mask |= mask;
	barrier();
}

static void scx_kf_disallow(u32 mask)
{
	barrier();
	current->scx.kf_mask &= ~mask;
}

#define SCX_CALL_OP(mask, op, args...)						\
do {										\
	if (mask) {								\
		scx_kf_allow(mask);						\
		scx_ops.op(args);						\
		scx_kf_disallow(mask);						\
	} else {								\
		scx_ops.op(args);						\
	}									\
} while (0)

#define SCX_CALL_OP_RET(mask, op, args...)					\
({										\
	__typeof__(scx_ops.op(args)) __ret;					\
	if (mask) {								\
		scx_kf_allow(mask);						\
		__ret = scx_ops.op(args);					\
		scx_kf_disallow(mask);						\
	} else {								\
		__ret = scx_ops.op(args);					\
	}									\
	__ret;									\
})

/*
 * Some kfuncs are allowed only on the tasks that are subjects of the
 * in-progress scx_ops operation for, e.g., locking guarantees. To enforce such
 * restrictions, the following SCX_CALL_OP_*() variants should be used when
 * invoking scx_ops operations that take task arguments. These can only be used
 * for non-nesting operations due to the way the tasks are tracked.
 *
 * kfuncs which can only operate on such tasks can in turn use
 * scx_kf_allowed_on_arg_tasks() to test whether the invocation is allowed on
 * the specific task.
 */
#define SCX_CALL_OP_TASK(mask, op, task, args...)				\
do {										\
	BUILD_BUG_ON((mask) & ~__SCX_KF_TERMINAL);				\
	current->scx.kf_tasks[0] = task;					\
	SCX_CALL_OP(mask, op, task, ##args);					\
	current->scx.kf_tasks[0] = NULL;					\
} while (0)

#define SCX_CALL_OP_TASK_RET(mask, op, task, args...)				\
({										\
	__typeof__(scx_ops.op(task, ##args)) __ret;				\
	BUILD_BUG_ON((mask) & ~__SCX_KF_TERMINAL);				\
	current->scx.kf_tasks[0] = task;					\
	__ret = SCX_CALL_OP_RET(mask, op, task, ##args);			\
	current->scx.kf_tasks[0] = NULL;					\
	__ret;									\
})

#define SCX_CALL_OP_2TASKS_RET(mask, op, task0, task1, args...)			\
({										\
	__typeof__(scx_ops.op(task0, task1, ##args)) __ret;			\
	BUILD_BUG_ON((mask) & ~__SCX_KF_TERMINAL);				\
	current->scx.kf_tasks[0] = task0;					\
	current->scx.kf_tasks[1] = task1;					\
	__ret = SCX_CALL_OP_RET(mask, op, task0, task1, ##args);		\
	current->scx.kf_tasks[0] = NULL;					\
	current->scx.kf_tasks[1] = NULL;					\
	__ret;									\
})

/* @mask is constant, always inline to cull unnecessary branches */
static __always_inline bool scx_kf_allowed(u32 mask)
{
	if (unlikely(!(current->scx.kf_mask & mask))) {
		scx_ops_error("kfunc with mask 0x%x called from an operation only allowing 0x%x",
			      mask, current->scx.kf_mask);
		return false;
	}

	/*
	 * Enforce nesting boundaries. e.g. A kfunc which can be called from
	 * DISPATCH must not be called if we're running DEQUEUE which is nested
	 * inside ops.dispatch(). We don't need to check boundaries for any
	 * blocking kfuncs as the verifier ensures they're only called from
	 * sleepable progs.
	 */
	if (unlikely(highest_bit(mask) == SCX_KF_CPU_RELEASE &&
		     (current->scx.kf_mask & higher_bits(SCX_KF_CPU_RELEASE)))) {
		scx_ops_error("cpu_release kfunc called from a nested operation");
		return false;
	}

	if (unlikely(highest_bit(mask) == SCX_KF_DISPATCH &&
		     (current->scx.kf_mask & higher_bits(SCX_KF_DISPATCH)))) {
		scx_ops_error("dispatch kfunc called from a nested operation");
		return false;
	}

	return true;
}

/* see SCX_CALL_OP_TASK() */
static __always_inline bool scx_kf_allowed_on_arg_tasks(u32 mask,
							struct task_struct *p)
{
	if (!scx_kf_allowed(mask))
		return false;

	if (unlikely((p != current->scx.kf_tasks[0] &&
		      p != current->scx.kf_tasks[1]))) {
		scx_ops_error("called on a task not being operated on");
		return false;
	}

	return true;
}

static bool scx_kf_allowed_if_unlocked(void)
{
	return !current->scx.kf_mask;
}

/**
 * nldsq_next_task - Iterate to the next task in a non-local DSQ
 * @dsq: user dsq being interated
 * @cur: current position, %NULL to start iteration
 * @rev: walk backwards
 *
 * Returns %NULL when iteration is finished.
 */
static struct task_struct *nldsq_next_task(struct scx_dispatch_q *dsq,
					   struct task_struct *cur, bool rev)
{
	struct list_head *list_node;
	struct scx_dsq_list_node *dsq_lnode;

	lockdep_assert_held(&dsq->lock);

	if (cur)
		list_node = &cur->scx.dsq_list.node;
	else
		list_node = &dsq->list;

	/* find the next task, need to skip BPF iteration cursors */
	do {
		if (rev)
			list_node = list_node->prev;
		else
			list_node = list_node->next;

		if (list_node == &dsq->list)
			return NULL;

		dsq_lnode = container_of(list_node, struct scx_dsq_list_node,
					 node);
	} while (dsq_lnode->flags & SCX_DSQ_LNODE_ITER_CURSOR);

	return container_of(dsq_lnode, struct task_struct, scx.dsq_list);
}

#define nldsq_for_each_task(p, dsq)						\
	for ((p) = nldsq_next_task((dsq), NULL, false); (p);			\
	     (p) = nldsq_next_task((dsq), (p), false))


/*
 * BPF DSQ iterator. Tasks in a non-local DSQ can be iterated in [reverse]
 * dispatch order. BPF-visible iterator is opaque and larger to allow future
 * changes without breaking backward compatibility. Can be used with
 * bpf_for_each(). See bpf_iter_scx_dsq_*().
 */
enum scx_dsq_iter_flags {
	/* iterate in the reverse dispatch order */
	SCX_DSQ_ITER_REV		= 1U << 16,

	__SCX_DSQ_ITER_HAS_SLICE	= 1U << 30,
	__SCX_DSQ_ITER_HAS_VTIME	= 1U << 31,

	__SCX_DSQ_ITER_USER_FLAGS	= SCX_DSQ_ITER_REV,
	__SCX_DSQ_ITER_ALL_FLAGS	= __SCX_DSQ_ITER_USER_FLAGS |
					  __SCX_DSQ_ITER_HAS_SLICE |
					  __SCX_DSQ_ITER_HAS_VTIME,
};

struct bpf_iter_scx_dsq_kern {
	struct scx_dsq_list_node	cursor;
	struct scx_dispatch_q		*dsq;
	u64				slice;
	u64				vtime;
} __attribute__((aligned(8)));

struct bpf_iter_scx_dsq {
	u64				__opaque[6];
} __attribute__((aligned(8)));


/*
 * SCX task iterator.
 */
struct scx_task_iter {
	struct sched_ext_entity		cursor;
	struct task_struct		*locked;
	struct rq			*rq;
	struct rq_flags			rf;
	u32				cnt;
};

/**
 * scx_task_iter_start - Lock scx_tasks_lock and start a task iteration
 * @iter: iterator to init
 *
 * Initialize @iter and return with scx_tasks_lock held. Once initialized, @iter
 * must eventually be stopped with scx_task_iter_stop().
 *
 * scx_tasks_lock and the rq lock may be released using scx_task_iter_unlock()
 * between this and the first next() call or between any two next() calls. If
 * the locks are released between two next() calls, the caller is responsible
 * for ensuring that the task being iterated remains accessible either through
 * RCU read lock or obtaining a reference count.
 *
 * All tasks which existed when the iteration started are guaranteed to be
 * visited as long as they still exist.
 */
static void scx_task_iter_start(struct scx_task_iter *iter)
{
	BUILD_BUG_ON(__SCX_DSQ_ITER_ALL_FLAGS &
		     ((1U << __SCX_DSQ_LNODE_PRIV_SHIFT) - 1));

	spin_lock_irq(&scx_tasks_lock);

	iter->cursor = (struct sched_ext_entity){ .flags = SCX_TASK_CURSOR };
	list_add(&iter->cursor.tasks_node, &scx_tasks);
	iter->locked = NULL;
	iter->cnt = 0;
}

static void __scx_task_iter_rq_unlock(struct scx_task_iter *iter)
{
	if (iter->locked) {
		task_rq_unlock(iter->rq, iter->locked, &iter->rf);
		iter->locked = NULL;
	}
}

/**
 * scx_task_iter_unlock - Unlock rq and scx_tasks_lock held by a task iterator
 * @iter: iterator to unlock
 *
 * If @iter is in the middle of a locked iteration, it may be locking the rq of
 * the task currently being visited in addition to scx_tasks_lock. Unlock both.
 * This function can be safely called anytime during an iteration.
 */
static void scx_task_iter_unlock(struct scx_task_iter *iter)
{
	__scx_task_iter_rq_unlock(iter);
	spin_unlock_irq(&scx_tasks_lock);
}

/**
 * scx_task_iter_relock - Lock scx_tasks_lock released by scx_task_iter_unlock()
 * @iter: iterator to re-lock
 *
 * Re-lock scx_tasks_lock unlocked by scx_task_iter_unlock(). Note that it
 * doesn't re-lock the rq lock. Must be called before other iterator operations.
 */
static void scx_task_iter_relock(struct scx_task_iter *iter)
{
	spin_lock_irq(&scx_tasks_lock);
}

/**
 * scx_task_iter_stop - Stop a task iteration and unlock scx_tasks_lock
 * @iter: iterator to exit
 *
 * Exit a previously initialized @iter. Must be called with scx_tasks_lock held
 * which is released on return. If the iterator holds a task's rq lock, that rq
 * lock is also released. See scx_task_iter_start() for details.
 */
static void scx_task_iter_stop(struct scx_task_iter *iter)
{
	list_del_init(&iter->cursor.tasks_node);
	scx_task_iter_unlock(iter);
}

/**
 * scx_task_iter_next - Next task
 * @iter: iterator to walk
 *
 * Visit the next task. See scx_task_iter_start() for details. Locks are dropped
 * and re-acquired every %SCX_OPS_TASK_ITER_BATCH iterations to avoid causing
 * stalls by holding scx_tasks_lock for too long.
 */
static struct task_struct *scx_task_iter_next(struct scx_task_iter *iter)
{
	struct list_head *cursor = &iter->cursor.tasks_node;
	struct sched_ext_entity *pos;

	if (!(++iter->cnt % SCX_OPS_TASK_ITER_BATCH)) {
		scx_task_iter_unlock(iter);
		cond_resched();
		scx_task_iter_relock(iter);
	}

	list_for_each_entry(pos, cursor, tasks_node) {
		if (&pos->tasks_node == &scx_tasks)
			return NULL;
		if (!(pos->flags & SCX_TASK_CURSOR)) {
			list_move(cursor, &pos->tasks_node);
			return container_of(pos, struct task_struct, scx);
		}
	}

	/* can't happen, should always terminate at scx_tasks above */
	BUG();
}

/**
 * scx_task_iter_next_locked - Next non-idle task with its rq locked
 * @iter: iterator to walk
 * @include_dead: Whether we should include dead tasks in the iteration
 *
 * Visit the non-idle task with its rq lock held. Allows callers to specify
 * whether they would like to filter out dead tasks. See scx_task_iter_start()
 * for details.
 */
static struct task_struct *scx_task_iter_next_locked(struct scx_task_iter *iter)
{
	struct task_struct *p;

	__scx_task_iter_rq_unlock(iter);

	while ((p = scx_task_iter_next(iter))) {
		/*
		 * scx_task_iter is used to prepare and move tasks into SCX
		 * while loading the BPF scheduler and vice-versa while
		 * unloading. The init_tasks ("swappers") should be excluded
		 * from the iteration because:
		 *
		 * - It's unsafe to use __setschduler_prio() on an init_task to
		 *   determine the sched_class to use as it won't preserve its
		 *   idle_sched_class.
		 *
		 * - ops.init/exit_task() can easily be confused if called with
		 *   init_tasks as they, e.g., share PID 0.
		 *
		 * As init_tasks are never scheduled through SCX, they can be
		 * skipped safely. Note that is_idle_task() which tests %PF_IDLE
		 * doesn't work here:
		 *
		 * - %PF_IDLE may not be set for an init_task whose CPU hasn't
		 *   yet been onlined.
		 *
		 * - %PF_IDLE can be set on tasks that are not init_tasks. See
		 *   play_idle_precise() used by CONFIG_IDLE_INJECT.
		 *
		 * Test for idle_sched_class as only init_tasks are on it.
		 */
		if (p->sched_class != &idle_sched_class)
			break;
	}
	if (!p)
		return NULL;

	iter->rq = task_rq_lock(p, &iter->rf);
	iter->locked = p;

	return p;
}

static enum scx_ops_enable_state scx_ops_enable_state(void)
{
	return atomic_read(&scx_ops_enable_state_var);
}

static enum scx_ops_enable_state
scx_ops_set_enable_state(enum scx_ops_enable_state to)
{
	return atomic_xchg(&scx_ops_enable_state_var, to);
}

static bool scx_ops_tryset_enable_state(enum scx_ops_enable_state to,
					enum scx_ops_enable_state from)
{
	int from_v = from;

	return atomic_try_cmpxchg(&scx_ops_enable_state_var, &from_v, to);
}

static bool scx_rq_bypassing(struct rq *rq)
{
	return unlikely(rq->scx.flags & SCX_RQ_BYPASSING);
}

/**
 * wait_ops_state - Busy-wait the specified ops state to end
 * @p: target task
 * @opss: state to wait the end of
 *
 * Busy-wait for @p to transition out of @opss. This can only be used when the
 * state part of @opss is %SCX_QUEUEING or %SCX_DISPATCHING. This function also
 * has load_acquire semantics to ensure that the caller can see the updates made
 * in the enqueueing and dispatching paths.
 */
static void wait_ops_state(struct task_struct *p, unsigned long opss)
{
	do {
		cpu_relax();
	} while (atomic_long_read_acquire(&p->scx.ops_state) == opss);
}

/**
 * ops_cpu_valid - Verify a cpu number
 * @cpu: cpu number which came from a BPF ops
 * @where: extra information reported on error
 *
 * @cpu is a cpu number which came from the BPF scheduler and can be any value.
 * Verify that it is in range and one of the possible cpus. If invalid, trigger
 * an ops error.
 */
static bool ops_cpu_valid(s32 cpu, const char *where)
{
	if (likely(cpu >= 0 && cpu < nr_cpu_ids && cpu_possible(cpu))) {
		return true;
	} else {
		scx_ops_error("invalid CPU %d%s%s", cpu,
			      where ? " " : "", where ?: "");
		return false;
	}
}

/**
 * ops_sanitize_err - Sanitize a -errno value
 * @ops_name: operation to blame on failure
 * @err: -errno value to sanitize
 *
 * Verify @err is a valid -errno. If not, trigger scx_ops_error() and return
 * -%EPROTO. This is necessary because returning a rogue -errno up the chain can
 * cause misbehaviors. For an example, a large negative return from
 * ops.init_task() triggers an oops when passed up the call chain because the
 * value fails IS_ERR() test after being encoded with ERR_PTR() and then is
 * handled as a pointer.
 */
static int ops_sanitize_err(const char *ops_name, s32 err)
{
	if (err < 0 && err >= -MAX_ERRNO)
		return err;

	scx_ops_error("ops.%s() returned an invalid errno %d", ops_name, err);
	return -EPROTO;
}

static void run_deferred(struct rq *rq)
{
	process_ddsp_deferred_locals(rq);
}

#ifdef CONFIG_SMP
static void deferred_bal_cb_workfn(struct rq *rq)
{
	run_deferred(rq);
}
#endif

static void deferred_irq_workfn(struct irq_work *irq_work)
{
	struct rq *rq = container_of(irq_work, struct rq, scx.deferred_irq_work);

	raw_spin_rq_lock(rq);
	run_deferred(rq);
	raw_spin_rq_unlock(rq);
}

/**
 * schedule_deferred - Schedule execution of deferred actions on an rq
 * @rq: target rq
 *
 * Schedule execution of deferred actions on @rq. Must be called with @rq
 * locked. Deferred actions are executed with @rq locked but unpinned, and thus
 * can unlock @rq to e.g. migrate tasks to other rqs.
 */
static void schedule_deferred(struct rq *rq)
{
	lockdep_assert_rq_held(rq);

#ifdef CONFIG_SMP
	/*
	 * If in the middle of waking up a task, task_woken_scx() will be called
	 * afterwards which will then run the deferred actions, no need to
	 * schedule anything.
	 */
	if (rq->scx.flags & SCX_RQ_IN_WAKEUP)
		return;

	/*
	 * If in balance, the balance callbacks will be called before rq lock is
	 * released. Schedule one.
	 */
	if (rq->scx.flags & SCX_RQ_IN_BALANCE) {
		queue_balance_callback(rq, &rq->scx.deferred_bal_cb,
				       deferred_bal_cb_workfn);
		return;
	}
#endif
	/*
	 * No scheduler hooks available. Queue an irq work. They are executed on
	 * IRQ re-enable which may take a bit longer than the scheduler hooks.
	 * The above WAKEUP and BALANCE paths should cover most of the cases and
	 * the time to IRQ re-enable shouldn't be long.
	 */
	irq_work_queue(&rq->scx.deferred_irq_work);
}

/**
 * touch_core_sched - Update timestamp used for core-sched task ordering
 * @rq: rq to read clock from, must be locked
 * @p: task to update the timestamp for
 *
 * Update @p->scx.core_sched_at timestamp. This is used by scx_prio_less() to
 * implement global or local-DSQ FIFO ordering for core-sched. Should be called
 * when a task becomes runnable and its turn on the CPU ends (e.g. slice
 * exhaustion).
 */
static void touch_core_sched(struct rq *rq, struct task_struct *p)
{
	lockdep_assert_rq_held(rq);

#ifdef CONFIG_SCHED_CORE
	/*
	 * It's okay to update the timestamp spuriously. Use
	 * sched_core_disabled() which is cheaper than enabled().
	 *
	 * As this is used to determine ordering between tasks of sibling CPUs,
	 * it may be better to use per-core dispatch sequence instead.
	 */
	if (!sched_core_disabled())
		p->scx.core_sched_at = sched_clock_cpu(cpu_of(rq));
#endif
}

/**
 * touch_core_sched_dispatch - Update core-sched timestamp on dispatch
 * @rq: rq to read clock from, must be locked
 * @p: task being dispatched
 *
 * If the BPF scheduler implements custom core-sched ordering via
 * ops.core_sched_before(), @p->scx.core_sched_at is used to implement FIFO
 * ordering within each local DSQ. This function is called from dispatch paths
 * and updates @p->scx.core_sched_at if custom core-sched ordering is in effect.
 */
static void touch_core_sched_dispatch(struct rq *rq, struct task_struct *p)
{
	lockdep_assert_rq_held(rq);

#ifdef CONFIG_SCHED_CORE
	if (SCX_HAS_OP(core_sched_before))
		touch_core_sched(rq, p);
#endif
}

static void update_curr_scx(struct rq *rq)
{
	struct task_struct *curr = rq->curr;
	s64 delta_exec;

	delta_exec = update_curr_common(rq);
	if (unlikely(delta_exec <= 0))
		return;

	if (curr->scx.slice != SCX_SLICE_INF) {
		curr->scx.slice -= min_t(u64, curr->scx.slice, delta_exec);
		if (!curr->scx.slice)
			touch_core_sched(rq, curr);
	}
}

static bool scx_dsq_priq_less(struct rb_node *node_a,
			      const struct rb_node *node_b)
{
	const struct task_struct *a =
		container_of(node_a, struct task_struct, scx.dsq_priq);
	const struct task_struct *b =
		container_of(node_b, struct task_struct, scx.dsq_priq);

	return time_before64(a->scx.dsq_vtime, b->scx.dsq_vtime);
}

static void dsq_mod_nr(struct scx_dispatch_q *dsq, s32 delta)
{
	/* scx_bpf_dsq_nr_queued() reads ->nr without locking, use WRITE_ONCE() */
	WRITE_ONCE(dsq->nr, dsq->nr + delta);
}

static void dispatch_enqueue(struct scx_dispatch_q *dsq, struct task_struct *p,
			     u64 enq_flags)
{
	bool is_local = dsq->id == SCX_DSQ_LOCAL;

	WARN_ON_ONCE(p->scx.dsq || !list_empty(&p->scx.dsq_list.node));
	WARN_ON_ONCE((p->scx.dsq_flags & SCX_TASK_DSQ_ON_PRIQ) ||
		     !RB_EMPTY_NODE(&p->scx.dsq_priq));

	if (!is_local) {
		raw_spin_lock(&dsq->lock);
		if (unlikely(dsq->id == SCX_DSQ_INVALID)) {
			scx_ops_error("attempting to dispatch to a destroyed dsq");
			/* fall back to the global dsq */
			raw_spin_unlock(&dsq->lock);
			dsq = find_global_dsq(p);
			raw_spin_lock(&dsq->lock);
		}
	}

	if (unlikely((dsq->id & SCX_DSQ_FLAG_BUILTIN) &&
		     (enq_flags & SCX_ENQ_DSQ_PRIQ))) {
		/*
		 * SCX_DSQ_LOCAL and SCX_DSQ_GLOBAL DSQs always consume from
		 * their FIFO queues. To avoid confusion and accidentally
		 * starving vtime-dispatched tasks by FIFO-dispatched tasks, we
		 * disallow any internal DSQ from doing vtime ordering of
		 * tasks.
		 */
		scx_ops_error("cannot use vtime ordering for built-in DSQs");
		enq_flags &= ~SCX_ENQ_DSQ_PRIQ;
	}

	if (enq_flags & SCX_ENQ_DSQ_PRIQ) {
		struct rb_node *rbp;

		/*
		 * A PRIQ DSQ shouldn't be using FIFO enqueueing. As tasks are
		 * linked to both the rbtree and list on PRIQs, this can only be
		 * tested easily when adding the first task.
		 */
		if (unlikely(RB_EMPTY_ROOT(&dsq->priq) &&
			     nldsq_next_task(dsq, NULL, false)))
			scx_ops_error("DSQ ID 0x%016llx already had FIFO-enqueued tasks",
				      dsq->id);

		p->scx.dsq_flags |= SCX_TASK_DSQ_ON_PRIQ;
		rb_add(&p->scx.dsq_priq, &dsq->priq, scx_dsq_priq_less);

		/*
		 * Find the previous task and insert after it on the list so
		 * that @dsq->list is vtime ordered.
		 */
		rbp = rb_prev(&p->scx.dsq_priq);
		if (rbp) {
			struct task_struct *prev =
				container_of(rbp, struct task_struct,
					     scx.dsq_priq);
			list_add(&p->scx.dsq_list.node, &prev->scx.dsq_list.node);
		} else {
			list_add(&p->scx.dsq_list.node, &dsq->list);
		}
	} else {
		/* a FIFO DSQ shouldn't be using PRIQ enqueuing */
		if (unlikely(!RB_EMPTY_ROOT(&dsq->priq)))
			scx_ops_error("DSQ ID 0x%016llx already had PRIQ-enqueued tasks",
				      dsq->id);

		if (enq_flags & (SCX_ENQ_HEAD | SCX_ENQ_PREEMPT))
			list_add(&p->scx.dsq_list.node, &dsq->list);
		else
			list_add_tail(&p->scx.dsq_list.node, &dsq->list);
	}

	/* seq records the order tasks are queued, used by BPF DSQ iterator */
	dsq->seq++;
	p->scx.dsq_seq = dsq->seq;

	dsq_mod_nr(dsq, 1);
	p->scx.dsq = dsq;

	/*
	 * scx.ddsp_dsq_id and scx.ddsp_enq_flags are only relevant on the
	 * direct dispatch path, but we clear them here because the direct
	 * dispatch verdict may be overridden on the enqueue path during e.g.
	 * bypass.
	 */
	p->scx.ddsp_dsq_id = SCX_DSQ_INVALID;
	p->scx.ddsp_enq_flags = 0;

	/*
	 * We're transitioning out of QUEUEING or DISPATCHING. store_release to
	 * match waiters' load_acquire.
	 */
	if (enq_flags & SCX_ENQ_CLEAR_OPSS)
		atomic_long_set_release(&p->scx.ops_state, SCX_OPSS_NONE);

	if (is_local) {
		struct rq *rq = container_of(dsq, struct rq, scx.local_dsq);
		bool preempt = false;

		if ((enq_flags & SCX_ENQ_PREEMPT) && p != rq->curr &&
		    rq->curr->sched_class == &ext_sched_class) {
			rq->curr->scx.slice = 0;
			preempt = true;
		}

		if (preempt || sched_class_above(&ext_sched_class,
						 rq->curr->sched_class))
			resched_curr(rq);
	} else {
		raw_spin_unlock(&dsq->lock);
	}
}

static void task_unlink_from_dsq(struct task_struct *p,
				 struct scx_dispatch_q *dsq)
{
	WARN_ON_ONCE(list_empty(&p->scx.dsq_list.node));

	if (p->scx.dsq_flags & SCX_TASK_DSQ_ON_PRIQ) {
		rb_erase(&p->scx.dsq_priq, &dsq->priq);
		RB_CLEAR_NODE(&p->scx.dsq_priq);
		p->scx.dsq_flags &= ~SCX_TASK_DSQ_ON_PRIQ;
	}

	list_del_init(&p->scx.dsq_list.node);
	dsq_mod_nr(dsq, -1);
}

static void dispatch_dequeue(struct rq *rq, struct task_struct *p)
{
	struct scx_dispatch_q *dsq = p->scx.dsq;
	bool is_local = dsq == &rq->scx.local_dsq;

	if (!dsq) {
		/*
		 * If !dsq && on-list, @p is on @rq's ddsp_deferred_locals.
		 * Unlinking is all that's needed to cancel.
		 */
		if (unlikely(!list_empty(&p->scx.dsq_list.node)))
			list_del_init(&p->scx.dsq_list.node);

		/*
		 * When dispatching directly from the BPF scheduler to a local
		 * DSQ, the task isn't associated with any DSQ but
		 * @p->scx.holding_cpu may be set under the protection of
		 * %SCX_OPSS_DISPATCHING.
		 */
		if (p->scx.holding_cpu >= 0)
			p->scx.holding_cpu = -1;

		return;
	}

	if (!is_local)
		raw_spin_lock(&dsq->lock);

	/*
	 * Now that we hold @dsq->lock, @p->holding_cpu and @p->scx.dsq_* can't
	 * change underneath us.
	*/
	if (p->scx.holding_cpu < 0) {
		/* @p must still be on @dsq, dequeue */
		task_unlink_from_dsq(p, dsq);
	} else {
		/*
		 * We're racing against dispatch_to_local_dsq() which already
		 * removed @p from @dsq and set @p->scx.holding_cpu. Clear the
		 * holding_cpu which tells dispatch_to_local_dsq() that it lost
		 * the race.
		 */
		WARN_ON_ONCE(!list_empty(&p->scx.dsq_list.node));
		p->scx.holding_cpu = -1;
	}
	p->scx.dsq = NULL;

	if (!is_local)
		raw_spin_unlock(&dsq->lock);
}

static struct scx_dispatch_q *find_dsq_for_dispatch(struct rq *rq, u64 dsq_id,
						    struct task_struct *p)
{
	struct scx_dispatch_q *dsq;

	if (dsq_id == SCX_DSQ_LOCAL)
		return &rq->scx.local_dsq;

	if ((dsq_id & SCX_DSQ_LOCAL_ON) == SCX_DSQ_LOCAL_ON) {
		s32 cpu = dsq_id & SCX_DSQ_LOCAL_CPU_MASK;

		if (!ops_cpu_valid(cpu, "in SCX_DSQ_LOCAL_ON dispatch verdict"))
			return find_global_dsq(p);

		return &cpu_rq(cpu)->scx.local_dsq;
	}

	if (dsq_id == SCX_DSQ_GLOBAL)
		dsq = find_global_dsq(p);
	else
		dsq = find_user_dsq(dsq_id);

	if (unlikely(!dsq)) {
		scx_ops_error("non-existent DSQ 0x%llx for %s[%d]",
			      dsq_id, p->comm, p->pid);
		return find_global_dsq(p);
	}

	return dsq;
}

static void mark_direct_dispatch(struct task_struct *ddsp_task,
				 struct task_struct *p, u64 dsq_id,
				 u64 enq_flags)
{
	/*
	 * Mark that dispatch already happened from ops.select_cpu() or
	 * ops.enqueue() by spoiling direct_dispatch_task with a non-NULL value
	 * which can never match a valid task pointer.
	 */
	__this_cpu_write(direct_dispatch_task, ERR_PTR(-ESRCH));

	/* @p must match the task on the enqueue path */
	if (unlikely(p != ddsp_task)) {
		if (IS_ERR(ddsp_task))
			scx_ops_error("%s[%d] already direct-dispatched",
				      p->comm, p->pid);
		else
			scx_ops_error("scheduling for %s[%d] but trying to direct-dispatch %s[%d]",
				      ddsp_task->comm, ddsp_task->pid,
				      p->comm, p->pid);
		return;
	}

	WARN_ON_ONCE(p->scx.ddsp_dsq_id != SCX_DSQ_INVALID);
	WARN_ON_ONCE(p->scx.ddsp_enq_flags);

	p->scx.ddsp_dsq_id = dsq_id;
	p->scx.ddsp_enq_flags = enq_flags;
}

static void direct_dispatch(struct task_struct *p, u64 enq_flags)
{
	struct rq *rq = task_rq(p);
	struct scx_dispatch_q *dsq =
		find_dsq_for_dispatch(rq, p->scx.ddsp_dsq_id, p);

	touch_core_sched_dispatch(rq, p);

	p->scx.ddsp_enq_flags |= enq_flags;

	/*
	 * We are in the enqueue path with @rq locked and pinned, and thus can't
	 * double lock a remote rq and enqueue to its local DSQ. For
	 * DSQ_LOCAL_ON verdicts targeting the local DSQ of a remote CPU, defer
	 * the enqueue so that it's executed when @rq can be unlocked.
	 */
	if (dsq->id == SCX_DSQ_LOCAL && dsq != &rq->scx.local_dsq) {
		unsigned long opss;

		opss = atomic_long_read(&p->scx.ops_state) & SCX_OPSS_STATE_MASK;

		switch (opss & SCX_OPSS_STATE_MASK) {
		case SCX_OPSS_NONE:
			break;
		case SCX_OPSS_QUEUEING:
			/*
			 * As @p was never passed to the BPF side, _release is
			 * not strictly necessary. Still do it for consistency.
			 */
			atomic_long_set_release(&p->scx.ops_state, SCX_OPSS_NONE);
			break;
		default:
			WARN_ONCE(true, "sched_ext: %s[%d] has invalid ops state 0x%lx in direct_dispatch()",
				  p->comm, p->pid, opss);
			atomic_long_set_release(&p->scx.ops_state, SCX_OPSS_NONE);
			break;
		}

		WARN_ON_ONCE(p->scx.dsq || !list_empty(&p->scx.dsq_list.node));
		list_add_tail(&p->scx.dsq_list.node,
			      &rq->scx.ddsp_deferred_locals);
		schedule_deferred(rq);
		return;
	}

	dispatch_enqueue(dsq, p, p->scx.ddsp_enq_flags | SCX_ENQ_CLEAR_OPSS);
}

static bool scx_rq_online(struct rq *rq)
{
	/*
	 * Test both cpu_active() and %SCX_RQ_ONLINE. %SCX_RQ_ONLINE indicates
	 * the online state as seen from the BPF scheduler. cpu_active() test
	 * guarantees that, if this function returns %true, %SCX_RQ_ONLINE will
	 * stay set until the current scheduling operation is complete even if
	 * we aren't locking @rq.
	 */
	return likely((rq->scx.flags & SCX_RQ_ONLINE) && cpu_active(cpu_of(rq)));
}

static void do_enqueue_task(struct rq *rq, struct task_struct *p, u64 enq_flags,
			    int sticky_cpu)
{
	bool bypassing = scx_rq_bypassing(rq);
	struct task_struct **ddsp_taskp;
	unsigned long qseq;

	WARN_ON_ONCE(!(p->scx.flags & SCX_TASK_QUEUED));

	/* rq migration */
	if (sticky_cpu == cpu_of(rq))
		goto local_norefill;

	/*
	 * If !scx_rq_online(), we already told the BPF scheduler that the CPU
	 * is offline and are just running the hotplug path. Don't bother the
	 * BPF scheduler.
	 */
	if (!scx_rq_online(rq))
		goto local;

	if (bypassing)
		goto global;

	if (p->scx.ddsp_dsq_id != SCX_DSQ_INVALID)
		goto direct;

	/* see %SCX_OPS_ENQ_EXITING */
	if (!static_branch_unlikely(&scx_ops_enq_exiting) &&
	    unlikely(p->flags & PF_EXITING))
		goto local;

	if (!SCX_HAS_OP(enqueue))
		goto global;

	/* DSQ bypass didn't trigger, enqueue on the BPF scheduler */
	qseq = rq->scx.ops_qseq++ << SCX_OPSS_QSEQ_SHIFT;

	WARN_ON_ONCE(atomic_long_read(&p->scx.ops_state) != SCX_OPSS_NONE);
	atomic_long_set(&p->scx.ops_state, SCX_OPSS_QUEUEING | qseq);

	ddsp_taskp = this_cpu_ptr(&direct_dispatch_task);
	WARN_ON_ONCE(*ddsp_taskp);
	*ddsp_taskp = p;

	SCX_CALL_OP_TASK(SCX_KF_ENQUEUE, enqueue, p, enq_flags);

	*ddsp_taskp = NULL;
	if (p->scx.ddsp_dsq_id != SCX_DSQ_INVALID)
		goto direct;

	/*
	 * If not directly dispatched, QUEUEING isn't clear yet and dispatch or
	 * dequeue may be waiting. The store_release matches their load_acquire.
	 */
	atomic_long_set_release(&p->scx.ops_state, SCX_OPSS_QUEUED | qseq);
	return;

direct:
	direct_dispatch(p, enq_flags);
	return;

local:
	/*
	 * For task-ordering, slice refill must be treated as implying the end
	 * of the current slice. Otherwise, the longer @p stays on the CPU, the
	 * higher priority it becomes from scx_prio_less()'s POV.
	 */
	touch_core_sched(rq, p);
	p->scx.slice = SCX_SLICE_DFL;
local_norefill:
	dispatch_enqueue(&rq->scx.local_dsq, p, enq_flags);
	return;

global:
	touch_core_sched(rq, p);	/* see the comment in local: */
<<<<<<< HEAD
	p->scx.slice = bypassing ? SCX_SLICE_BYPASS : SCX_SLICE_DFL;
=======
	p->scx.slice = SCX_SLICE_DFL;
>>>>>>> 4638d7eb
	dispatch_enqueue(find_global_dsq(p), p, enq_flags);
}

static bool task_runnable(const struct task_struct *p)
{
	return !list_empty(&p->scx.runnable_node);
}

static void set_task_runnable(struct rq *rq, struct task_struct *p)
{
	lockdep_assert_rq_held(rq);

	if (p->scx.flags & SCX_TASK_RESET_RUNNABLE_AT) {
		p->scx.runnable_at = jiffies;
		p->scx.flags &= ~SCX_TASK_RESET_RUNNABLE_AT;
	}

	/*
	 * list_add_tail() must be used. scx_ops_bypass() depends on tasks being
	 * appened to the runnable_list.
	 */
	list_add_tail(&p->scx.runnable_node, &rq->scx.runnable_list);
}

static void clr_task_runnable(struct task_struct *p, bool reset_runnable_at)
{
	list_del_init(&p->scx.runnable_node);
	if (reset_runnable_at)
		p->scx.flags |= SCX_TASK_RESET_RUNNABLE_AT;
}

static void enqueue_task_scx(struct rq *rq, struct task_struct *p, int enq_flags)
{
	int sticky_cpu = p->scx.sticky_cpu;

	if (enq_flags & ENQUEUE_WAKEUP)
		rq->scx.flags |= SCX_RQ_IN_WAKEUP;

	enq_flags |= rq->scx.extra_enq_flags;

	if (sticky_cpu >= 0)
		p->scx.sticky_cpu = -1;

	/*
	 * Restoring a running task will be immediately followed by
	 * set_next_task_scx() which expects the task to not be on the BPF
	 * scheduler as tasks can only start running through local DSQs. Force
	 * direct-dispatch into the local DSQ by setting the sticky_cpu.
	 */
	if (unlikely(enq_flags & ENQUEUE_RESTORE) && task_current(rq, p))
		sticky_cpu = cpu_of(rq);

	if (p->scx.flags & SCX_TASK_QUEUED) {
		WARN_ON_ONCE(!task_runnable(p));
		goto out;
	}

	set_task_runnable(rq, p);
	p->scx.flags |= SCX_TASK_QUEUED;
	rq->scx.nr_running++;
	add_nr_running(rq, 1);

	if (SCX_HAS_OP(runnable) && !task_on_rq_migrating(p))
		SCX_CALL_OP_TASK(SCX_KF_REST, runnable, p, enq_flags);

	if (enq_flags & SCX_ENQ_WAKEUP)
		touch_core_sched(rq, p);

	do_enqueue_task(rq, p, enq_flags, sticky_cpu);
out:
	rq->scx.flags &= ~SCX_RQ_IN_WAKEUP;
}

static void ops_dequeue(struct task_struct *p, u64 deq_flags)
{
	unsigned long opss;

	/* dequeue is always temporary, don't reset runnable_at */
	clr_task_runnable(p, false);

	/* acquire ensures that we see the preceding updates on QUEUED */
	opss = atomic_long_read_acquire(&p->scx.ops_state);

	switch (opss & SCX_OPSS_STATE_MASK) {
	case SCX_OPSS_NONE:
		break;
	case SCX_OPSS_QUEUEING:
		/*
		 * QUEUEING is started and finished while holding @p's rq lock.
		 * As we're holding the rq lock now, we shouldn't see QUEUEING.
		 */
		BUG();
	case SCX_OPSS_QUEUED:
		if (SCX_HAS_OP(dequeue))
			SCX_CALL_OP_TASK(SCX_KF_REST, dequeue, p, deq_flags);

		if (atomic_long_try_cmpxchg(&p->scx.ops_state, &opss,
					    SCX_OPSS_NONE))
			break;
		fallthrough;
	case SCX_OPSS_DISPATCHING:
		/*
		 * If @p is being dispatched from the BPF scheduler to a DSQ,
		 * wait for the transfer to complete so that @p doesn't get
		 * added to its DSQ after dequeueing is complete.
		 *
		 * As we're waiting on DISPATCHING with the rq locked, the
		 * dispatching side shouldn't try to lock the rq while
		 * DISPATCHING is set. See dispatch_to_local_dsq().
		 *
		 * DISPATCHING shouldn't have qseq set and control can reach
		 * here with NONE @opss from the above QUEUED case block.
		 * Explicitly wait on %SCX_OPSS_DISPATCHING instead of @opss.
		 */
		wait_ops_state(p, SCX_OPSS_DISPATCHING);
		BUG_ON(atomic_long_read(&p->scx.ops_state) != SCX_OPSS_NONE);
		break;
	}
}

static bool dequeue_task_scx(struct rq *rq, struct task_struct *p, int deq_flags)
{
	if (!(p->scx.flags & SCX_TASK_QUEUED)) {
		WARN_ON_ONCE(task_runnable(p));
		return true;
	}

	ops_dequeue(p, deq_flags);

	/*
	 * A currently running task which is going off @rq first gets dequeued
	 * and then stops running. As we want running <-> stopping transitions
	 * to be contained within runnable <-> quiescent transitions, trigger
	 * ->stopping() early here instead of in put_prev_task_scx().
	 *
	 * @p may go through multiple stopping <-> running transitions between
	 * here and put_prev_task_scx() if task attribute changes occur while
	 * balance_scx() leaves @rq unlocked. However, they don't contain any
	 * information meaningful to the BPF scheduler and can be suppressed by
	 * skipping the callbacks if the task is !QUEUED.
	 */
	if (SCX_HAS_OP(stopping) && task_current(rq, p)) {
		update_curr_scx(rq);
		SCX_CALL_OP_TASK(SCX_KF_REST, stopping, p, false);
	}

	if (SCX_HAS_OP(quiescent) && !task_on_rq_migrating(p))
		SCX_CALL_OP_TASK(SCX_KF_REST, quiescent, p, deq_flags);

	if (deq_flags & SCX_DEQ_SLEEP)
		p->scx.flags |= SCX_TASK_DEQD_FOR_SLEEP;
	else
		p->scx.flags &= ~SCX_TASK_DEQD_FOR_SLEEP;

	p->scx.flags &= ~SCX_TASK_QUEUED;
	rq->scx.nr_running--;
	sub_nr_running(rq, 1);

	dispatch_dequeue(rq, p);
	return true;
}

static void yield_task_scx(struct rq *rq)
{
	struct task_struct *p = rq->curr;

	if (SCX_HAS_OP(yield))
		SCX_CALL_OP_2TASKS_RET(SCX_KF_REST, yield, p, NULL);
	else
		p->scx.slice = 0;
}

static bool yield_to_task_scx(struct rq *rq, struct task_struct *to)
{
	struct task_struct *from = rq->curr;

	if (SCX_HAS_OP(yield))
		return SCX_CALL_OP_2TASKS_RET(SCX_KF_REST, yield, from, to);
	else
		return false;
}

static void move_local_task_to_local_dsq(struct task_struct *p, u64 enq_flags,
					 struct scx_dispatch_q *src_dsq,
					 struct rq *dst_rq)
{
	struct scx_dispatch_q *dst_dsq = &dst_rq->scx.local_dsq;

	/* @dsq is locked and @p is on @dst_rq */
	lockdep_assert_held(&src_dsq->lock);
	lockdep_assert_rq_held(dst_rq);

	WARN_ON_ONCE(p->scx.holding_cpu >= 0);

	if (enq_flags & (SCX_ENQ_HEAD | SCX_ENQ_PREEMPT))
		list_add(&p->scx.dsq_list.node, &dst_dsq->list);
	else
		list_add_tail(&p->scx.dsq_list.node, &dst_dsq->list);

	dsq_mod_nr(dst_dsq, 1);
	p->scx.dsq = dst_dsq;
}

#ifdef CONFIG_SMP
/**
 * move_remote_task_to_local_dsq - Move a task from a foreign rq to a local DSQ
 * @p: task to move
 * @enq_flags: %SCX_ENQ_*
 * @src_rq: rq to move the task from, locked on entry, released on return
 * @dst_rq: rq to move the task into, locked on return
 *
 * Move @p which is currently on @src_rq to @dst_rq's local DSQ.
 */
static void move_remote_task_to_local_dsq(struct task_struct *p, u64 enq_flags,
					  struct rq *src_rq, struct rq *dst_rq)
{
	lockdep_assert_rq_held(src_rq);

	/* the following marks @p MIGRATING which excludes dequeue */
	deactivate_task(src_rq, p, 0);
	set_task_cpu(p, cpu_of(dst_rq));
	p->scx.sticky_cpu = cpu_of(dst_rq);

	raw_spin_rq_unlock(src_rq);
	raw_spin_rq_lock(dst_rq);

	/*
	 * We want to pass scx-specific enq_flags but activate_task() will
	 * truncate the upper 32 bit. As we own @rq, we can pass them through
	 * @rq->scx.extra_enq_flags instead.
	 */
	WARN_ON_ONCE(!cpumask_test_cpu(cpu_of(dst_rq), p->cpus_ptr));
	WARN_ON_ONCE(dst_rq->scx.extra_enq_flags);
	dst_rq->scx.extra_enq_flags = enq_flags;
	activate_task(dst_rq, p, 0);
	dst_rq->scx.extra_enq_flags = 0;
}

/*
 * Similar to kernel/sched/core.c::is_cpu_allowed(). However, there are two
 * differences:
 *
 * - is_cpu_allowed() asks "Can this task run on this CPU?" while
 *   task_can_run_on_remote_rq() asks "Can the BPF scheduler migrate the task to
 *   this CPU?".
 *
 *   While migration is disabled, is_cpu_allowed() has to say "yes" as the task
 *   must be allowed to finish on the CPU that it's currently on regardless of
 *   the CPU state. However, task_can_run_on_remote_rq() must say "no" as the
 *   BPF scheduler shouldn't attempt to migrate a task which has migration
 *   disabled.
 *
 * - The BPF scheduler is bypassed while the rq is offline and we can always say
 *   no to the BPF scheduler initiated migrations while offline.
 */
static bool task_can_run_on_remote_rq(struct task_struct *p, struct rq *rq,
				      bool trigger_error)
{
	int cpu = cpu_of(rq);

	/*
	 * We don't require the BPF scheduler to avoid dispatching to offline
	 * CPUs mostly for convenience but also because CPUs can go offline
	 * between scx_bpf_dispatch() calls and here. Trigger error iff the
	 * picked CPU is outside the allowed mask.
	 */
	if (!task_allowed_on_cpu(p, cpu)) {
		if (trigger_error)
			scx_ops_error("SCX_DSQ_LOCAL[_ON] verdict target cpu %d not allowed for %s[%d]",
				      cpu_of(rq), p->comm, p->pid);
		return false;
	}

	if (unlikely(is_migration_disabled(p)))
		return false;

	if (!scx_rq_online(rq))
		return false;

	return true;
}

/**
 * unlink_dsq_and_lock_src_rq() - Unlink task from its DSQ and lock its task_rq
 * @p: target task
 * @dsq: locked DSQ @p is currently on
 * @src_rq: rq @p is currently on, stable with @dsq locked
 *
 * Called with @dsq locked but no rq's locked. We want to move @p to a different
 * DSQ, including any local DSQ, but are not locking @src_rq. Locking @src_rq is
 * required when transferring into a local DSQ. Even when transferring into a
 * non-local DSQ, it's better to use the same mechanism to protect against
 * dequeues and maintain the invariant that @p->scx.dsq can only change while
 * @src_rq is locked, which e.g. scx_dump_task() depends on.
 *
 * We want to grab @src_rq but that can deadlock if we try while locking @dsq,
 * so we want to unlink @p from @dsq, drop its lock and then lock @src_rq. As
 * this may race with dequeue, which can't drop the rq lock or fail, do a little
 * dancing from our side.
 *
 * @p->scx.holding_cpu is set to this CPU before @dsq is unlocked. If @p gets
 * dequeued after we unlock @dsq but before locking @src_rq, the holding_cpu
 * would be cleared to -1. While other cpus may have updated it to different
 * values afterwards, as this operation can't be preempted or recurse, the
 * holding_cpu can never become this CPU again before we're done. Thus, we can
 * tell whether we lost to dequeue by testing whether the holding_cpu still
 * points to this CPU. See dispatch_dequeue() for the counterpart.
 *
 * On return, @dsq is unlocked and @src_rq is locked. Returns %true if @p is
 * still valid. %false if lost to dequeue.
 */
static bool unlink_dsq_and_lock_src_rq(struct task_struct *p,
				       struct scx_dispatch_q *dsq,
				       struct rq *src_rq)
{
	s32 cpu = raw_smp_processor_id();

	lockdep_assert_held(&dsq->lock);

	WARN_ON_ONCE(p->scx.holding_cpu >= 0);
	task_unlink_from_dsq(p, dsq);
	p->scx.holding_cpu = cpu;

	raw_spin_unlock(&dsq->lock);
	raw_spin_rq_lock(src_rq);

	/* task_rq couldn't have changed if we're still the holding cpu */
	return likely(p->scx.holding_cpu == cpu) &&
		!WARN_ON_ONCE(src_rq != task_rq(p));
}

static bool consume_remote_task(struct rq *this_rq, struct task_struct *p,
				struct scx_dispatch_q *dsq, struct rq *src_rq)
{
	raw_spin_rq_unlock(this_rq);

	if (unlink_dsq_and_lock_src_rq(p, dsq, src_rq)) {
		move_remote_task_to_local_dsq(p, 0, src_rq, this_rq);
		return true;
	} else {
		raw_spin_rq_unlock(src_rq);
		raw_spin_rq_lock(this_rq);
		return false;
	}
}
#else	/* CONFIG_SMP */
static inline void move_remote_task_to_local_dsq(struct task_struct *p, u64 enq_flags, struct rq *src_rq, struct rq *dst_rq) { WARN_ON_ONCE(1); }
static inline bool task_can_run_on_remote_rq(struct task_struct *p, struct rq *rq, bool trigger_error) { return false; }
static inline bool consume_remote_task(struct rq *this_rq, struct task_struct *p, struct scx_dispatch_q *dsq, struct rq *task_rq) { return false; }
#endif	/* CONFIG_SMP */

static bool consume_dispatch_q(struct rq *rq, struct scx_dispatch_q *dsq)
{
	struct task_struct *p;
retry:
	/*
	 * The caller can't expect to successfully consume a task if the task's
	 * addition to @dsq isn't guaranteed to be visible somehow. Test
	 * @dsq->list without locking and skip if it seems empty.
	 */
	if (list_empty(&dsq->list))
		return false;

	raw_spin_lock(&dsq->lock);

	nldsq_for_each_task(p, dsq) {
		struct rq *task_rq = task_rq(p);

		if (rq == task_rq) {
			task_unlink_from_dsq(p, dsq);
			move_local_task_to_local_dsq(p, 0, dsq, rq);
			raw_spin_unlock(&dsq->lock);
			return true;
		}

		if (task_can_run_on_remote_rq(p, rq, false)) {
			if (likely(consume_remote_task(rq, p, dsq, task_rq)))
				return true;
			goto retry;
		}
	}

	raw_spin_unlock(&dsq->lock);
	return false;
}

static bool consume_global_dsq(struct rq *rq)
{
	int node = cpu_to_node(cpu_of(rq));

	return consume_dispatch_q(rq, global_dsqs[node]);
}

/**
 * dispatch_to_local_dsq - Dispatch a task to a local dsq
 * @rq: current rq which is locked
 * @dst_dsq: destination DSQ
 * @p: task to dispatch
 * @enq_flags: %SCX_ENQ_*
 *
 * We're holding @rq lock and want to dispatch @p to @dst_dsq which is a local
 * DSQ. This function performs all the synchronization dancing needed because
 * local DSQs are protected with rq locks.
 *
 * The caller must have exclusive ownership of @p (e.g. through
 * %SCX_OPSS_DISPATCHING).
 */
static void dispatch_to_local_dsq(struct rq *rq, struct scx_dispatch_q *dst_dsq,
				  struct task_struct *p, u64 enq_flags)
{
	struct rq *src_rq = task_rq(p);
	struct rq *dst_rq = container_of(dst_dsq, struct rq, scx.local_dsq);

	/*
	 * We're synchronized against dequeue through DISPATCHING. As @p can't
	 * be dequeued, its task_rq and cpus_allowed are stable too.
	 *
	 * If dispatching to @rq that @p is already on, no lock dancing needed.
	 */
	if (rq == src_rq && rq == dst_rq) {
		dispatch_enqueue(dst_dsq, p, enq_flags | SCX_ENQ_CLEAR_OPSS);
		return;
	}

#ifdef CONFIG_SMP
	if (unlikely(!task_can_run_on_remote_rq(p, dst_rq, true))) {
		dispatch_enqueue(find_global_dsq(p), p,
				 enq_flags | SCX_ENQ_CLEAR_OPSS);
		return;
	}

	/*
	 * @p is on a possibly remote @src_rq which we need to lock to move the
	 * task. If dequeue is in progress, it'd be locking @src_rq and waiting
	 * on DISPATCHING, so we can't grab @src_rq lock while holding
	 * DISPATCHING.
	 *
	 * As DISPATCHING guarantees that @p is wholly ours, we can pretend that
	 * we're moving from a DSQ and use the same mechanism - mark the task
	 * under transfer with holding_cpu, release DISPATCHING and then follow
	 * the same protocol. See unlink_dsq_and_lock_src_rq().
	 */
	p->scx.holding_cpu = raw_smp_processor_id();

	/* store_release ensures that dequeue sees the above */
	atomic_long_set_release(&p->scx.ops_state, SCX_OPSS_NONE);

	/* switch to @src_rq lock */
	if (rq != src_rq) {
		raw_spin_rq_unlock(rq);
		raw_spin_rq_lock(src_rq);
	}

	/* task_rq couldn't have changed if we're still the holding cpu */
	if (likely(p->scx.holding_cpu == raw_smp_processor_id()) &&
	    !WARN_ON_ONCE(src_rq != task_rq(p))) {
		/*
		 * If @p is staying on the same rq, there's no need to go
		 * through the full deactivate/activate cycle. Optimize by
		 * abbreviating move_remote_task_to_local_dsq().
		 */
		if (src_rq == dst_rq) {
			p->scx.holding_cpu = -1;
			dispatch_enqueue(&dst_rq->scx.local_dsq, p, enq_flags);
		} else {
			move_remote_task_to_local_dsq(p, enq_flags,
						      src_rq, dst_rq);
		}

		/* if the destination CPU is idle, wake it up */
		if (sched_class_above(p->sched_class, dst_rq->curr->sched_class))
			resched_curr(dst_rq);
	}

	/* switch back to @rq lock */
	if (rq != dst_rq) {
		raw_spin_rq_unlock(dst_rq);
		raw_spin_rq_lock(rq);
	}
#else	/* CONFIG_SMP */
	BUG();	/* control can not reach here on UP */
#endif	/* CONFIG_SMP */
}

/**
 * finish_dispatch - Asynchronously finish dispatching a task
 * @rq: current rq which is locked
 * @p: task to finish dispatching
 * @qseq_at_dispatch: qseq when @p started getting dispatched
 * @dsq_id: destination DSQ ID
 * @enq_flags: %SCX_ENQ_*
 *
 * Dispatching to local DSQs may need to wait for queueing to complete or
 * require rq lock dancing. As we don't wanna do either while inside
 * ops.dispatch() to avoid locking order inversion, we split dispatching into
 * two parts. scx_bpf_dispatch() which is called by ops.dispatch() records the
 * task and its qseq. Once ops.dispatch() returns, this function is called to
 * finish up.
 *
 * There is no guarantee that @p is still valid for dispatching or even that it
 * was valid in the first place. Make sure that the task is still owned by the
 * BPF scheduler and claim the ownership before dispatching.
 */
static void finish_dispatch(struct rq *rq, struct task_struct *p,
			    unsigned long qseq_at_dispatch,
			    u64 dsq_id, u64 enq_flags)
{
	struct scx_dispatch_q *dsq;
	unsigned long opss;

	touch_core_sched_dispatch(rq, p);
retry:
	/*
	 * No need for _acquire here. @p is accessed only after a successful
	 * try_cmpxchg to DISPATCHING.
	 */
	opss = atomic_long_read(&p->scx.ops_state);

	switch (opss & SCX_OPSS_STATE_MASK) {
	case SCX_OPSS_DISPATCHING:
	case SCX_OPSS_NONE:
		/* someone else already got to it */
		return;
	case SCX_OPSS_QUEUED:
		/*
		 * If qseq doesn't match, @p has gone through at least one
		 * dispatch/dequeue and re-enqueue cycle between
		 * scx_bpf_dispatch() and here and we have no claim on it.
		 */
		if ((opss & SCX_OPSS_QSEQ_MASK) != qseq_at_dispatch)
			return;

		/*
		 * While we know @p is accessible, we don't yet have a claim on
		 * it - the BPF scheduler is allowed to dispatch tasks
		 * spuriously and there can be a racing dequeue attempt. Let's
		 * claim @p by atomically transitioning it from QUEUED to
		 * DISPATCHING.
		 */
		if (likely(atomic_long_try_cmpxchg(&p->scx.ops_state, &opss,
						   SCX_OPSS_DISPATCHING)))
			break;
		goto retry;
	case SCX_OPSS_QUEUEING:
		/*
		 * do_enqueue_task() is in the process of transferring the task
		 * to the BPF scheduler while holding @p's rq lock. As we aren't
		 * holding any kernel or BPF resource that the enqueue path may
		 * depend upon, it's safe to wait.
		 */
		wait_ops_state(p, opss);
		goto retry;
	}

	BUG_ON(!(p->scx.flags & SCX_TASK_QUEUED));

	dsq = find_dsq_for_dispatch(this_rq(), dsq_id, p);

	if (dsq->id == SCX_DSQ_LOCAL)
		dispatch_to_local_dsq(rq, dsq, p, enq_flags);
	else
		dispatch_enqueue(dsq, p, enq_flags | SCX_ENQ_CLEAR_OPSS);
}

static void flush_dispatch_buf(struct rq *rq)
{
	struct scx_dsp_ctx *dspc = this_cpu_ptr(scx_dsp_ctx);
	u32 u;

	for (u = 0; u < dspc->cursor; u++) {
		struct scx_dsp_buf_ent *ent = &dspc->buf[u];

		finish_dispatch(rq, ent->task, ent->qseq, ent->dsq_id,
				ent->enq_flags);
	}

	dspc->nr_tasks += dspc->cursor;
	dspc->cursor = 0;
}

static int balance_one(struct rq *rq, struct task_struct *prev)
{
	struct scx_dsp_ctx *dspc = this_cpu_ptr(scx_dsp_ctx);
	bool prev_on_scx = prev->sched_class == &ext_sched_class;
	int nr_loops = SCX_DSP_MAX_LOOPS;

	lockdep_assert_rq_held(rq);
	rq->scx.flags |= SCX_RQ_IN_BALANCE;
	rq->scx.flags &= ~SCX_RQ_BAL_KEEP;

	if (static_branch_unlikely(&scx_ops_cpu_preempt) &&
	    unlikely(rq->scx.cpu_released)) {
		/*
		 * If the previous sched_class for the current CPU was not SCX,
		 * notify the BPF scheduler that it again has control of the
		 * core. This callback complements ->cpu_release(), which is
		 * emitted in scx_next_task_picked().
		 */
		if (SCX_HAS_OP(cpu_acquire))
			SCX_CALL_OP(0, cpu_acquire, cpu_of(rq), NULL);
		rq->scx.cpu_released = false;
	}

	if (prev_on_scx) {
		update_curr_scx(rq);

		/*
		 * If @prev is runnable & has slice left, it has priority and
		 * fetching more just increases latency for the fetched tasks.
		 * Tell pick_task_scx() to keep running @prev. If the BPF
		 * scheduler wants to handle this explicitly, it should
		 * implement ->cpu_release().
		 *
		 * See scx_ops_disable_workfn() for the explanation on the
		 * bypassing test.
		 */
		if ((prev->scx.flags & SCX_TASK_QUEUED) &&
		    prev->scx.slice && !scx_rq_bypassing(rq)) {
			rq->scx.flags |= SCX_RQ_BAL_KEEP;
			goto has_tasks;
		}
	}

	/* if there already are tasks to run, nothing to do */
	if (rq->scx.local_dsq.nr)
		goto has_tasks;

	if (consume_global_dsq(rq))
		goto has_tasks;

	if (!SCX_HAS_OP(dispatch) || scx_rq_bypassing(rq) || !scx_rq_online(rq))
		goto no_tasks;

	dspc->rq = rq;

	/*
	 * The dispatch loop. Because flush_dispatch_buf() may drop the rq lock,
	 * the local DSQ might still end up empty after a successful
	 * ops.dispatch(). If the local DSQ is empty even after ops.dispatch()
	 * produced some tasks, retry. The BPF scheduler may depend on this
	 * looping behavior to simplify its implementation.
	 */
	do {
		dspc->nr_tasks = 0;

		SCX_CALL_OP(SCX_KF_DISPATCH, dispatch, cpu_of(rq),
			    prev_on_scx ? prev : NULL);

		flush_dispatch_buf(rq);

		if (rq->scx.local_dsq.nr)
			goto has_tasks;
		if (consume_global_dsq(rq))
			goto has_tasks;

		/*
		 * ops.dispatch() can trap us in this loop by repeatedly
		 * dispatching ineligible tasks. Break out once in a while to
		 * allow the watchdog to run. As IRQ can't be enabled in
		 * balance(), we want to complete this scheduling cycle and then
		 * start a new one. IOW, we want to call resched_curr() on the
		 * next, most likely idle, task, not the current one. Use
		 * scx_bpf_kick_cpu() for deferred kicking.
		 */
		if (unlikely(!--nr_loops)) {
			scx_bpf_kick_cpu(cpu_of(rq), 0);
			break;
		}
	} while (dspc->nr_tasks);

no_tasks:
	/*
	 * Didn't find another task to run. Keep running @prev unless
	 * %SCX_OPS_ENQ_LAST is in effect.
	 */
	if ((prev->scx.flags & SCX_TASK_QUEUED) &&
	    (!static_branch_unlikely(&scx_ops_enq_last) ||
	     scx_rq_bypassing(rq))) {
		rq->scx.flags |= SCX_RQ_BAL_KEEP;
		goto has_tasks;
	}
	rq->scx.flags &= ~SCX_RQ_IN_BALANCE;
	return false;

has_tasks:
	rq->scx.flags &= ~SCX_RQ_IN_BALANCE;
	return true;
}

static int balance_scx(struct rq *rq, struct task_struct *prev,
		       struct rq_flags *rf)
{
	int ret;

	rq_unpin_lock(rq, rf);

	ret = balance_one(rq, prev);

#ifdef CONFIG_SCHED_SMT
	/*
	 * When core-sched is enabled, this ops.balance() call will be followed
	 * by pick_task_scx() on this CPU and the SMT siblings. Balance the
	 * siblings too.
	 */
	if (sched_core_enabled(rq)) {
		const struct cpumask *smt_mask = cpu_smt_mask(cpu_of(rq));
		int scpu;

		for_each_cpu_andnot(scpu, smt_mask, cpumask_of(cpu_of(rq))) {
			struct rq *srq = cpu_rq(scpu);
			struct task_struct *sprev = srq->curr;

			WARN_ON_ONCE(__rq_lockp(rq) != __rq_lockp(srq));
			update_rq_clock(srq);
			balance_one(srq, sprev);
		}
	}
#endif
	rq_repin_lock(rq, rf);

	return ret;
}

static void process_ddsp_deferred_locals(struct rq *rq)
{
	struct task_struct *p;

	lockdep_assert_rq_held(rq);

	/*
	 * Now that @rq can be unlocked, execute the deferred enqueueing of
	 * tasks directly dispatched to the local DSQs of other CPUs. See
	 * direct_dispatch(). Keep popping from the head instead of using
	 * list_for_each_entry_safe() as dispatch_local_dsq() may unlock @rq
	 * temporarily.
	 */
	while ((p = list_first_entry_or_null(&rq->scx.ddsp_deferred_locals,
				struct task_struct, scx.dsq_list.node))) {
		struct scx_dispatch_q *dsq;

		list_del_init(&p->scx.dsq_list.node);

		dsq = find_dsq_for_dispatch(rq, p->scx.ddsp_dsq_id, p);
		if (!WARN_ON_ONCE(dsq->id != SCX_DSQ_LOCAL))
			dispatch_to_local_dsq(rq, dsq, p, p->scx.ddsp_enq_flags);
	}
}

static void set_next_task_scx(struct rq *rq, struct task_struct *p, bool first)
{
	if (p->scx.flags & SCX_TASK_QUEUED) {
		/*
		 * Core-sched might decide to execute @p before it is
		 * dispatched. Call ops_dequeue() to notify the BPF scheduler.
		 */
		ops_dequeue(p, SCX_DEQ_CORE_SCHED_EXEC);
		dispatch_dequeue(rq, p);
	}

	p->se.exec_start = rq_clock_task(rq);

	/* see dequeue_task_scx() on why we skip when !QUEUED */
	if (SCX_HAS_OP(running) && (p->scx.flags & SCX_TASK_QUEUED))
		SCX_CALL_OP_TASK(SCX_KF_REST, running, p);

	clr_task_runnable(p, true);

	/*
	 * @p is getting newly scheduled or got kicked after someone updated its
	 * slice. Refresh whether tick can be stopped. See scx_can_stop_tick().
	 */
	if ((p->scx.slice == SCX_SLICE_INF) !=
	    (bool)(rq->scx.flags & SCX_RQ_CAN_STOP_TICK)) {
		if (p->scx.slice == SCX_SLICE_INF)
			rq->scx.flags |= SCX_RQ_CAN_STOP_TICK;
		else
			rq->scx.flags &= ~SCX_RQ_CAN_STOP_TICK;

		sched_update_tick_dependency(rq);

		/*
		 * For now, let's refresh the load_avgs just when transitioning
		 * in and out of nohz. In the future, we might want to add a
		 * mechanism which calls the following periodically on
		 * tick-stopped CPUs.
		 */
		update_other_load_avgs(rq);
	}
}

static enum scx_cpu_preempt_reason
preempt_reason_from_class(const struct sched_class *class)
{
#ifdef CONFIG_SMP
	if (class == &stop_sched_class)
		return SCX_CPU_PREEMPT_STOP;
#endif
	if (class == &dl_sched_class)
		return SCX_CPU_PREEMPT_DL;
	if (class == &rt_sched_class)
		return SCX_CPU_PREEMPT_RT;
	return SCX_CPU_PREEMPT_UNKNOWN;
}

static void switch_class(struct rq *rq, struct task_struct *next)
{
	const struct sched_class *next_class = next->sched_class;

#ifdef CONFIG_SMP
	/*
	 * Pairs with the smp_load_acquire() issued by a CPU in
	 * kick_cpus_irq_workfn() who is waiting for this CPU to perform a
	 * resched.
	 */
	smp_store_release(&rq->scx.pnt_seq, rq->scx.pnt_seq + 1);
#endif
	if (!static_branch_unlikely(&scx_ops_cpu_preempt))
		return;

	/*
	 * The callback is conceptually meant to convey that the CPU is no
	 * longer under the control of SCX. Therefore, don't invoke the callback
	 * if the next class is below SCX (in which case the BPF scheduler has
	 * actively decided not to schedule any tasks on the CPU).
	 */
	if (sched_class_above(&ext_sched_class, next_class))
		return;

	/*
	 * At this point we know that SCX was preempted by a higher priority
	 * sched_class, so invoke the ->cpu_release() callback if we have not
	 * done so already. We only send the callback once between SCX being
	 * preempted, and it regaining control of the CPU.
	 *
	 * ->cpu_release() complements ->cpu_acquire(), which is emitted the
	 *  next time that balance_scx() is invoked.
	 */
	if (!rq->scx.cpu_released) {
		if (SCX_HAS_OP(cpu_release)) {
			struct scx_cpu_release_args args = {
				.reason = preempt_reason_from_class(next_class),
				.task = next,
			};

			SCX_CALL_OP(SCX_KF_CPU_RELEASE,
				    cpu_release, cpu_of(rq), &args);
		}
		rq->scx.cpu_released = true;
	}
}

static void put_prev_task_scx(struct rq *rq, struct task_struct *p,
			      struct task_struct *next)
{
	update_curr_scx(rq);

	/* see dequeue_task_scx() on why we skip when !QUEUED */
	if (SCX_HAS_OP(stopping) && (p->scx.flags & SCX_TASK_QUEUED))
		SCX_CALL_OP_TASK(SCX_KF_REST, stopping, p, true);

	if (p->scx.flags & SCX_TASK_QUEUED) {
		set_task_runnable(rq, p);

		/*
		 * If @p has slice left and is being put, @p is getting
		 * preempted by a higher priority scheduler class or core-sched
		 * forcing a different task. Leave it at the head of the local
		 * DSQ.
		 */
		if (p->scx.slice && !scx_rq_bypassing(rq)) {
			dispatch_enqueue(&rq->scx.local_dsq, p, SCX_ENQ_HEAD);
			return;
		}

		/*
		 * If @p is runnable but we're about to enter a lower
		 * sched_class, %SCX_OPS_ENQ_LAST must be set. Tell
		 * ops.enqueue() that @p is the only one available for this cpu,
		 * which should trigger an explicit follow-up scheduling event.
		 */
		if (sched_class_above(&ext_sched_class, next->sched_class)) {
			WARN_ON_ONCE(!static_branch_unlikely(&scx_ops_enq_last));
			do_enqueue_task(rq, p, SCX_ENQ_LAST, -1);
		} else {
			do_enqueue_task(rq, p, 0, -1);
		}
	}

	if (next && next->sched_class != &ext_sched_class)
		switch_class(rq, next);
}

static struct task_struct *first_local_task(struct rq *rq)
{
	return list_first_entry_or_null(&rq->scx.local_dsq.list,
					struct task_struct, scx.dsq_list.node);
}

static struct task_struct *pick_task_scx(struct rq *rq)
{
	struct task_struct *prev = rq->curr;
	struct task_struct *p;

	/*
	 * If balance_scx() is telling us to keep running @prev, replenish slice
	 * if necessary and keep running @prev. Otherwise, pop the first one
	 * from the local DSQ.
	 *
	 * WORKAROUND:
	 *
	 * %SCX_RQ_BAL_KEEP should be set iff $prev is on SCX as it must just
	 * have gone through balance_scx(). Unfortunately, there currently is a
	 * bug where fair could say yes on balance() but no on pick_task(),
	 * which then ends up calling pick_task_scx() without preceding
	 * balance_scx().
	 *
	 * For now, ignore cases where $prev is not on SCX. This isn't great and
	 * can theoretically lead to stalls. However, for switch_all cases, this
	 * happens only while a BPF scheduler is being loaded or unloaded, and,
	 * for partial cases, fair will likely keep triggering this CPU.
	 *
	 * Once fair is fixed, restore WARN_ON_ONCE().
	 */
	if ((rq->scx.flags & SCX_RQ_BAL_KEEP) &&
	    prev->sched_class == &ext_sched_class) {
		p = prev;
		if (!p->scx.slice)
			p->scx.slice = SCX_SLICE_DFL;
	} else {
		p = first_local_task(rq);
		if (!p)
			return NULL;

		if (unlikely(!p->scx.slice)) {
			if (!scx_rq_bypassing(rq) && !scx_warned_zero_slice) {
				printk_deferred(KERN_WARNING "sched_ext: %s[%d] has zero slice in %s()\n",
						p->comm, p->pid, __func__);
				scx_warned_zero_slice = true;
			}
			p->scx.slice = SCX_SLICE_DFL;
		}
	}

	return p;
}

#ifdef CONFIG_SCHED_CORE
/**
 * scx_prio_less - Task ordering for core-sched
 * @a: task A
 * @b: task B
 *
 * Core-sched is implemented as an additional scheduling layer on top of the
 * usual sched_class'es and needs to find out the expected task ordering. For
 * SCX, core-sched calls this function to interrogate the task ordering.
 *
 * Unless overridden by ops.core_sched_before(), @p->scx.core_sched_at is used
 * to implement the default task ordering. The older the timestamp, the higher
 * prority the task - the global FIFO ordering matching the default scheduling
 * behavior.
 *
 * When ops.core_sched_before() is enabled, @p->scx.core_sched_at is used to
 * implement FIFO ordering within each local DSQ. See pick_task_scx().
 */
bool scx_prio_less(const struct task_struct *a, const struct task_struct *b,
		   bool in_fi)
{
	/*
	 * The const qualifiers are dropped from task_struct pointers when
	 * calling ops.core_sched_before(). Accesses are controlled by the
	 * verifier.
	 */
	if (SCX_HAS_OP(core_sched_before) && !scx_rq_bypassing(task_rq(a)))
		return SCX_CALL_OP_2TASKS_RET(SCX_KF_REST, core_sched_before,
					      (struct task_struct *)a,
					      (struct task_struct *)b);
	else
		return time_after64(a->scx.core_sched_at, b->scx.core_sched_at);
}
#endif	/* CONFIG_SCHED_CORE */

#ifdef CONFIG_SMP

static bool test_and_clear_cpu_idle(int cpu)
{
#ifdef CONFIG_SCHED_SMT
	/*
	 * SMT mask should be cleared whether we can claim @cpu or not. The SMT
	 * cluster is not wholly idle either way. This also prevents
	 * scx_pick_idle_cpu() from getting caught in an infinite loop.
	 */
	if (sched_smt_active()) {
		const struct cpumask *smt = cpu_smt_mask(cpu);

		/*
		 * If offline, @cpu is not its own sibling and
		 * scx_pick_idle_cpu() can get caught in an infinite loop as
		 * @cpu is never cleared from idle_masks.smt. Ensure that @cpu
		 * is eventually cleared.
		 */
		if (cpumask_intersects(smt, idle_masks.smt))
			cpumask_andnot(idle_masks.smt, idle_masks.smt, smt);
		else if (cpumask_test_cpu(cpu, idle_masks.smt))
			__cpumask_clear_cpu(cpu, idle_masks.smt);
	}
#endif
	return cpumask_test_and_clear_cpu(cpu, idle_masks.cpu);
}

static s32 scx_pick_idle_cpu(const struct cpumask *cpus_allowed, u64 flags)
{
	int cpu;

retry:
	if (sched_smt_active()) {
		cpu = cpumask_any_and_distribute(idle_masks.smt, cpus_allowed);
		if (cpu < nr_cpu_ids)
			goto found;

		if (flags & SCX_PICK_IDLE_CORE)
			return -EBUSY;
	}

	cpu = cpumask_any_and_distribute(idle_masks.cpu, cpus_allowed);
	if (cpu >= nr_cpu_ids)
		return -EBUSY;

found:
	if (test_and_clear_cpu_idle(cpu))
		return cpu;
	else
		goto retry;
}

static s32 scx_select_cpu_dfl(struct task_struct *p, s32 prev_cpu,
			      u64 wake_flags, bool *found)
{
	s32 cpu;

	*found = false;

	/*
	 * If WAKE_SYNC, the waker's local DSQ is empty, and the system is
	 * under utilized, wake up @p to the local DSQ of the waker. Checking
	 * only for an empty local DSQ is insufficient as it could give the
	 * wakee an unfair advantage when the system is oversaturated.
	 * Checking only for the presence of idle CPUs is also insufficient as
	 * the local DSQ of the waker could have tasks piled up on it even if
	 * there is an idle core elsewhere on the system.
	 */
	cpu = smp_processor_id();
	if ((wake_flags & SCX_WAKE_SYNC) &&
	    !cpumask_empty(idle_masks.cpu) && !(current->flags & PF_EXITING) &&
	    cpu_rq(cpu)->scx.local_dsq.nr == 0) {
		if (cpumask_test_cpu(cpu, p->cpus_ptr))
			goto cpu_found;
	}

	/*
	 * If CPU has SMT, any wholly idle CPU is likely a better pick than
	 * partially idle @prev_cpu.
	 */
	if (sched_smt_active()) {
		if (cpumask_test_cpu(prev_cpu, idle_masks.smt) &&
		    test_and_clear_cpu_idle(prev_cpu)) {
			cpu = prev_cpu;
			goto cpu_found;
		}

		cpu = scx_pick_idle_cpu(p->cpus_ptr, SCX_PICK_IDLE_CORE);
		if (cpu >= 0)
			goto cpu_found;
	}

	if (test_and_clear_cpu_idle(prev_cpu)) {
		cpu = prev_cpu;
		goto cpu_found;
	}

	cpu = scx_pick_idle_cpu(p->cpus_ptr, 0);
	if (cpu >= 0)
		goto cpu_found;

	return prev_cpu;

cpu_found:
	*found = true;
	return cpu;
}

static int select_task_rq_scx(struct task_struct *p, int prev_cpu, int wake_flags)
{
	/*
	 * sched_exec() calls with %WF_EXEC when @p is about to exec(2) as it
	 * can be a good migration opportunity with low cache and memory
	 * footprint. Returning a CPU different than @prev_cpu triggers
	 * immediate rq migration. However, for SCX, as the current rq
	 * association doesn't dictate where the task is going to run, this
	 * doesn't fit well. If necessary, we can later add a dedicated method
	 * which can decide to preempt self to force it through the regular
	 * scheduling path.
	 */
	if (unlikely(wake_flags & WF_EXEC))
		return prev_cpu;

	if (SCX_HAS_OP(select_cpu) && !scx_rq_bypassing(task_rq(p))) {
		s32 cpu;
		struct task_struct **ddsp_taskp;

		ddsp_taskp = this_cpu_ptr(&direct_dispatch_task);
		WARN_ON_ONCE(*ddsp_taskp);
		*ddsp_taskp = p;

		cpu = SCX_CALL_OP_TASK_RET(SCX_KF_ENQUEUE | SCX_KF_SELECT_CPU,
					   select_cpu, p, prev_cpu, wake_flags);
		*ddsp_taskp = NULL;
		if (ops_cpu_valid(cpu, "from ops.select_cpu()"))
			return cpu;
		else
			return prev_cpu;
	} else {
		bool found;
		s32 cpu;

		cpu = scx_select_cpu_dfl(p, prev_cpu, wake_flags, &found);
		if (found) {
			p->scx.slice = SCX_SLICE_DFL;
			p->scx.ddsp_dsq_id = SCX_DSQ_LOCAL;
		}
		return cpu;
	}
}

static void task_woken_scx(struct rq *rq, struct task_struct *p)
{
	run_deferred(rq);
}

static void set_cpus_allowed_scx(struct task_struct *p,
				 struct affinity_context *ac)
{
	set_cpus_allowed_common(p, ac);

	/*
	 * The effective cpumask is stored in @p->cpus_ptr which may temporarily
	 * differ from the configured one in @p->cpus_mask. Always tell the bpf
	 * scheduler the effective one.
	 *
	 * Fine-grained memory write control is enforced by BPF making the const
	 * designation pointless. Cast it away when calling the operation.
	 */
	if (SCX_HAS_OP(set_cpumask))
		SCX_CALL_OP_TASK(SCX_KF_REST, set_cpumask, p,
				 (struct cpumask *)p->cpus_ptr);
}

static void reset_idle_masks(void)
{
	/*
	 * Consider all online cpus idle. Should converge to the actual state
	 * quickly.
	 */
	cpumask_copy(idle_masks.cpu, cpu_online_mask);
	cpumask_copy(idle_masks.smt, cpu_online_mask);
}

void __scx_update_idle(struct rq *rq, bool idle)
{
	int cpu = cpu_of(rq);

	if (SCX_HAS_OP(update_idle) && !scx_rq_bypassing(rq)) {
		SCX_CALL_OP(SCX_KF_REST, update_idle, cpu_of(rq), idle);
		if (!static_branch_unlikely(&scx_builtin_idle_enabled))
			return;
	}

	if (idle)
		cpumask_set_cpu(cpu, idle_masks.cpu);
	else
		cpumask_clear_cpu(cpu, idle_masks.cpu);

#ifdef CONFIG_SCHED_SMT
	if (sched_smt_active()) {
		const struct cpumask *smt = cpu_smt_mask(cpu);

		if (idle) {
			/*
			 * idle_masks.smt handling is racy but that's fine as
			 * it's only for optimization and self-correcting.
			 */
			for_each_cpu(cpu, smt) {
				if (!cpumask_test_cpu(cpu, idle_masks.cpu))
					return;
			}
			cpumask_or(idle_masks.smt, idle_masks.smt, smt);
		} else {
			cpumask_andnot(idle_masks.smt, idle_masks.smt, smt);
		}
	}
#endif
}

static void handle_hotplug(struct rq *rq, bool online)
{
	int cpu = cpu_of(rq);

	atomic_long_inc(&scx_hotplug_seq);

	if (online && SCX_HAS_OP(cpu_online))
		SCX_CALL_OP(SCX_KF_UNLOCKED, cpu_online, cpu);
	else if (!online && SCX_HAS_OP(cpu_offline))
		SCX_CALL_OP(SCX_KF_UNLOCKED, cpu_offline, cpu);
	else
		scx_ops_exit(SCX_ECODE_ACT_RESTART | SCX_ECODE_RSN_HOTPLUG,
			     "cpu %d going %s, exiting scheduler", cpu,
			     online ? "online" : "offline");
}

void scx_rq_activate(struct rq *rq)
{
	handle_hotplug(rq, true);
}

void scx_rq_deactivate(struct rq *rq)
{
	handle_hotplug(rq, false);
}

static void rq_online_scx(struct rq *rq)
{
	rq->scx.flags |= SCX_RQ_ONLINE;
}

static void rq_offline_scx(struct rq *rq)
{
	rq->scx.flags &= ~SCX_RQ_ONLINE;
}

#else	/* CONFIG_SMP */

static bool test_and_clear_cpu_idle(int cpu) { return false; }
static s32 scx_pick_idle_cpu(const struct cpumask *cpus_allowed, u64 flags) { return -EBUSY; }
static void reset_idle_masks(void) {}

#endif	/* CONFIG_SMP */

static bool check_rq_for_timeouts(struct rq *rq)
{
	struct task_struct *p;
	struct rq_flags rf;
	bool timed_out = false;

	rq_lock_irqsave(rq, &rf);
	list_for_each_entry(p, &rq->scx.runnable_list, scx.runnable_node) {
		unsigned long last_runnable = p->scx.runnable_at;

		if (unlikely(time_after(jiffies,
					last_runnable + scx_watchdog_timeout))) {
			u32 dur_ms = jiffies_to_msecs(jiffies - last_runnable);

			scx_ops_error_kind(SCX_EXIT_ERROR_STALL,
					   "%s[%d] failed to run for %u.%03us",
					   p->comm, p->pid,
					   dur_ms / 1000, dur_ms % 1000);
			timed_out = true;
			break;
		}
	}
	rq_unlock_irqrestore(rq, &rf);

	return timed_out;
}

static void scx_watchdog_workfn(struct work_struct *work)
{
	int cpu;

	WRITE_ONCE(scx_watchdog_timestamp, jiffies);

	for_each_online_cpu(cpu) {
		if (unlikely(check_rq_for_timeouts(cpu_rq(cpu))))
			break;

		cond_resched();
	}
	queue_delayed_work(system_unbound_wq, to_delayed_work(work),
			   scx_watchdog_timeout / 2);
}

void scx_tick(struct rq *rq)
{
	unsigned long last_check;

	if (!scx_enabled())
		return;

	last_check = READ_ONCE(scx_watchdog_timestamp);
	if (unlikely(time_after(jiffies,
				last_check + READ_ONCE(scx_watchdog_timeout)))) {
		u32 dur_ms = jiffies_to_msecs(jiffies - last_check);

		scx_ops_error_kind(SCX_EXIT_ERROR_STALL,
				   "watchdog failed to check in for %u.%03us",
				   dur_ms / 1000, dur_ms % 1000);
	}

	update_other_load_avgs(rq);
}

static void task_tick_scx(struct rq *rq, struct task_struct *curr, int queued)
{
	update_curr_scx(rq);

	/*
	 * While disabling, always resched and refresh core-sched timestamp as
	 * we can't trust the slice management or ops.core_sched_before().
	 */
	if (scx_rq_bypassing(rq)) {
		curr->scx.slice = 0;
		touch_core_sched(rq, curr);
	} else if (SCX_HAS_OP(tick)) {
		SCX_CALL_OP(SCX_KF_REST, tick, curr);
	}

	if (!curr->scx.slice)
		resched_curr(rq);
}

#ifdef CONFIG_EXT_GROUP_SCHED
static struct cgroup *tg_cgrp(struct task_group *tg)
{
	/*
	 * If CGROUP_SCHED is disabled, @tg is NULL. If @tg is an autogroup,
	 * @tg->css.cgroup is NULL. In both cases, @tg can be treated as the
	 * root cgroup.
	 */
	if (tg && tg->css.cgroup)
		return tg->css.cgroup;
	else
		return &cgrp_dfl_root.cgrp;
}

#define SCX_INIT_TASK_ARGS_CGROUP(tg)		.cgroup = tg_cgrp(tg),

#else	/* CONFIG_EXT_GROUP_SCHED */

#define SCX_INIT_TASK_ARGS_CGROUP(tg)

#endif	/* CONFIG_EXT_GROUP_SCHED */

static enum scx_task_state scx_get_task_state(const struct task_struct *p)
{
	return (p->scx.flags & SCX_TASK_STATE_MASK) >> SCX_TASK_STATE_SHIFT;
}

static void scx_set_task_state(struct task_struct *p, enum scx_task_state state)
{
	enum scx_task_state prev_state = scx_get_task_state(p);
	bool warn = false;

	BUILD_BUG_ON(SCX_TASK_NR_STATES > (1 << SCX_TASK_STATE_BITS));

	switch (state) {
	case SCX_TASK_NONE:
		break;
	case SCX_TASK_INIT:
		warn = prev_state != SCX_TASK_NONE;
		break;
	case SCX_TASK_READY:
		warn = prev_state == SCX_TASK_NONE;
		break;
	case SCX_TASK_ENABLED:
		warn = prev_state != SCX_TASK_READY;
		break;
	default:
		warn = true;
		return;
	}

	WARN_ONCE(warn, "sched_ext: Invalid task state transition %d -> %d for %s[%d]",
		  prev_state, state, p->comm, p->pid);

	p->scx.flags &= ~SCX_TASK_STATE_MASK;
	p->scx.flags |= state << SCX_TASK_STATE_SHIFT;
}

static int scx_ops_init_task(struct task_struct *p, struct task_group *tg, bool fork)
{
	int ret;

	p->scx.disallow = false;

	if (SCX_HAS_OP(init_task)) {
		struct scx_init_task_args args = {
			SCX_INIT_TASK_ARGS_CGROUP(tg)
			.fork = fork,
		};

		ret = SCX_CALL_OP_RET(SCX_KF_UNLOCKED, init_task, p, &args);
		if (unlikely(ret)) {
			ret = ops_sanitize_err("init_task", ret);
			return ret;
		}
	}

	scx_set_task_state(p, SCX_TASK_INIT);

	if (p->scx.disallow) {
		if (!fork) {
			struct rq *rq;
			struct rq_flags rf;

			rq = task_rq_lock(p, &rf);

			/*
			 * We're in the load path and @p->policy will be applied
			 * right after. Reverting @p->policy here and rejecting
			 * %SCHED_EXT transitions from scx_check_setscheduler()
			 * guarantees that if ops.init_task() sets @p->disallow,
			 * @p can never be in SCX.
			 */
			if (p->policy == SCHED_EXT) {
				p->policy = SCHED_NORMAL;
				atomic_long_inc(&scx_nr_rejected);
			}

			task_rq_unlock(rq, p, &rf);
		} else if (p->policy == SCHED_EXT) {
			scx_ops_error("ops.init_task() set task->scx.disallow for %s[%d] during fork",
				      p->comm, p->pid);
		}
	}

	p->scx.flags |= SCX_TASK_RESET_RUNNABLE_AT;
	return 0;
}

static void scx_ops_enable_task(struct task_struct *p)
{
	u32 weight;

	lockdep_assert_rq_held(task_rq(p));

	/*
	 * Set the weight before calling ops.enable() so that the scheduler
	 * doesn't see a stale value if they inspect the task struct.
	 */
	if (task_has_idle_policy(p))
		weight = WEIGHT_IDLEPRIO;
	else
		weight = sched_prio_to_weight[p->static_prio - MAX_RT_PRIO];

	p->scx.weight = sched_weight_to_cgroup(weight);

	if (SCX_HAS_OP(enable))
		SCX_CALL_OP_TASK(SCX_KF_REST, enable, p);
	scx_set_task_state(p, SCX_TASK_ENABLED);

	if (SCX_HAS_OP(set_weight))
		SCX_CALL_OP_TASK(SCX_KF_REST, set_weight, p, p->scx.weight);
}

static void scx_ops_disable_task(struct task_struct *p)
{
	lockdep_assert_rq_held(task_rq(p));
	WARN_ON_ONCE(scx_get_task_state(p) != SCX_TASK_ENABLED);

	if (SCX_HAS_OP(disable))
		SCX_CALL_OP(SCX_KF_REST, disable, p);
	scx_set_task_state(p, SCX_TASK_READY);
}

static void scx_ops_exit_task(struct task_struct *p)
{
	struct scx_exit_task_args args = {
		.cancelled = false,
	};

	lockdep_assert_rq_held(task_rq(p));

	switch (scx_get_task_state(p)) {
	case SCX_TASK_NONE:
		return;
	case SCX_TASK_INIT:
		args.cancelled = true;
		break;
	case SCX_TASK_READY:
		break;
	case SCX_TASK_ENABLED:
		scx_ops_disable_task(p);
		break;
	default:
		WARN_ON_ONCE(true);
		return;
	}

	if (SCX_HAS_OP(exit_task))
		SCX_CALL_OP(SCX_KF_REST, exit_task, p, &args);
	scx_set_task_state(p, SCX_TASK_NONE);
}

void init_scx_entity(struct sched_ext_entity *scx)
{
	/*
	 * init_idle() calls this function again after fork sequence is
	 * complete. Don't touch ->tasks_node as it's already linked.
	 */
	memset(scx, 0, offsetof(struct sched_ext_entity, tasks_node));

	INIT_LIST_HEAD(&scx->dsq_list.node);
	RB_CLEAR_NODE(&scx->dsq_priq);
	scx->sticky_cpu = -1;
	scx->holding_cpu = -1;
	INIT_LIST_HEAD(&scx->runnable_node);
	scx->runnable_at = jiffies;
	scx->ddsp_dsq_id = SCX_DSQ_INVALID;
	scx->slice = SCX_SLICE_DFL;
}

void scx_pre_fork(struct task_struct *p)
{
	/*
	 * BPF scheduler enable/disable paths want to be able to iterate and
	 * update all tasks which can become complex when racing forks. As
	 * enable/disable are very cold paths, let's use a percpu_rwsem to
	 * exclude forks.
	 */
	percpu_down_read(&scx_fork_rwsem);
}

int scx_fork(struct task_struct *p)
{
	percpu_rwsem_assert_held(&scx_fork_rwsem);

	if (scx_ops_init_task_enabled)
		return scx_ops_init_task(p, task_group(p), true);
	else
		return 0;
}

void scx_post_fork(struct task_struct *p)
{
	if (scx_ops_init_task_enabled) {
		scx_set_task_state(p, SCX_TASK_READY);

		/*
		 * Enable the task immediately if it's running on sched_ext.
		 * Otherwise, it'll be enabled in switching_to_scx() if and
		 * when it's ever configured to run with a SCHED_EXT policy.
		 */
		if (p->sched_class == &ext_sched_class) {
			struct rq_flags rf;
			struct rq *rq;

			rq = task_rq_lock(p, &rf);
			scx_ops_enable_task(p);
			task_rq_unlock(rq, p, &rf);
		}
	}

	spin_lock_irq(&scx_tasks_lock);
	list_add_tail(&p->scx.tasks_node, &scx_tasks);
	spin_unlock_irq(&scx_tasks_lock);

	percpu_up_read(&scx_fork_rwsem);
}

void scx_cancel_fork(struct task_struct *p)
{
	if (scx_enabled()) {
		struct rq *rq;
		struct rq_flags rf;

		rq = task_rq_lock(p, &rf);
		WARN_ON_ONCE(scx_get_task_state(p) >= SCX_TASK_READY);
		scx_ops_exit_task(p);
		task_rq_unlock(rq, p, &rf);
	}

	percpu_up_read(&scx_fork_rwsem);
}

void sched_ext_free(struct task_struct *p)
{
	unsigned long flags;

	spin_lock_irqsave(&scx_tasks_lock, flags);
	list_del_init(&p->scx.tasks_node);
	spin_unlock_irqrestore(&scx_tasks_lock, flags);

	/*
	 * @p is off scx_tasks and wholly ours. scx_ops_enable()'s READY ->
	 * ENABLED transitions can't race us. Disable ops for @p.
	 */
	if (scx_get_task_state(p) != SCX_TASK_NONE) {
		struct rq_flags rf;
		struct rq *rq;

		rq = task_rq_lock(p, &rf);
		scx_ops_exit_task(p);
		task_rq_unlock(rq, p, &rf);
	}
}

static void reweight_task_scx(struct rq *rq, struct task_struct *p,
			      const struct load_weight *lw)
{
	lockdep_assert_rq_held(task_rq(p));

	p->scx.weight = sched_weight_to_cgroup(scale_load_down(lw->weight));
	if (SCX_HAS_OP(set_weight))
		SCX_CALL_OP_TASK(SCX_KF_REST, set_weight, p, p->scx.weight);
}

static void prio_changed_scx(struct rq *rq, struct task_struct *p, int oldprio)
{
}

static void switching_to_scx(struct rq *rq, struct task_struct *p)
{
	scx_ops_enable_task(p);

	/*
	 * set_cpus_allowed_scx() is not called while @p is associated with a
	 * different scheduler class. Keep the BPF scheduler up-to-date.
	 */
	if (SCX_HAS_OP(set_cpumask))
		SCX_CALL_OP_TASK(SCX_KF_REST, set_cpumask, p,
				 (struct cpumask *)p->cpus_ptr);
}

static void switched_from_scx(struct rq *rq, struct task_struct *p)
{
	scx_ops_disable_task(p);
}

static void wakeup_preempt_scx(struct rq *rq, struct task_struct *p,int wake_flags) {}
static void switched_to_scx(struct rq *rq, struct task_struct *p) {}

int scx_check_setscheduler(struct task_struct *p, int policy)
{
	lockdep_assert_rq_held(task_rq(p));

	/* if disallow, reject transitioning into SCX */
	if (scx_enabled() && READ_ONCE(p->scx.disallow) &&
	    p->policy != policy && policy == SCHED_EXT)
		return -EACCES;

	return 0;
}

#ifdef CONFIG_NO_HZ_FULL
bool scx_can_stop_tick(struct rq *rq)
{
	struct task_struct *p = rq->curr;

	if (scx_rq_bypassing(rq))
		return false;

	if (p->sched_class != &ext_sched_class)
		return true;

	/*
	 * @rq can dispatch from different DSQs, so we can't tell whether it
	 * needs the tick or not by looking at nr_running. Allow stopping ticks
	 * iff the BPF scheduler indicated so. See set_next_task_scx().
	 */
	return rq->scx.flags & SCX_RQ_CAN_STOP_TICK;
}
#endif

#ifdef CONFIG_EXT_GROUP_SCHED

DEFINE_STATIC_PERCPU_RWSEM(scx_cgroup_rwsem);
static bool scx_cgroup_enabled;
static bool cgroup_warned_missing_weight;
static bool cgroup_warned_missing_idle;

static void scx_cgroup_warn_missing_weight(struct task_group *tg)
{
	if (scx_ops_enable_state() == SCX_OPS_DISABLED ||
	    cgroup_warned_missing_weight)
		return;

	if ((scx_ops.flags & SCX_OPS_HAS_CGROUP_WEIGHT) || !tg->css.parent)
		return;

	pr_warn("sched_ext: \"%s\" does not implement cgroup cpu.weight\n",
		scx_ops.name);
	cgroup_warned_missing_weight = true;
}

static void scx_cgroup_warn_missing_idle(struct task_group *tg)
{
	if (!scx_cgroup_enabled || cgroup_warned_missing_idle)
		return;

	if (!tg->idle)
		return;

	pr_warn("sched_ext: \"%s\" does not implement cgroup cpu.idle\n",
		scx_ops.name);
	cgroup_warned_missing_idle = true;
}

int scx_tg_online(struct task_group *tg)
{
	int ret = 0;

	WARN_ON_ONCE(tg->scx_flags & (SCX_TG_ONLINE | SCX_TG_INITED));

	percpu_down_read(&scx_cgroup_rwsem);

	scx_cgroup_warn_missing_weight(tg);

	if (scx_cgroup_enabled) {
		if (SCX_HAS_OP(cgroup_init)) {
			struct scx_cgroup_init_args args =
				{ .weight = tg->scx_weight };

			ret = SCX_CALL_OP_RET(SCX_KF_UNLOCKED, cgroup_init,
					      tg->css.cgroup, &args);
			if (ret)
				ret = ops_sanitize_err("cgroup_init", ret);
		}
		if (ret == 0)
			tg->scx_flags |= SCX_TG_ONLINE | SCX_TG_INITED;
	} else {
		tg->scx_flags |= SCX_TG_ONLINE;
	}

	percpu_up_read(&scx_cgroup_rwsem);
	return ret;
}

void scx_tg_offline(struct task_group *tg)
{
	WARN_ON_ONCE(!(tg->scx_flags & SCX_TG_ONLINE));

	percpu_down_read(&scx_cgroup_rwsem);

	if (SCX_HAS_OP(cgroup_exit) && (tg->scx_flags & SCX_TG_INITED))
		SCX_CALL_OP(SCX_KF_UNLOCKED, cgroup_exit, tg->css.cgroup);
	tg->scx_flags &= ~(SCX_TG_ONLINE | SCX_TG_INITED);

	percpu_up_read(&scx_cgroup_rwsem);
}

int scx_cgroup_can_attach(struct cgroup_taskset *tset)
{
	struct cgroup_subsys_state *css;
	struct task_struct *p;
	int ret;

	/* released in scx_finish/cancel_attach() */
	percpu_down_read(&scx_cgroup_rwsem);

	if (!scx_cgroup_enabled)
		return 0;

	cgroup_taskset_for_each(p, css, tset) {
		struct cgroup *from = tg_cgrp(task_group(p));
		struct cgroup *to = tg_cgrp(css_tg(css));

		WARN_ON_ONCE(p->scx.cgrp_moving_from);

		/*
		 * sched_move_task() omits identity migrations. Let's match the
		 * behavior so that ops.cgroup_prep_move() and ops.cgroup_move()
		 * always match one-to-one.
		 */
		if (from == to)
			continue;

		if (SCX_HAS_OP(cgroup_prep_move)) {
			ret = SCX_CALL_OP_RET(SCX_KF_UNLOCKED, cgroup_prep_move,
					      p, from, css->cgroup);
			if (ret)
				goto err;
		}

		p->scx.cgrp_moving_from = from;
	}

	return 0;

err:
	cgroup_taskset_for_each(p, css, tset) {
		if (SCX_HAS_OP(cgroup_cancel_move) && p->scx.cgrp_moving_from)
			SCX_CALL_OP(SCX_KF_UNLOCKED, cgroup_cancel_move, p,
				    p->scx.cgrp_moving_from, css->cgroup);
		p->scx.cgrp_moving_from = NULL;
	}

	percpu_up_read(&scx_cgroup_rwsem);
	return ops_sanitize_err("cgroup_prep_move", ret);
}

void scx_move_task(struct task_struct *p)
{
	if (!scx_cgroup_enabled)
		return;

	/*
	 * We're called from sched_move_task() which handles both cgroup and
	 * autogroup moves. Ignore the latter.
	 *
	 * Also ignore exiting tasks, because in the exit path tasks transition
	 * from the autogroup to the root group, so task_group_is_autogroup()
	 * alone isn't able to catch exiting autogroup tasks. This is safe for
	 * cgroup_move(), because cgroup migrations never happen for PF_EXITING
	 * tasks.
	 */
	if (task_group_is_autogroup(task_group(p)) || (p->flags & PF_EXITING))
		return;

	/*
	 * @p must have ops.cgroup_prep_move() called on it and thus
	 * cgrp_moving_from set.
	 */
	if (SCX_HAS_OP(cgroup_move) && !WARN_ON_ONCE(!p->scx.cgrp_moving_from))
		SCX_CALL_OP_TASK(SCX_KF_UNLOCKED, cgroup_move, p,
			p->scx.cgrp_moving_from, tg_cgrp(task_group(p)));
	p->scx.cgrp_moving_from = NULL;
}

void scx_cgroup_finish_attach(void)
{
	percpu_up_read(&scx_cgroup_rwsem);
}

void scx_cgroup_cancel_attach(struct cgroup_taskset *tset)
{
	struct cgroup_subsys_state *css;
	struct task_struct *p;

	if (!scx_cgroup_enabled)
		goto out_unlock;

	cgroup_taskset_for_each(p, css, tset) {
		if (SCX_HAS_OP(cgroup_cancel_move) && p->scx.cgrp_moving_from)
			SCX_CALL_OP(SCX_KF_UNLOCKED, cgroup_cancel_move, p,
				    p->scx.cgrp_moving_from, css->cgroup);
		p->scx.cgrp_moving_from = NULL;
	}
out_unlock:
	percpu_up_read(&scx_cgroup_rwsem);
}

void scx_group_set_weight(struct task_group *tg, unsigned long weight)
{
	percpu_down_read(&scx_cgroup_rwsem);

	if (scx_cgroup_enabled && tg->scx_weight != weight) {
		if (SCX_HAS_OP(cgroup_set_weight))
			SCX_CALL_OP(SCX_KF_UNLOCKED, cgroup_set_weight,
				    tg_cgrp(tg), weight);
		tg->scx_weight = weight;
	}

	percpu_up_read(&scx_cgroup_rwsem);
}

void scx_group_set_idle(struct task_group *tg, bool idle)
{
	percpu_down_read(&scx_cgroup_rwsem);
	scx_cgroup_warn_missing_idle(tg);
	percpu_up_read(&scx_cgroup_rwsem);
}

static void scx_cgroup_lock(void)
{
	percpu_down_write(&scx_cgroup_rwsem);
}

static void scx_cgroup_unlock(void)
{
	percpu_up_write(&scx_cgroup_rwsem);
}

#else	/* CONFIG_EXT_GROUP_SCHED */

static inline void scx_cgroup_lock(void) {}
static inline void scx_cgroup_unlock(void) {}

#endif	/* CONFIG_EXT_GROUP_SCHED */

/*
 * Omitted operations:
 *
 * - wakeup_preempt: NOOP as it isn't useful in the wakeup path because the task
 *   isn't tied to the CPU at that point. Preemption is implemented by resetting
 *   the victim task's slice to 0 and triggering reschedule on the target CPU.
 *
 * - migrate_task_rq: Unnecessary as task to cpu mapping is transient.
 *
 * - task_fork/dead: We need fork/dead notifications for all tasks regardless of
 *   their current sched_class. Call them directly from sched core instead.
 */
DEFINE_SCHED_CLASS(ext) = {
	.enqueue_task		= enqueue_task_scx,
	.dequeue_task		= dequeue_task_scx,
	.yield_task		= yield_task_scx,
	.yield_to_task		= yield_to_task_scx,

	.wakeup_preempt		= wakeup_preempt_scx,

	.balance		= balance_scx,
	.pick_task		= pick_task_scx,

	.put_prev_task		= put_prev_task_scx,
	.set_next_task		= set_next_task_scx,

#ifdef CONFIG_SMP
	.select_task_rq		= select_task_rq_scx,
	.task_woken		= task_woken_scx,
	.set_cpus_allowed	= set_cpus_allowed_scx,

	.rq_online		= rq_online_scx,
	.rq_offline		= rq_offline_scx,
#endif

	.task_tick		= task_tick_scx,

	.switching_to		= switching_to_scx,
	.switched_from		= switched_from_scx,
	.switched_to		= switched_to_scx,
	.reweight_task		= reweight_task_scx,
	.prio_changed		= prio_changed_scx,

	.update_curr		= update_curr_scx,

#ifdef CONFIG_UCLAMP_TASK
	.uclamp_enabled		= 1,
#endif
};

static void init_dsq(struct scx_dispatch_q *dsq, u64 dsq_id)
{
	memset(dsq, 0, sizeof(*dsq));

	raw_spin_lock_init(&dsq->lock);
	INIT_LIST_HEAD(&dsq->list);
	dsq->id = dsq_id;
}

static struct scx_dispatch_q *create_dsq(u64 dsq_id, int node)
{
	struct scx_dispatch_q *dsq;
	int ret;

	if (dsq_id & SCX_DSQ_FLAG_BUILTIN)
		return ERR_PTR(-EINVAL);

	dsq = kmalloc_node(sizeof(*dsq), GFP_KERNEL, node);
	if (!dsq)
		return ERR_PTR(-ENOMEM);

	init_dsq(dsq, dsq_id);

	ret = rhashtable_insert_fast(&dsq_hash, &dsq->hash_node,
				     dsq_hash_params);
	if (ret) {
		kfree(dsq);
		return ERR_PTR(ret);
	}
	return dsq;
}

static void free_dsq_irq_workfn(struct irq_work *irq_work)
{
	struct llist_node *to_free = llist_del_all(&dsqs_to_free);
	struct scx_dispatch_q *dsq, *tmp_dsq;

	llist_for_each_entry_safe(dsq, tmp_dsq, to_free, free_node)
		kfree_rcu(dsq, rcu);
}

static DEFINE_IRQ_WORK(free_dsq_irq_work, free_dsq_irq_workfn);

static void destroy_dsq(u64 dsq_id)
{
	struct scx_dispatch_q *dsq;
	unsigned long flags;

	rcu_read_lock();

	dsq = find_user_dsq(dsq_id);
	if (!dsq)
		goto out_unlock_rcu;

	raw_spin_lock_irqsave(&dsq->lock, flags);

	if (dsq->nr) {
		scx_ops_error("attempting to destroy in-use dsq 0x%016llx (nr=%u)",
			      dsq->id, dsq->nr);
		goto out_unlock_dsq;
	}

	if (rhashtable_remove_fast(&dsq_hash, &dsq->hash_node, dsq_hash_params))
		goto out_unlock_dsq;

	/*
	 * Mark dead by invalidating ->id to prevent dispatch_enqueue() from
	 * queueing more tasks. As this function can be called from anywhere,
	 * freeing is bounced through an irq work to avoid nesting RCU
	 * operations inside scheduler locks.
	 */
	dsq->id = SCX_DSQ_INVALID;
	llist_add(&dsq->free_node, &dsqs_to_free);
	irq_work_queue(&free_dsq_irq_work);

out_unlock_dsq:
	raw_spin_unlock_irqrestore(&dsq->lock, flags);
out_unlock_rcu:
	rcu_read_unlock();
}

#ifdef CONFIG_EXT_GROUP_SCHED
static void scx_cgroup_exit(void)
{
	struct cgroup_subsys_state *css;

	percpu_rwsem_assert_held(&scx_cgroup_rwsem);

<<<<<<< HEAD
	WARN_ON_ONCE(!scx_cgroup_enabled);
=======
>>>>>>> 4638d7eb
	scx_cgroup_enabled = false;

	/*
	 * scx_tg_on/offline() are excluded through scx_cgroup_rwsem. If we walk
	 * cgroups and exit all the inited ones, all online cgroups are exited.
	 */
	rcu_read_lock();
	css_for_each_descendant_post(css, &root_task_group.css) {
		struct task_group *tg = css_tg(css);

		if (!(tg->scx_flags & SCX_TG_INITED))
			continue;
		tg->scx_flags &= ~SCX_TG_INITED;

		if (!scx_ops.cgroup_exit)
			continue;

		if (WARN_ON_ONCE(!css_tryget(css)))
			continue;
		rcu_read_unlock();

		SCX_CALL_OP(SCX_KF_UNLOCKED, cgroup_exit, css->cgroup);

		rcu_read_lock();
		css_put(css);
	}
	rcu_read_unlock();
}

static int scx_cgroup_init(void)
{
	struct cgroup_subsys_state *css;
	int ret;

	percpu_rwsem_assert_held(&scx_cgroup_rwsem);

	cgroup_warned_missing_weight = false;
	cgroup_warned_missing_idle = false;

	/*
	 * scx_tg_on/offline() are excluded thorugh scx_cgroup_rwsem. If we walk
	 * cgroups and init, all online cgroups are initialized.
	 */
	rcu_read_lock();
	css_for_each_descendant_pre(css, &root_task_group.css) {
		struct task_group *tg = css_tg(css);
		struct scx_cgroup_init_args args = { .weight = tg->scx_weight };

		scx_cgroup_warn_missing_weight(tg);
		scx_cgroup_warn_missing_idle(tg);

		if ((tg->scx_flags &
		     (SCX_TG_ONLINE | SCX_TG_INITED)) != SCX_TG_ONLINE)
			continue;

		if (!scx_ops.cgroup_init) {
			tg->scx_flags |= SCX_TG_INITED;
			continue;
		}

		if (WARN_ON_ONCE(!css_tryget(css)))
			continue;
		rcu_read_unlock();

		ret = SCX_CALL_OP_RET(SCX_KF_UNLOCKED, cgroup_init,
				      css->cgroup, &args);
		if (ret) {
			css_put(css);
			scx_ops_error("ops.cgroup_init() failed (%d)", ret);
			return ret;
		}
		tg->scx_flags |= SCX_TG_INITED;

		rcu_read_lock();
		css_put(css);
	}
	rcu_read_unlock();

	WARN_ON_ONCE(scx_cgroup_enabled);
	scx_cgroup_enabled = true;

	return 0;
}

#else
static void scx_cgroup_exit(void) {}
static int scx_cgroup_init(void) { return 0; }
#endif


/********************************************************************************
 * Sysfs interface and ops enable/disable.
 */

#define SCX_ATTR(_name)								\
	static struct kobj_attribute scx_attr_##_name = {			\
		.attr = { .name = __stringify(_name), .mode = 0444 },		\
		.show = scx_attr_##_name##_show,				\
	}

static ssize_t scx_attr_state_show(struct kobject *kobj,
				   struct kobj_attribute *ka, char *buf)
{
	return sysfs_emit(buf, "%s\n",
			  scx_ops_enable_state_str[scx_ops_enable_state()]);
}
SCX_ATTR(state);

static ssize_t scx_attr_switch_all_show(struct kobject *kobj,
					struct kobj_attribute *ka, char *buf)
{
	return sysfs_emit(buf, "%d\n", READ_ONCE(scx_switching_all));
}
SCX_ATTR(switch_all);

static ssize_t scx_attr_nr_rejected_show(struct kobject *kobj,
					 struct kobj_attribute *ka, char *buf)
{
	return sysfs_emit(buf, "%ld\n", atomic_long_read(&scx_nr_rejected));
}
SCX_ATTR(nr_rejected);

static ssize_t scx_attr_hotplug_seq_show(struct kobject *kobj,
					 struct kobj_attribute *ka, char *buf)
{
	return sysfs_emit(buf, "%ld\n", atomic_long_read(&scx_hotplug_seq));
}
SCX_ATTR(hotplug_seq);

static ssize_t scx_attr_enable_seq_show(struct kobject *kobj,
					struct kobj_attribute *ka, char *buf)
{
	return sysfs_emit(buf, "%ld\n", atomic_long_read(&scx_enable_seq));
}
SCX_ATTR(enable_seq);

static struct attribute *scx_global_attrs[] = {
	&scx_attr_state.attr,
	&scx_attr_switch_all.attr,
	&scx_attr_nr_rejected.attr,
	&scx_attr_hotplug_seq.attr,
	&scx_attr_enable_seq.attr,
	NULL,
};

static const struct attribute_group scx_global_attr_group = {
	.attrs = scx_global_attrs,
};

static void scx_kobj_release(struct kobject *kobj)
{
	kfree(kobj);
}

static ssize_t scx_attr_ops_show(struct kobject *kobj,
				 struct kobj_attribute *ka, char *buf)
{
	return sysfs_emit(buf, "%s\n", scx_ops.name);
}
SCX_ATTR(ops);

static struct attribute *scx_sched_attrs[] = {
	&scx_attr_ops.attr,
	NULL,
};
ATTRIBUTE_GROUPS(scx_sched);

static const struct kobj_type scx_ktype = {
	.release = scx_kobj_release,
	.sysfs_ops = &kobj_sysfs_ops,
	.default_groups = scx_sched_groups,
};

static int scx_uevent(const struct kobject *kobj, struct kobj_uevent_env *env)
{
	return add_uevent_var(env, "SCXOPS=%s", scx_ops.name);
}

static const struct kset_uevent_ops scx_uevent_ops = {
	.uevent = scx_uevent,
};

/*
 * Used by sched_fork() and __setscheduler_prio() to pick the matching
 * sched_class. dl/rt are already handled.
 */
bool task_should_scx(struct task_struct *p)
{
	if (!scx_enabled() ||
	    unlikely(scx_ops_enable_state() == SCX_OPS_DISABLING))
		return false;
	if (READ_ONCE(scx_switching_all))
		return true;
	return p->policy == SCHED_EXT;
}

/**
 * scx_ops_bypass - [Un]bypass scx_ops and guarantee forward progress
 *
 * Bypassing guarantees that all runnable tasks make forward progress without
 * trusting the BPF scheduler. We can't grab any mutexes or rwsems as they might
 * be held by tasks that the BPF scheduler is forgetting to run, which
 * unfortunately also excludes toggling the static branches.
 *
 * Let's work around by overriding a couple ops and modifying behaviors based on
 * the DISABLING state and then cycling the queued tasks through dequeue/enqueue
 * to force global FIFO scheduling.
 *
 * - ops.select_cpu() is ignored and the default select_cpu() is used.
 *
 * - ops.enqueue() is ignored and tasks are queued in simple global FIFO order.
 *   %SCX_OPS_ENQ_LAST is also ignored.
 *
 * - ops.dispatch() is ignored.
 *
 * - balance_scx() does not set %SCX_RQ_BAL_KEEP on non-zero slice as slice
 *   can't be trusted. Whenever a tick triggers, the running task is rotated to
 *   the tail of the queue with core_sched_at touched.
 *
 * - pick_next_task() suppresses zero slice warning.
 *
 * - scx_bpf_kick_cpu() is disabled to avoid irq_work malfunction during PM
 *   operations.
 *
 * - scx_prio_less() reverts to the default core_sched_at order.
 */
static void scx_ops_bypass(bool bypass)
{
	int depth, cpu;

	if (bypass) {
		depth = atomic_inc_return(&scx_ops_bypass_depth);
		WARN_ON_ONCE(depth <= 0);
		if (depth != 1)
			return;
	} else {
		depth = atomic_dec_return(&scx_ops_bypass_depth);
		WARN_ON_ONCE(depth < 0);
		if (depth != 0)
			return;
	}

	/*
	 * No task property is changing. We just need to make sure all currently
	 * queued tasks are re-queued according to the new scx_rq_bypassing()
	 * state. As an optimization, walk each rq's runnable_list instead of
	 * the scx_tasks list.
	 *
	 * This function can't trust the scheduler and thus can't use
	 * cpus_read_lock(). Walk all possible CPUs instead of online.
	 */
	for_each_possible_cpu(cpu) {
		struct rq *rq = cpu_rq(cpu);
		struct rq_flags rf;
		struct task_struct *p, *n;

		rq_lock_irqsave(rq, &rf);

		if (bypass) {
			WARN_ON_ONCE(rq->scx.flags & SCX_RQ_BYPASSING);
			rq->scx.flags |= SCX_RQ_BYPASSING;
		} else {
			WARN_ON_ONCE(!(rq->scx.flags & SCX_RQ_BYPASSING));
			rq->scx.flags &= ~SCX_RQ_BYPASSING;
		}

		/*
		 * We need to guarantee that no tasks are on the BPF scheduler
		 * while bypassing. Either we see enabled or the enable path
		 * sees scx_rq_bypassing() before moving tasks to SCX.
		 */
		if (!scx_enabled()) {
			rq_unlock_irqrestore(rq, &rf);
			continue;
		}

		/*
		 * The use of list_for_each_entry_safe_reverse() is required
		 * because each task is going to be removed from and added back
		 * to the runnable_list during iteration. Because they're added
		 * to the tail of the list, safe reverse iteration can still
		 * visit all nodes.
		 */
		list_for_each_entry_safe_reverse(p, n, &rq->scx.runnable_list,
						 scx.runnable_node) {
			struct sched_enq_and_set_ctx ctx;

			/* cycling deq/enq is enough, see the function comment */
			sched_deq_and_put_task(p, DEQUEUE_SAVE | DEQUEUE_MOVE, &ctx);
			sched_enq_and_set_task(&ctx);
		}

		rq_unlock_irqrestore(rq, &rf);

		/* resched to restore ticks and idle state */
		resched_cpu(cpu);
	}
}

static void free_exit_info(struct scx_exit_info *ei)
{
	kfree(ei->dump);
	kfree(ei->msg);
	kfree(ei->bt);
	kfree(ei);
}

static struct scx_exit_info *alloc_exit_info(size_t exit_dump_len)
{
	struct scx_exit_info *ei;

	ei = kzalloc(sizeof(*ei), GFP_KERNEL);
	if (!ei)
		return NULL;

	ei->bt = kcalloc(SCX_EXIT_BT_LEN, sizeof(ei->bt[0]), GFP_KERNEL);
	ei->msg = kzalloc(SCX_EXIT_MSG_LEN, GFP_KERNEL);
	ei->dump = kzalloc(exit_dump_len, GFP_KERNEL);

	if (!ei->bt || !ei->msg || !ei->dump) {
		free_exit_info(ei);
		return NULL;
	}

	return ei;
}

static const char *scx_exit_reason(enum scx_exit_kind kind)
{
	switch (kind) {
	case SCX_EXIT_UNREG:
		return "unregistered from user space";
	case SCX_EXIT_UNREG_BPF:
		return "unregistered from BPF";
	case SCX_EXIT_UNREG_KERN:
		return "unregistered from the main kernel";
	case SCX_EXIT_SYSRQ:
		return "disabled by sysrq-S";
	case SCX_EXIT_ERROR:
		return "runtime error";
	case SCX_EXIT_ERROR_BPF:
		return "scx_bpf_error";
	case SCX_EXIT_ERROR_STALL:
		return "runnable task stall";
	default:
		return "<UNKNOWN>";
	}
}

static void scx_ops_disable_workfn(struct kthread_work *work)
{
	struct scx_exit_info *ei = scx_exit_info;
	struct scx_task_iter sti;
	struct task_struct *p;
	struct rhashtable_iter rht_iter;
	struct scx_dispatch_q *dsq;
	int i, kind;

	kind = atomic_read(&scx_exit_kind);
	while (true) {
		/*
		 * NONE indicates that a new scx_ops has been registered since
		 * disable was scheduled - don't kill the new ops. DONE
		 * indicates that the ops has already been disabled.
		 */
		if (kind == SCX_EXIT_NONE || kind == SCX_EXIT_DONE)
			return;
		if (atomic_try_cmpxchg(&scx_exit_kind, &kind, SCX_EXIT_DONE))
			break;
	}
	ei->kind = kind;
	ei->reason = scx_exit_reason(ei->kind);

	/* guarantee forward progress by bypassing scx_ops */
	scx_ops_bypass(true);

	switch (scx_ops_set_enable_state(SCX_OPS_DISABLING)) {
	case SCX_OPS_DISABLING:
		WARN_ONCE(true, "sched_ext: duplicate disabling instance?");
		break;
	case SCX_OPS_DISABLED:
		pr_warn("sched_ext: ops error detected without ops (%s)\n",
			scx_exit_info->msg);
		WARN_ON_ONCE(scx_ops_set_enable_state(SCX_OPS_DISABLED) !=
			     SCX_OPS_DISABLING);
		goto done;
	default:
		break;
	}

	/*
	 * Here, every runnable task is guaranteed to make forward progress and
	 * we can safely use blocking synchronization constructs. Actually
	 * disable ops.
	 */
	mutex_lock(&scx_ops_enable_mutex);

	static_branch_disable(&__scx_switched_all);
	WRITE_ONCE(scx_switching_all, false);

	/*
	 * Shut down cgroup support before tasks so that the cgroup attach path
	 * doesn't race against scx_ops_exit_task().
	 */
	scx_cgroup_lock();
	scx_cgroup_exit();
	scx_cgroup_unlock();

	/*
	 * The BPF scheduler is going away. All tasks including %TASK_DEAD ones
	 * must be switched out and exited synchronously.
	 */
	percpu_down_write(&scx_fork_rwsem);

	scx_ops_init_task_enabled = false;

<<<<<<< HEAD
	spin_lock_irq(&scx_tasks_lock);
	scx_task_iter_init(&sti);
=======
	scx_task_iter_start(&sti);
>>>>>>> 4638d7eb
	while ((p = scx_task_iter_next_locked(&sti))) {
		const struct sched_class *old_class = p->sched_class;
		struct sched_enq_and_set_ctx ctx;

		sched_deq_and_put_task(p, DEQUEUE_SAVE | DEQUEUE_MOVE, &ctx);

		p->sched_class = __setscheduler_class(p, p->prio);
		check_class_changing(task_rq(p), p, old_class);

		sched_enq_and_set_task(&ctx);

		check_class_changed(task_rq(p), p, old_class, p->prio);
		scx_ops_exit_task(p);
	}
<<<<<<< HEAD
	scx_task_iter_exit(&sti);
	spin_unlock_irq(&scx_tasks_lock);
=======
	scx_task_iter_stop(&sti);
>>>>>>> 4638d7eb
	percpu_up_write(&scx_fork_rwsem);

	/* no task is on scx, turn off all the switches and flush in-progress calls */
	static_branch_disable(&__scx_ops_enabled);
	for (i = SCX_OPI_BEGIN; i < SCX_OPI_END; i++)
		static_branch_disable(&scx_has_op[i]);
	static_branch_disable(&scx_ops_enq_last);
	static_branch_disable(&scx_ops_enq_exiting);
	static_branch_disable(&scx_ops_cpu_preempt);
	static_branch_disable(&scx_builtin_idle_enabled);
	synchronize_rcu();

	if (ei->kind >= SCX_EXIT_ERROR) {
		pr_err("sched_ext: BPF scheduler \"%s\" disabled (%s)\n",
		       scx_ops.name, ei->reason);

		if (ei->msg[0] != '\0')
			pr_err("sched_ext: %s: %s\n", scx_ops.name, ei->msg);
#ifdef CONFIG_STACKTRACE
		stack_trace_print(ei->bt, ei->bt_len, 2);
#endif
	} else {
		pr_info("sched_ext: BPF scheduler \"%s\" disabled (%s)\n",
			scx_ops.name, ei->reason);
	}

	if (scx_ops.exit)
		SCX_CALL_OP(SCX_KF_UNLOCKED, exit, ei);

	cancel_delayed_work_sync(&scx_watchdog_work);

	/*
	 * Delete the kobject from the hierarchy eagerly in addition to just
	 * dropping a reference. Otherwise, if the object is deleted
	 * asynchronously, sysfs could observe an object of the same name still
	 * in the hierarchy when another scheduler is loaded.
	 */
	kobject_del(scx_root_kobj);
	kobject_put(scx_root_kobj);
	scx_root_kobj = NULL;

	memset(&scx_ops, 0, sizeof(scx_ops));

	rhashtable_walk_enter(&dsq_hash, &rht_iter);
	do {
		rhashtable_walk_start(&rht_iter);

		while ((dsq = rhashtable_walk_next(&rht_iter)) && !IS_ERR(dsq))
			destroy_dsq(dsq->id);

		rhashtable_walk_stop(&rht_iter);
	} while (dsq == ERR_PTR(-EAGAIN));
	rhashtable_walk_exit(&rht_iter);

	free_percpu(scx_dsp_ctx);
	scx_dsp_ctx = NULL;
	scx_dsp_max_batch = 0;

	free_exit_info(scx_exit_info);
	scx_exit_info = NULL;

	mutex_unlock(&scx_ops_enable_mutex);

	WARN_ON_ONCE(scx_ops_set_enable_state(SCX_OPS_DISABLED) !=
		     SCX_OPS_DISABLING);
done:
	scx_ops_bypass(false);
}

static DEFINE_KTHREAD_WORK(scx_ops_disable_work, scx_ops_disable_workfn);

static void schedule_scx_ops_disable_work(void)
{
	struct kthread_worker *helper = READ_ONCE(scx_ops_helper);

	/*
	 * We may be called spuriously before the first bpf_sched_ext_reg(). If
	 * scx_ops_helper isn't set up yet, there's nothing to do.
	 */
	if (helper)
		kthread_queue_work(helper, &scx_ops_disable_work);
}

static void scx_ops_disable(enum scx_exit_kind kind)
{
	int none = SCX_EXIT_NONE;

	if (WARN_ON_ONCE(kind == SCX_EXIT_NONE || kind == SCX_EXIT_DONE))
		kind = SCX_EXIT_ERROR;

	atomic_try_cmpxchg(&scx_exit_kind, &none, kind);

	schedule_scx_ops_disable_work();
}

static void dump_newline(struct seq_buf *s)
{
	trace_sched_ext_dump("");

	/* @s may be zero sized and seq_buf triggers WARN if so */
	if (s->size)
		seq_buf_putc(s, '\n');
}

static __printf(2, 3) void dump_line(struct seq_buf *s, const char *fmt, ...)
{
	va_list args;

#ifdef CONFIG_TRACEPOINTS
	if (trace_sched_ext_dump_enabled()) {
		/* protected by scx_dump_state()::dump_lock */
		static char line_buf[SCX_EXIT_MSG_LEN];

		va_start(args, fmt);
		vscnprintf(line_buf, sizeof(line_buf), fmt, args);
		va_end(args);

		trace_sched_ext_dump(line_buf);
	}
#endif
	/* @s may be zero sized and seq_buf triggers WARN if so */
	if (s->size) {
		va_start(args, fmt);
		seq_buf_vprintf(s, fmt, args);
		va_end(args);

		seq_buf_putc(s, '\n');
	}
}

static void dump_stack_trace(struct seq_buf *s, const char *prefix,
			     const unsigned long *bt, unsigned int len)
{
	unsigned int i;

	for (i = 0; i < len; i++)
		dump_line(s, "%s%pS", prefix, (void *)bt[i]);
}

static void ops_dump_init(struct seq_buf *s, const char *prefix)
{
	struct scx_dump_data *dd = &scx_dump_data;

	lockdep_assert_irqs_disabled();

	dd->cpu = smp_processor_id();		/* allow scx_bpf_dump() */
	dd->first = true;
	dd->cursor = 0;
	dd->s = s;
	dd->prefix = prefix;
}

static void ops_dump_flush(void)
{
	struct scx_dump_data *dd = &scx_dump_data;
	char *line = dd->buf.line;

	if (!dd->cursor)
		return;

	/*
	 * There's something to flush and this is the first line. Insert a blank
	 * line to distinguish ops dump.
	 */
	if (dd->first) {
		dump_newline(dd->s);
		dd->first = false;
	}

	/*
	 * There may be multiple lines in $line. Scan and emit each line
	 * separately.
	 */
	while (true) {
		char *end = line;
		char c;

		while (*end != '\n' && *end != '\0')
			end++;

		/*
		 * If $line overflowed, it may not have newline at the end.
		 * Always emit with a newline.
		 */
		c = *end;
		*end = '\0';
		dump_line(dd->s, "%s%s", dd->prefix, line);
		if (c == '\0')
			break;

		/* move to the next line */
		end++;
		if (*end == '\0')
			break;
		line = end;
	}

	dd->cursor = 0;
}

static void ops_dump_exit(void)
{
	ops_dump_flush();
	scx_dump_data.cpu = -1;
}

static void scx_dump_task(struct seq_buf *s, struct scx_dump_ctx *dctx,
			  struct task_struct *p, char marker)
{
	static unsigned long bt[SCX_EXIT_BT_LEN];
	char dsq_id_buf[19] = "(n/a)";
	unsigned long ops_state = atomic_long_read(&p->scx.ops_state);
	unsigned int bt_len = 0;

	if (p->scx.dsq)
		scnprintf(dsq_id_buf, sizeof(dsq_id_buf), "0x%llx",
			  (unsigned long long)p->scx.dsq->id);

	dump_newline(s);
	dump_line(s, " %c%c %s[%d] %+ldms",
		  marker, task_state_to_char(p), p->comm, p->pid,
		  jiffies_delta_msecs(p->scx.runnable_at, dctx->at_jiffies));
	dump_line(s, "      scx_state/flags=%u/0x%x dsq_flags=0x%x ops_state/qseq=%lu/%lu",
		  scx_get_task_state(p), p->scx.flags & ~SCX_TASK_STATE_MASK,
		  p->scx.dsq_flags, ops_state & SCX_OPSS_STATE_MASK,
		  ops_state >> SCX_OPSS_QSEQ_SHIFT);
	dump_line(s, "      sticky/holding_cpu=%d/%d dsq_id=%s dsq_vtime=%llu",
		  p->scx.sticky_cpu, p->scx.holding_cpu, dsq_id_buf,
		  p->scx.dsq_vtime);
	dump_line(s, "      cpus=%*pb", cpumask_pr_args(p->cpus_ptr));

	if (SCX_HAS_OP(dump_task)) {
		ops_dump_init(s, "    ");
		SCX_CALL_OP(SCX_KF_REST, dump_task, dctx, p);
		ops_dump_exit();
	}

#ifdef CONFIG_STACKTRACE
	bt_len = stack_trace_save_tsk(p, bt, SCX_EXIT_BT_LEN, 1);
#endif
	if (bt_len) {
		dump_newline(s);
		dump_stack_trace(s, "    ", bt, bt_len);
	}
}

static void scx_dump_state(struct scx_exit_info *ei, size_t dump_len)
{
	static DEFINE_SPINLOCK(dump_lock);
	static const char trunc_marker[] = "\n\n~~~~ TRUNCATED ~~~~\n";
	struct scx_dump_ctx dctx = {
		.kind = ei->kind,
		.exit_code = ei->exit_code,
		.reason = ei->reason,
		.at_ns = ktime_get_ns(),
		.at_jiffies = jiffies,
	};
	struct seq_buf s;
	unsigned long flags;
	char *buf;
	int cpu;

	spin_lock_irqsave(&dump_lock, flags);

	seq_buf_init(&s, ei->dump, dump_len);

	if (ei->kind == SCX_EXIT_NONE) {
		dump_line(&s, "Debug dump triggered by %s", ei->reason);
	} else {
		dump_line(&s, "%s[%d] triggered exit kind %d:",
			  current->comm, current->pid, ei->kind);
		dump_line(&s, "  %s (%s)", ei->reason, ei->msg);
		dump_newline(&s);
		dump_line(&s, "Backtrace:");
		dump_stack_trace(&s, "  ", ei->bt, ei->bt_len);
	}

	if (SCX_HAS_OP(dump)) {
		ops_dump_init(&s, "");
		SCX_CALL_OP(SCX_KF_UNLOCKED, dump, &dctx);
		ops_dump_exit();
	}

	dump_newline(&s);
	dump_line(&s, "CPU states");
	dump_line(&s, "----------");

	for_each_possible_cpu(cpu) {
		struct rq *rq = cpu_rq(cpu);
		struct rq_flags rf;
		struct task_struct *p;
		struct seq_buf ns;
		size_t avail, used;
		bool idle;

		rq_lock(rq, &rf);

		idle = list_empty(&rq->scx.runnable_list) &&
			rq->curr->sched_class == &idle_sched_class;

		if (idle && !SCX_HAS_OP(dump_cpu))
			goto next;

		/*
		 * We don't yet know whether ops.dump_cpu() will produce output
		 * and we may want to skip the default CPU dump if it doesn't.
		 * Use a nested seq_buf to generate the standard dump so that we
		 * can decide whether to commit later.
		 */
		avail = seq_buf_get_buf(&s, &buf);
		seq_buf_init(&ns, buf, avail);

		dump_newline(&ns);
		dump_line(&ns, "CPU %-4d: nr_run=%u flags=0x%x cpu_rel=%d ops_qseq=%lu pnt_seq=%lu",
			  cpu, rq->scx.nr_running, rq->scx.flags,
			  rq->scx.cpu_released, rq->scx.ops_qseq,
			  rq->scx.pnt_seq);
		dump_line(&ns, "          curr=%s[%d] class=%ps",
			  rq->curr->comm, rq->curr->pid,
			  rq->curr->sched_class);
		if (!cpumask_empty(rq->scx.cpus_to_kick))
			dump_line(&ns, "  cpus_to_kick   : %*pb",
				  cpumask_pr_args(rq->scx.cpus_to_kick));
		if (!cpumask_empty(rq->scx.cpus_to_kick_if_idle))
			dump_line(&ns, "  idle_to_kick   : %*pb",
				  cpumask_pr_args(rq->scx.cpus_to_kick_if_idle));
		if (!cpumask_empty(rq->scx.cpus_to_preempt))
			dump_line(&ns, "  cpus_to_preempt: %*pb",
				  cpumask_pr_args(rq->scx.cpus_to_preempt));
		if (!cpumask_empty(rq->scx.cpus_to_wait))
			dump_line(&ns, "  cpus_to_wait   : %*pb",
				  cpumask_pr_args(rq->scx.cpus_to_wait));

		used = seq_buf_used(&ns);
		if (SCX_HAS_OP(dump_cpu)) {
			ops_dump_init(&ns, "  ");
			SCX_CALL_OP(SCX_KF_REST, dump_cpu, &dctx, cpu, idle);
			ops_dump_exit();
		}

		/*
		 * If idle && nothing generated by ops.dump_cpu(), there's
		 * nothing interesting. Skip.
		 */
		if (idle && used == seq_buf_used(&ns))
			goto next;

		/*
		 * $s may already have overflowed when $ns was created. If so,
		 * calling commit on it will trigger BUG.
		 */
		if (avail) {
			seq_buf_commit(&s, seq_buf_used(&ns));
			if (seq_buf_has_overflowed(&ns))
				seq_buf_set_overflow(&s);
		}

		if (rq->curr->sched_class == &ext_sched_class)
			scx_dump_task(&s, &dctx, rq->curr, '*');

		list_for_each_entry(p, &rq->scx.runnable_list, scx.runnable_node)
			scx_dump_task(&s, &dctx, p, ' ');
	next:
		rq_unlock(rq, &rf);
	}

	if (seq_buf_has_overflowed(&s) && dump_len >= sizeof(trunc_marker))
		memcpy(ei->dump + dump_len - sizeof(trunc_marker),
		       trunc_marker, sizeof(trunc_marker));

	spin_unlock_irqrestore(&dump_lock, flags);
}

static void scx_ops_error_irq_workfn(struct irq_work *irq_work)
{
	struct scx_exit_info *ei = scx_exit_info;

	if (ei->kind >= SCX_EXIT_ERROR)
		scx_dump_state(ei, scx_ops.exit_dump_len);

	schedule_scx_ops_disable_work();
}

static DEFINE_IRQ_WORK(scx_ops_error_irq_work, scx_ops_error_irq_workfn);

static __printf(3, 4) void scx_ops_exit_kind(enum scx_exit_kind kind,
					     s64 exit_code,
					     const char *fmt, ...)
{
	struct scx_exit_info *ei = scx_exit_info;
	int none = SCX_EXIT_NONE;
	va_list args;

	if (!atomic_try_cmpxchg(&scx_exit_kind, &none, kind))
		return;

	ei->exit_code = exit_code;
#ifdef CONFIG_STACKTRACE
	if (kind >= SCX_EXIT_ERROR)
		ei->bt_len = stack_trace_save(ei->bt, SCX_EXIT_BT_LEN, 1);
#endif
	va_start(args, fmt);
	vscnprintf(ei->msg, SCX_EXIT_MSG_LEN, fmt, args);
	va_end(args);

	/*
	 * Set ei->kind and ->reason for scx_dump_state(). They'll be set again
	 * in scx_ops_disable_workfn().
	 */
	ei->kind = kind;
	ei->reason = scx_exit_reason(ei->kind);

	irq_work_queue(&scx_ops_error_irq_work);
}

static struct kthread_worker *scx_create_rt_helper(const char *name)
{
	struct kthread_worker *helper;

	helper = kthread_create_worker(0, name);
	if (helper)
		sched_set_fifo(helper->task);
	return helper;
}

static void check_hotplug_seq(const struct sched_ext_ops *ops)
{
	unsigned long long global_hotplug_seq;

	/*
	 * If a hotplug event has occurred between when a scheduler was
	 * initialized, and when we were able to attach, exit and notify user
	 * space about it.
	 */
	if (ops->hotplug_seq) {
		global_hotplug_seq = atomic_long_read(&scx_hotplug_seq);
		if (ops->hotplug_seq != global_hotplug_seq) {
			scx_ops_exit(SCX_ECODE_ACT_RESTART | SCX_ECODE_RSN_HOTPLUG,
				     "expected hotplug seq %llu did not match actual %llu",
				     ops->hotplug_seq, global_hotplug_seq);
		}
	}
}

static int validate_ops(const struct sched_ext_ops *ops)
{
	/*
	 * It doesn't make sense to specify the SCX_OPS_ENQ_LAST flag if the
	 * ops.enqueue() callback isn't implemented.
	 */
	if ((ops->flags & SCX_OPS_ENQ_LAST) && !ops->enqueue) {
		scx_ops_error("SCX_OPS_ENQ_LAST requires ops.enqueue() to be implemented");
		return -EINVAL;
	}

	return 0;
}

static int scx_ops_enable(struct sched_ext_ops *ops, struct bpf_link *link)
{
	struct scx_task_iter sti;
	struct task_struct *p;
	unsigned long timeout;
	int i, cpu, node, ret;

	if (!cpumask_equal(housekeeping_cpumask(HK_TYPE_DOMAIN),
			   cpu_possible_mask)) {
		pr_err("sched_ext: Not compatible with \"isolcpus=\" domain isolation");
		return -EINVAL;
	}

	mutex_lock(&scx_ops_enable_mutex);

	if (!scx_ops_helper) {
		WRITE_ONCE(scx_ops_helper,
			   scx_create_rt_helper("sched_ext_ops_helper"));
		if (!scx_ops_helper) {
			ret = -ENOMEM;
			goto err_unlock;
		}
	}

	if (!global_dsqs) {
		struct scx_dispatch_q **dsqs;

		dsqs = kcalloc(nr_node_ids, sizeof(dsqs[0]), GFP_KERNEL);
		if (!dsqs) {
			ret = -ENOMEM;
			goto err_unlock;
		}

		for_each_node_state(node, N_POSSIBLE) {
			struct scx_dispatch_q *dsq;

			dsq = kzalloc_node(sizeof(*dsq), GFP_KERNEL, node);
			if (!dsq) {
				for_each_node_state(node, N_POSSIBLE)
					kfree(dsqs[node]);
				kfree(dsqs);
				ret = -ENOMEM;
				goto err_unlock;
			}

			init_dsq(dsq, SCX_DSQ_GLOBAL);
			dsqs[node] = dsq;
		}

		global_dsqs = dsqs;
	}

	if (scx_ops_enable_state() != SCX_OPS_DISABLED) {
		ret = -EBUSY;
		goto err_unlock;
	}

	scx_root_kobj = kzalloc(sizeof(*scx_root_kobj), GFP_KERNEL);
	if (!scx_root_kobj) {
		ret = -ENOMEM;
		goto err_unlock;
	}

	scx_root_kobj->kset = scx_kset;
	ret = kobject_init_and_add(scx_root_kobj, &scx_ktype, NULL, "root");
	if (ret < 0)
		goto err;

	scx_exit_info = alloc_exit_info(ops->exit_dump_len);
	if (!scx_exit_info) {
		ret = -ENOMEM;
		goto err_del;
	}

	/*
	 * Set scx_ops, transition to ENABLING and clear exit info to arm the
	 * disable path. Failure triggers full disabling from here on.
	 */
	scx_ops = *ops;

	WARN_ON_ONCE(scx_ops_set_enable_state(SCX_OPS_ENABLING) !=
		     SCX_OPS_DISABLED);

	atomic_set(&scx_exit_kind, SCX_EXIT_NONE);
	scx_warned_zero_slice = false;

	atomic_long_set(&scx_nr_rejected, 0);

	for_each_possible_cpu(cpu)
		cpu_rq(cpu)->scx.cpuperf_target = SCX_CPUPERF_ONE;

	/*
	 * Keep CPUs stable during enable so that the BPF scheduler can track
	 * online CPUs by watching ->on/offline_cpu() after ->init().
	 */
	cpus_read_lock();

	if (scx_ops.init) {
		ret = SCX_CALL_OP_RET(SCX_KF_UNLOCKED, init);
		if (ret) {
			ret = ops_sanitize_err("init", ret);
			cpus_read_unlock();
<<<<<<< HEAD
=======
			scx_ops_error("ops.init() failed (%d)", ret);
>>>>>>> 4638d7eb
			goto err_disable;
		}
	}

	for (i = SCX_OPI_CPU_HOTPLUG_BEGIN; i < SCX_OPI_CPU_HOTPLUG_END; i++)
		if (((void (**)(void))ops)[i])
			static_branch_enable_cpuslocked(&scx_has_op[i]);

	check_hotplug_seq(ops);
	cpus_read_unlock();

	ret = validate_ops(ops);
	if (ret)
		goto err_disable;

	WARN_ON_ONCE(scx_dsp_ctx);
	scx_dsp_max_batch = ops->dispatch_max_batch ?: SCX_DSP_DFL_MAX_BATCH;
	scx_dsp_ctx = __alloc_percpu(struct_size_t(struct scx_dsp_ctx, buf,
						   scx_dsp_max_batch),
				     __alignof__(struct scx_dsp_ctx));
	if (!scx_dsp_ctx) {
		ret = -ENOMEM;
		goto err_disable;
	}

	if (ops->timeout_ms)
		timeout = msecs_to_jiffies(ops->timeout_ms);
	else
		timeout = SCX_WATCHDOG_MAX_TIMEOUT;

	WRITE_ONCE(scx_watchdog_timeout, timeout);
	WRITE_ONCE(scx_watchdog_timestamp, jiffies);
	queue_delayed_work(system_unbound_wq, &scx_watchdog_work,
			   scx_watchdog_timeout / 2);

	/*
	 * Once __scx_ops_enabled is set, %current can be switched to SCX
	 * anytime. This can lead to stalls as some BPF schedulers (e.g.
	 * userspace scheduling) may not function correctly before all tasks are
	 * switched. Init in bypass mode to guarantee forward progress.
	 */
	scx_ops_bypass(true);

	for (i = SCX_OPI_NORMAL_BEGIN; i < SCX_OPI_NORMAL_END; i++)
		if (((void (**)(void))ops)[i])
			static_branch_enable(&scx_has_op[i]);

	if (ops->flags & SCX_OPS_ENQ_LAST)
		static_branch_enable(&scx_ops_enq_last);

	if (ops->flags & SCX_OPS_ENQ_EXITING)
		static_branch_enable(&scx_ops_enq_exiting);
	if (scx_ops.cpu_acquire || scx_ops.cpu_release)
		static_branch_enable(&scx_ops_cpu_preempt);

	if (!ops->update_idle || (ops->flags & SCX_OPS_KEEP_BUILTIN_IDLE)) {
		reset_idle_masks();
		static_branch_enable(&scx_builtin_idle_enabled);
	} else {
		static_branch_disable(&scx_builtin_idle_enabled);
	}

	/*
	 * Lock out forks, cgroup on/offlining and moves before opening the
	 * floodgate so that they don't wander into the operations prematurely.
	 */
	percpu_down_write(&scx_fork_rwsem);

	WARN_ON_ONCE(scx_ops_init_task_enabled);
	scx_ops_init_task_enabled = true;

	/*
	 * Enable ops for every task. Fork is excluded by scx_fork_rwsem
	 * preventing new tasks from being added. No need to exclude tasks
	 * leaving as sched_ext_free() can handle both prepped and enabled
	 * tasks. Prep all tasks first and then enable them with preemption
	 * disabled.
	 *
	 * All cgroups should be initialized before scx_ops_init_task() so that
	 * the BPF scheduler can reliably track each task's cgroup membership
	 * from scx_ops_init_task(). Lock out cgroup on/offlining and task
	 * migrations while tasks are being initialized so that
	 * scx_cgroup_can_attach() never sees uninitialized tasks.
	 */
	scx_cgroup_lock();
	ret = scx_cgroup_init();
	if (ret)
		goto err_disable_unlock_all;

<<<<<<< HEAD
	spin_lock_irq(&scx_tasks_lock);
	scx_task_iter_init(&sti);
=======
	scx_task_iter_start(&sti);
>>>>>>> 4638d7eb
	while ((p = scx_task_iter_next_locked(&sti))) {
		/*
		 * @p may already be dead, have lost all its usages counts and
		 * be waiting for RCU grace period before being freed. @p can't
		 * be initialized for SCX in such cases and should be ignored.
		 */
		if (!tryget_task_struct(p))
			continue;

		scx_task_iter_unlock(&sti);

		ret = scx_ops_init_task(p, task_group(p), false);
		if (ret) {
			put_task_struct(p);
			scx_task_iter_relock(&sti);
			scx_task_iter_stop(&sti);
			scx_ops_error("ops.init_task() failed (%d) for %s[%d]",
				      ret, p->comm, p->pid);
			goto err_disable_unlock_all;
		}

		scx_set_task_state(p, SCX_TASK_READY);

		put_task_struct(p);
		scx_task_iter_relock(&sti);
	}
<<<<<<< HEAD
	scx_task_iter_exit(&sti);
	spin_unlock_irq(&scx_tasks_lock);
=======
	scx_task_iter_stop(&sti);
>>>>>>> 4638d7eb
	scx_cgroup_unlock();
	percpu_up_write(&scx_fork_rwsem);

	/*
	 * All tasks are READY. It's safe to turn on scx_enabled() and switch
	 * all eligible tasks.
	 */
	WRITE_ONCE(scx_switching_all, !(ops->flags & SCX_OPS_SWITCH_PARTIAL));
	static_branch_enable(&__scx_ops_enabled);

	/*
	 * We're fully committed and can't fail. The task READY -> ENABLED
	 * transitions here are synchronized against sched_ext_free() through
	 * scx_tasks_lock.
	 */
	percpu_down_write(&scx_fork_rwsem);
<<<<<<< HEAD
	spin_lock_irq(&scx_tasks_lock);
	scx_task_iter_init(&sti);
=======
	scx_task_iter_start(&sti);
>>>>>>> 4638d7eb
	while ((p = scx_task_iter_next_locked(&sti))) {
		const struct sched_class *old_class = p->sched_class;
		struct sched_enq_and_set_ctx ctx;

		sched_deq_and_put_task(p, DEQUEUE_SAVE | DEQUEUE_MOVE, &ctx);

<<<<<<< HEAD
		__setscheduler_prio(p, p->prio);
=======
		p->scx.slice = SCX_SLICE_DFL;
		p->sched_class = __setscheduler_class(p, p->prio);
>>>>>>> 4638d7eb
		check_class_changing(task_rq(p), p, old_class);

		sched_enq_and_set_task(&ctx);

		check_class_changed(task_rq(p), p, old_class, p->prio);
	}
<<<<<<< HEAD
	scx_task_iter_exit(&sti);
	spin_unlock_irq(&scx_tasks_lock);
=======
	scx_task_iter_stop(&sti);
>>>>>>> 4638d7eb
	percpu_up_write(&scx_fork_rwsem);

	scx_ops_bypass(false);

<<<<<<< HEAD
	/*
	 * Returning an error code here would lose the recorded error
	 * information. Exit indicating success so that the error is notified
	 * through ops.exit() with all the details.
	 */
=======
>>>>>>> 4638d7eb
	if (!scx_ops_tryset_enable_state(SCX_OPS_ENABLED, SCX_OPS_ENABLING)) {
		WARN_ON_ONCE(atomic_read(&scx_exit_kind) == SCX_EXIT_NONE);
		goto err_disable;
	}

	if (!(ops->flags & SCX_OPS_SWITCH_PARTIAL))
		static_branch_enable(&__scx_switched_all);

	pr_info("sched_ext: BPF scheduler \"%s\" enabled%s\n",
		scx_ops.name, scx_switched_all() ? "" : " (partial)");
	kobject_uevent(scx_root_kobj, KOBJ_ADD);
	mutex_unlock(&scx_ops_enable_mutex);

	atomic_long_inc(&scx_enable_seq);

	return 0;

err_del:
	kobject_del(scx_root_kobj);
err:
	kobject_put(scx_root_kobj);
	scx_root_kobj = NULL;
	if (scx_exit_info) {
		free_exit_info(scx_exit_info);
		scx_exit_info = NULL;
	}
err_unlock:
	mutex_unlock(&scx_ops_enable_mutex);
	return ret;

err_disable_unlock_all:
	scx_cgroup_unlock();
	percpu_up_write(&scx_fork_rwsem);
	scx_ops_bypass(false);
err_disable:
	mutex_unlock(&scx_ops_enable_mutex);
	/*
	 * Returning an error code here would not pass all the error information
	 * to userspace. Record errno using scx_ops_error() for cases
	 * scx_ops_error() wasn't already invoked and exit indicating success so
	 * that the error is notified through ops.exit() with all the details.
	 *
	 * Flush scx_ops_disable_work to ensure that error is reported before
	 * init completion.
	 */
	scx_ops_error("scx_ops_enable() failed (%d)", ret);
	kthread_flush_work(&scx_ops_disable_work);
	return 0;
}


/********************************************************************************
 * bpf_struct_ops plumbing.
 */
#include <linux/bpf_verifier.h>
#include <linux/bpf.h>
#include <linux/btf.h>

extern struct btf *btf_vmlinux;
static const struct btf_type *task_struct_type;
static u32 task_struct_type_id;

static bool set_arg_maybe_null(const char *op, int arg_n, int off, int size,
			       enum bpf_access_type type,
			       const struct bpf_prog *prog,
			       struct bpf_insn_access_aux *info)
{
	struct btf *btf = bpf_get_btf_vmlinux();
	const struct bpf_struct_ops_desc *st_ops_desc;
	const struct btf_member *member;
	const struct btf_type *t;
	u32 btf_id, member_idx;
	const char *mname;

	/* struct_ops op args are all sequential, 64-bit numbers */
	if (off != arg_n * sizeof(__u64))
		return false;

	/* btf_id should be the type id of struct sched_ext_ops */
	btf_id = prog->aux->attach_btf_id;
	st_ops_desc = bpf_struct_ops_find(btf, btf_id);
	if (!st_ops_desc)
		return false;

	/* BTF type of struct sched_ext_ops */
	t = st_ops_desc->type;

	member_idx = prog->expected_attach_type;
	if (member_idx >= btf_type_vlen(t))
		return false;

	/*
	 * Get the member name of this struct_ops program, which corresponds to
	 * a field in struct sched_ext_ops. For example, the member name of the
	 * dispatch struct_ops program (callback) is "dispatch".
	 */
	member = &btf_type_member(t)[member_idx];
	mname = btf_name_by_offset(btf_vmlinux, member->name_off);

	if (!strcmp(mname, op)) {
		/*
		 * The value is a pointer to a type (struct task_struct) given
		 * by a BTF ID (PTR_TO_BTF_ID). It is trusted (PTR_TRUSTED),
		 * however, can be a NULL (PTR_MAYBE_NULL). The BPF program
		 * should check the pointer to make sure it is not NULL before
		 * using it, or the verifier will reject the program.
		 *
		 * Longer term, this is something that should be addressed by
		 * BTF, and be fully contained within the verifier.
		 */
		info->reg_type = PTR_MAYBE_NULL | PTR_TO_BTF_ID | PTR_TRUSTED;
		info->btf = btf_vmlinux;
		info->btf_id = task_struct_type_id;

		return true;
	}

	return false;
}

static bool bpf_scx_is_valid_access(int off, int size,
				    enum bpf_access_type type,
				    const struct bpf_prog *prog,
				    struct bpf_insn_access_aux *info)
{
	if (type != BPF_READ)
		return false;
	if (set_arg_maybe_null("dispatch", 1, off, size, type, prog, info) ||
	    set_arg_maybe_null("yield", 1, off, size, type, prog, info))
		return true;
	if (off < 0 || off >= sizeof(__u64) * MAX_BPF_FUNC_ARGS)
		return false;
	if (off % size != 0)
		return false;

	return btf_ctx_access(off, size, type, prog, info);
}

static int bpf_scx_btf_struct_access(struct bpf_verifier_log *log,
				     const struct bpf_reg_state *reg, int off,
				     int size)
{
	const struct btf_type *t;

	t = btf_type_by_id(reg->btf, reg->btf_id);
	if (t == task_struct_type) {
		if (off >= offsetof(struct task_struct, scx.slice) &&
		    off + size <= offsetofend(struct task_struct, scx.slice))
			return SCALAR_VALUE;
		if (off >= offsetof(struct task_struct, scx.dsq_vtime) &&
		    off + size <= offsetofend(struct task_struct, scx.dsq_vtime))
			return SCALAR_VALUE;
		if (off >= offsetof(struct task_struct, scx.disallow) &&
		    off + size <= offsetofend(struct task_struct, scx.disallow))
			return SCALAR_VALUE;
	}

	return -EACCES;
}

static const struct bpf_func_proto *
bpf_scx_get_func_proto(enum bpf_func_id func_id, const struct bpf_prog *prog)
{
	switch (func_id) {
	case BPF_FUNC_task_storage_get:
		return &bpf_task_storage_get_proto;
	case BPF_FUNC_task_storage_delete:
		return &bpf_task_storage_delete_proto;
	default:
		return bpf_base_func_proto(func_id, prog);
	}
}

static const struct bpf_verifier_ops bpf_scx_verifier_ops = {
	.get_func_proto = bpf_scx_get_func_proto,
	.is_valid_access = bpf_scx_is_valid_access,
	.btf_struct_access = bpf_scx_btf_struct_access,
};

static int bpf_scx_init_member(const struct btf_type *t,
			       const struct btf_member *member,
			       void *kdata, const void *udata)
{
	const struct sched_ext_ops *uops = udata;
	struct sched_ext_ops *ops = kdata;
	u32 moff = __btf_member_bit_offset(t, member) / 8;
	int ret;

	switch (moff) {
	case offsetof(struct sched_ext_ops, dispatch_max_batch):
		if (*(u32 *)(udata + moff) > INT_MAX)
			return -E2BIG;
		ops->dispatch_max_batch = *(u32 *)(udata + moff);
		return 1;
	case offsetof(struct sched_ext_ops, flags):
		if (*(u64 *)(udata + moff) & ~SCX_OPS_ALL_FLAGS)
			return -EINVAL;
		ops->flags = *(u64 *)(udata + moff);
		return 1;
	case offsetof(struct sched_ext_ops, name):
		ret = bpf_obj_name_cpy(ops->name, uops->name,
				       sizeof(ops->name));
		if (ret < 0)
			return ret;
		if (ret == 0)
			return -EINVAL;
		return 1;
	case offsetof(struct sched_ext_ops, timeout_ms):
		if (msecs_to_jiffies(*(u32 *)(udata + moff)) >
		    SCX_WATCHDOG_MAX_TIMEOUT)
			return -E2BIG;
		ops->timeout_ms = *(u32 *)(udata + moff);
		return 1;
	case offsetof(struct sched_ext_ops, exit_dump_len):
		ops->exit_dump_len =
			*(u32 *)(udata + moff) ?: SCX_EXIT_DUMP_DFL_LEN;
		return 1;
	case offsetof(struct sched_ext_ops, hotplug_seq):
		ops->hotplug_seq = *(u64 *)(udata + moff);
		return 1;
	}

	return 0;
}

static int bpf_scx_check_member(const struct btf_type *t,
				const struct btf_member *member,
				const struct bpf_prog *prog)
{
	u32 moff = __btf_member_bit_offset(t, member) / 8;

	switch (moff) {
	case offsetof(struct sched_ext_ops, init_task):
#ifdef CONFIG_EXT_GROUP_SCHED
	case offsetof(struct sched_ext_ops, cgroup_init):
	case offsetof(struct sched_ext_ops, cgroup_exit):
	case offsetof(struct sched_ext_ops, cgroup_prep_move):
#endif
	case offsetof(struct sched_ext_ops, cpu_online):
	case offsetof(struct sched_ext_ops, cpu_offline):
	case offsetof(struct sched_ext_ops, init):
	case offsetof(struct sched_ext_ops, exit):
		break;
	default:
		if (prog->sleepable)
			return -EINVAL;
	}

	return 0;
}

static int bpf_scx_reg(void *kdata, struct bpf_link *link)
{
	return scx_ops_enable(kdata, link);
}

static void bpf_scx_unreg(void *kdata, struct bpf_link *link)
{
	scx_ops_disable(SCX_EXIT_UNREG);
	kthread_flush_work(&scx_ops_disable_work);
}

static int bpf_scx_init(struct btf *btf)
{
	s32 type_id;

	type_id = btf_find_by_name_kind(btf, "task_struct", BTF_KIND_STRUCT);
	if (type_id < 0)
		return -EINVAL;
	task_struct_type = btf_type_by_id(btf, type_id);
	task_struct_type_id = type_id;

	return 0;
}

static int bpf_scx_update(void *kdata, void *old_kdata, struct bpf_link *link)
{
	/*
	 * sched_ext does not support updating the actively-loaded BPF
	 * scheduler, as registering a BPF scheduler can always fail if the
	 * scheduler returns an error code for e.g. ops.init(), ops.init_task(),
	 * etc. Similarly, we can always race with unregistration happening
	 * elsewhere, such as with sysrq.
	 */
	return -EOPNOTSUPP;
}

static int bpf_scx_validate(void *kdata)
{
	return 0;
}

static s32 select_cpu_stub(struct task_struct *p, s32 prev_cpu, u64 wake_flags) { return -EINVAL; }
static void enqueue_stub(struct task_struct *p, u64 enq_flags) {}
static void dequeue_stub(struct task_struct *p, u64 enq_flags) {}
static void dispatch_stub(s32 prev_cpu, struct task_struct *p) {}
static void tick_stub(struct task_struct *p) {}
static void runnable_stub(struct task_struct *p, u64 enq_flags) {}
static void running_stub(struct task_struct *p) {}
static void stopping_stub(struct task_struct *p, bool runnable) {}
static void quiescent_stub(struct task_struct *p, u64 deq_flags) {}
static bool yield_stub(struct task_struct *from, struct task_struct *to) { return false; }
static bool core_sched_before_stub(struct task_struct *a, struct task_struct *b) { return false; }
static void set_weight_stub(struct task_struct *p, u32 weight) {}
static void set_cpumask_stub(struct task_struct *p, const struct cpumask *mask) {}
static void update_idle_stub(s32 cpu, bool idle) {}
static void cpu_acquire_stub(s32 cpu, struct scx_cpu_acquire_args *args) {}
static void cpu_release_stub(s32 cpu, struct scx_cpu_release_args *args) {}
static s32 init_task_stub(struct task_struct *p, struct scx_init_task_args *args) { return -EINVAL; }
static void exit_task_stub(struct task_struct *p, struct scx_exit_task_args *args) {}
static void enable_stub(struct task_struct *p) {}
static void disable_stub(struct task_struct *p) {}
#ifdef CONFIG_EXT_GROUP_SCHED
static s32 cgroup_init_stub(struct cgroup *cgrp, struct scx_cgroup_init_args *args) { return -EINVAL; }
static void cgroup_exit_stub(struct cgroup *cgrp) {}
static s32 cgroup_prep_move_stub(struct task_struct *p, struct cgroup *from, struct cgroup *to) { return -EINVAL; }
static void cgroup_move_stub(struct task_struct *p, struct cgroup *from, struct cgroup *to) {}
static void cgroup_cancel_move_stub(struct task_struct *p, struct cgroup *from, struct cgroup *to) {}
static void cgroup_set_weight_stub(struct cgroup *cgrp, u32 weight) {}
#endif
static void cpu_online_stub(s32 cpu) {}
static void cpu_offline_stub(s32 cpu) {}
static s32 init_stub(void) { return -EINVAL; }
static void exit_stub(struct scx_exit_info *info) {}
static void dump_stub(struct scx_dump_ctx *ctx) {}
static void dump_cpu_stub(struct scx_dump_ctx *ctx, s32 cpu, bool idle) {}
static void dump_task_stub(struct scx_dump_ctx *ctx, struct task_struct *p) {}

static struct sched_ext_ops __bpf_ops_sched_ext_ops = {
	.select_cpu = select_cpu_stub,
	.enqueue = enqueue_stub,
	.dequeue = dequeue_stub,
	.dispatch = dispatch_stub,
	.tick = tick_stub,
	.runnable = runnable_stub,
	.running = running_stub,
	.stopping = stopping_stub,
	.quiescent = quiescent_stub,
	.yield = yield_stub,
	.core_sched_before = core_sched_before_stub,
	.set_weight = set_weight_stub,
	.set_cpumask = set_cpumask_stub,
	.update_idle = update_idle_stub,
	.cpu_acquire = cpu_acquire_stub,
	.cpu_release = cpu_release_stub,
	.init_task = init_task_stub,
	.exit_task = exit_task_stub,
	.enable = enable_stub,
	.disable = disable_stub,
#ifdef CONFIG_EXT_GROUP_SCHED
	.cgroup_init = cgroup_init_stub,
	.cgroup_exit = cgroup_exit_stub,
	.cgroup_prep_move = cgroup_prep_move_stub,
	.cgroup_move = cgroup_move_stub,
	.cgroup_cancel_move = cgroup_cancel_move_stub,
	.cgroup_set_weight = cgroup_set_weight_stub,
#endif
	.cpu_online = cpu_online_stub,
	.cpu_offline = cpu_offline_stub,
	.init = init_stub,
	.exit = exit_stub,
	.dump = dump_stub,
	.dump_cpu = dump_cpu_stub,
	.dump_task = dump_task_stub,
};

static struct bpf_struct_ops bpf_sched_ext_ops = {
	.verifier_ops = &bpf_scx_verifier_ops,
	.reg = bpf_scx_reg,
	.unreg = bpf_scx_unreg,
	.check_member = bpf_scx_check_member,
	.init_member = bpf_scx_init_member,
	.init = bpf_scx_init,
	.update = bpf_scx_update,
	.validate = bpf_scx_validate,
	.name = "sched_ext_ops",
	.owner = THIS_MODULE,
	.cfi_stubs = &__bpf_ops_sched_ext_ops
};


/********************************************************************************
 * System integration and init.
 */

static void sysrq_handle_sched_ext_reset(u8 key)
{
	if (scx_ops_helper)
		scx_ops_disable(SCX_EXIT_SYSRQ);
	else
		pr_info("sched_ext: BPF scheduler not yet used\n");
}

static const struct sysrq_key_op sysrq_sched_ext_reset_op = {
	.handler	= sysrq_handle_sched_ext_reset,
	.help_msg	= "reset-sched-ext(S)",
	.action_msg	= "Disable sched_ext and revert all tasks to CFS",
	.enable_mask	= SYSRQ_ENABLE_RTNICE,
};

static void sysrq_handle_sched_ext_dump(u8 key)
{
	struct scx_exit_info ei = { .kind = SCX_EXIT_NONE, .reason = "SysRq-D" };

	if (scx_enabled())
		scx_dump_state(&ei, 0);
}

static const struct sysrq_key_op sysrq_sched_ext_dump_op = {
	.handler	= sysrq_handle_sched_ext_dump,
	.help_msg	= "dump-sched-ext(D)",
	.action_msg	= "Trigger sched_ext debug dump",
	.enable_mask	= SYSRQ_ENABLE_RTNICE,
};

static bool can_skip_idle_kick(struct rq *rq)
{
	lockdep_assert_rq_held(rq);

	/*
	 * We can skip idle kicking if @rq is going to go through at least one
	 * full SCX scheduling cycle before going idle. Just checking whether
	 * curr is not idle is insufficient because we could be racing
	 * balance_one() trying to pull the next task from a remote rq, which
	 * may fail, and @rq may become idle afterwards.
	 *
	 * The race window is small and we don't and can't guarantee that @rq is
	 * only kicked while idle anyway. Skip only when sure.
	 */
	return !is_idle_task(rq->curr) && !(rq->scx.flags & SCX_RQ_IN_BALANCE);
}

static bool kick_one_cpu(s32 cpu, struct rq *this_rq, unsigned long *pseqs)
{
	struct rq *rq = cpu_rq(cpu);
	struct scx_rq *this_scx = &this_rq->scx;
	bool should_wait = false;
	unsigned long flags;

	raw_spin_rq_lock_irqsave(rq, flags);

	/*
	 * During CPU hotplug, a CPU may depend on kicking itself to make
	 * forward progress. Allow kicking self regardless of online state.
	 */
	if (cpu_online(cpu) || cpu == cpu_of(this_rq)) {
		if (cpumask_test_cpu(cpu, this_scx->cpus_to_preempt)) {
			if (rq->curr->sched_class == &ext_sched_class)
				rq->curr->scx.slice = 0;
			cpumask_clear_cpu(cpu, this_scx->cpus_to_preempt);
		}

		if (cpumask_test_cpu(cpu, this_scx->cpus_to_wait)) {
			pseqs[cpu] = rq->scx.pnt_seq;
			should_wait = true;
		}

		resched_curr(rq);
	} else {
		cpumask_clear_cpu(cpu, this_scx->cpus_to_preempt);
		cpumask_clear_cpu(cpu, this_scx->cpus_to_wait);
	}

	raw_spin_rq_unlock_irqrestore(rq, flags);

	return should_wait;
}

static void kick_one_cpu_if_idle(s32 cpu, struct rq *this_rq)
{
	struct rq *rq = cpu_rq(cpu);
	unsigned long flags;

	raw_spin_rq_lock_irqsave(rq, flags);

	if (!can_skip_idle_kick(rq) &&
	    (cpu_online(cpu) || cpu == cpu_of(this_rq)))
		resched_curr(rq);

	raw_spin_rq_unlock_irqrestore(rq, flags);
}

static void kick_cpus_irq_workfn(struct irq_work *irq_work)
{
	struct rq *this_rq = this_rq();
	struct scx_rq *this_scx = &this_rq->scx;
	unsigned long *pseqs = this_cpu_ptr(scx_kick_cpus_pnt_seqs);
	bool should_wait = false;
	s32 cpu;

	for_each_cpu(cpu, this_scx->cpus_to_kick) {
		should_wait |= kick_one_cpu(cpu, this_rq, pseqs);
		cpumask_clear_cpu(cpu, this_scx->cpus_to_kick);
		cpumask_clear_cpu(cpu, this_scx->cpus_to_kick_if_idle);
	}

	for_each_cpu(cpu, this_scx->cpus_to_kick_if_idle) {
		kick_one_cpu_if_idle(cpu, this_rq);
		cpumask_clear_cpu(cpu, this_scx->cpus_to_kick_if_idle);
	}

	if (!should_wait)
		return;

	for_each_cpu(cpu, this_scx->cpus_to_wait) {
		unsigned long *wait_pnt_seq = &cpu_rq(cpu)->scx.pnt_seq;

		if (cpu != cpu_of(this_rq)) {
			/*
			 * Pairs with smp_store_release() issued by this CPU in
			 * scx_next_task_picked() on the resched path.
			 *
			 * We busy-wait here to guarantee that no other task can
			 * be scheduled on our core before the target CPU has
			 * entered the resched path.
			 */
			while (smp_load_acquire(wait_pnt_seq) == pseqs[cpu])
				cpu_relax();
		}

		cpumask_clear_cpu(cpu, this_scx->cpus_to_wait);
	}
}

/**
 * print_scx_info - print out sched_ext scheduler state
 * @log_lvl: the log level to use when printing
 * @p: target task
 *
 * If a sched_ext scheduler is enabled, print the name and state of the
 * scheduler. If @p is on sched_ext, print further information about the task.
 *
 * This function can be safely called on any task as long as the task_struct
 * itself is accessible. While safe, this function isn't synchronized and may
 * print out mixups or garbages of limited length.
 */
void print_scx_info(const char *log_lvl, struct task_struct *p)
{
	enum scx_ops_enable_state state = scx_ops_enable_state();
	const char *all = READ_ONCE(scx_switching_all) ? "+all" : "";
	char runnable_at_buf[22] = "?";
	struct sched_class *class;
	unsigned long runnable_at;

	if (state == SCX_OPS_DISABLED)
		return;

	/*
	 * Carefully check if the task was running on sched_ext, and then
	 * carefully copy the time it's been runnable, and its state.
	 */
	if (copy_from_kernel_nofault(&class, &p->sched_class, sizeof(class)) ||
	    class != &ext_sched_class) {
		printk("%sSched_ext: %s (%s%s)", log_lvl, scx_ops.name,
		       scx_ops_enable_state_str[state], all);
		return;
	}

	if (!copy_from_kernel_nofault(&runnable_at, &p->scx.runnable_at,
				      sizeof(runnable_at)))
		scnprintf(runnable_at_buf, sizeof(runnable_at_buf), "%+ldms",
			  jiffies_delta_msecs(runnable_at, jiffies));

	/* print everything onto one line to conserve console space */
	printk("%sSched_ext: %s (%s%s), task: runnable_at=%s",
	       log_lvl, scx_ops.name, scx_ops_enable_state_str[state], all,
	       runnable_at_buf);
}

static int scx_pm_handler(struct notifier_block *nb, unsigned long event, void *ptr)
{
	/*
	 * SCX schedulers often have userspace components which are sometimes
	 * involved in critial scheduling paths. PM operations involve freezing
	 * userspace which can lead to scheduling misbehaviors including stalls.
	 * Let's bypass while PM operations are in progress.
	 */
	switch (event) {
	case PM_HIBERNATION_PREPARE:
	case PM_SUSPEND_PREPARE:
	case PM_RESTORE_PREPARE:
		scx_ops_bypass(true);
		break;
	case PM_POST_HIBERNATION:
	case PM_POST_SUSPEND:
	case PM_POST_RESTORE:
		scx_ops_bypass(false);
		break;
	}

	return NOTIFY_OK;
}

static struct notifier_block scx_pm_notifier = {
	.notifier_call = scx_pm_handler,
};

void __init init_sched_ext_class(void)
{
	s32 cpu, v;

	/*
	 * The following is to prevent the compiler from optimizing out the enum
	 * definitions so that BPF scheduler implementations can use them
	 * through the generated vmlinux.h.
	 */
	WRITE_ONCE(v, SCX_ENQ_WAKEUP | SCX_DEQ_SLEEP | SCX_KICK_PREEMPT |
		   SCX_TG_ONLINE);

	BUG_ON(rhashtable_init(&dsq_hash, &dsq_hash_params));
#ifdef CONFIG_SMP
	BUG_ON(!alloc_cpumask_var(&idle_masks.cpu, GFP_KERNEL));
	BUG_ON(!alloc_cpumask_var(&idle_masks.smt, GFP_KERNEL));
#endif
	scx_kick_cpus_pnt_seqs =
		__alloc_percpu(sizeof(scx_kick_cpus_pnt_seqs[0]) * nr_cpu_ids,
			       __alignof__(scx_kick_cpus_pnt_seqs[0]));
	BUG_ON(!scx_kick_cpus_pnt_seqs);

	for_each_possible_cpu(cpu) {
		struct rq *rq = cpu_rq(cpu);

		init_dsq(&rq->scx.local_dsq, SCX_DSQ_LOCAL);
		INIT_LIST_HEAD(&rq->scx.runnable_list);
		INIT_LIST_HEAD(&rq->scx.ddsp_deferred_locals);

		BUG_ON(!zalloc_cpumask_var(&rq->scx.cpus_to_kick, GFP_KERNEL));
		BUG_ON(!zalloc_cpumask_var(&rq->scx.cpus_to_kick_if_idle, GFP_KERNEL));
		BUG_ON(!zalloc_cpumask_var(&rq->scx.cpus_to_preempt, GFP_KERNEL));
		BUG_ON(!zalloc_cpumask_var(&rq->scx.cpus_to_wait, GFP_KERNEL));
		init_irq_work(&rq->scx.deferred_irq_work, deferred_irq_workfn);
		init_irq_work(&rq->scx.kick_cpus_irq_work, kick_cpus_irq_workfn);

		if (cpu_online(cpu))
			cpu_rq(cpu)->scx.flags |= SCX_RQ_ONLINE;
	}

	register_sysrq_key('S', &sysrq_sched_ext_reset_op);
	register_sysrq_key('D', &sysrq_sched_ext_dump_op);
	INIT_DELAYED_WORK(&scx_watchdog_work, scx_watchdog_workfn);
}


/********************************************************************************
 * Helpers that can be called from the BPF scheduler.
 */
#include <linux/btf_ids.h>

__bpf_kfunc_start_defs();

/**
 * scx_bpf_select_cpu_dfl - The default implementation of ops.select_cpu()
 * @p: task_struct to select a CPU for
 * @prev_cpu: CPU @p was on previously
 * @wake_flags: %SCX_WAKE_* flags
 * @is_idle: out parameter indicating whether the returned CPU is idle
 *
 * Can only be called from ops.select_cpu() if the built-in CPU selection is
 * enabled - ops.update_idle() is missing or %SCX_OPS_KEEP_BUILTIN_IDLE is set.
 * @p, @prev_cpu and @wake_flags match ops.select_cpu().
 *
 * Returns the picked CPU with *@is_idle indicating whether the picked CPU is
 * currently idle and thus a good candidate for direct dispatching.
 */
__bpf_kfunc s32 scx_bpf_select_cpu_dfl(struct task_struct *p, s32 prev_cpu,
				       u64 wake_flags, bool *is_idle)
{
	if (!static_branch_likely(&scx_builtin_idle_enabled)) {
		scx_ops_error("built-in idle tracking is disabled");
		goto prev_cpu;
	}

	if (!scx_kf_allowed(SCX_KF_SELECT_CPU))
		goto prev_cpu;

#ifdef CONFIG_SMP
	return scx_select_cpu_dfl(p, prev_cpu, wake_flags, is_idle);
#endif

prev_cpu:
	*is_idle = false;
	return prev_cpu;
}

__bpf_kfunc_end_defs();

BTF_KFUNCS_START(scx_kfunc_ids_select_cpu)
BTF_ID_FLAGS(func, scx_bpf_select_cpu_dfl, KF_RCU)
BTF_KFUNCS_END(scx_kfunc_ids_select_cpu)

static const struct btf_kfunc_id_set scx_kfunc_set_select_cpu = {
	.owner			= THIS_MODULE,
	.set			= &scx_kfunc_ids_select_cpu,
};

static bool scx_dispatch_preamble(struct task_struct *p, u64 enq_flags)
{
	if (!scx_kf_allowed(SCX_KF_ENQUEUE | SCX_KF_DISPATCH))
		return false;

	lockdep_assert_irqs_disabled();

	if (unlikely(!p)) {
		scx_ops_error("called with NULL task");
		return false;
	}

	if (unlikely(enq_flags & __SCX_ENQ_INTERNAL_MASK)) {
		scx_ops_error("invalid enq_flags 0x%llx", enq_flags);
		return false;
	}

	return true;
}

static void scx_dispatch_commit(struct task_struct *p, u64 dsq_id, u64 enq_flags)
{
	struct scx_dsp_ctx *dspc = this_cpu_ptr(scx_dsp_ctx);
	struct task_struct *ddsp_task;

	ddsp_task = __this_cpu_read(direct_dispatch_task);
	if (ddsp_task) {
		mark_direct_dispatch(ddsp_task, p, dsq_id, enq_flags);
		return;
	}

	if (unlikely(dspc->cursor >= scx_dsp_max_batch)) {
		scx_ops_error("dispatch buffer overflow");
		return;
	}

	dspc->buf[dspc->cursor++] = (struct scx_dsp_buf_ent){
		.task = p,
		.qseq = atomic_long_read(&p->scx.ops_state) & SCX_OPSS_QSEQ_MASK,
		.dsq_id = dsq_id,
		.enq_flags = enq_flags,
	};
}

__bpf_kfunc_start_defs();

/**
 * scx_bpf_dispatch - Dispatch a task into the FIFO queue of a DSQ
 * @p: task_struct to dispatch
 * @dsq_id: DSQ to dispatch to
 * @slice: duration @p can run for in nsecs, 0 to keep the current value
 * @enq_flags: SCX_ENQ_*
 *
 * Dispatch @p into the FIFO queue of the DSQ identified by @dsq_id. It is safe
 * to call this function spuriously. Can be called from ops.enqueue(),
 * ops.select_cpu(), and ops.dispatch().
 *
 * When called from ops.select_cpu() or ops.enqueue(), it's for direct dispatch
 * and @p must match the task being enqueued. Also, %SCX_DSQ_LOCAL_ON can't be
 * used to target the local DSQ of a CPU other than the enqueueing one. Use
 * ops.select_cpu() to be on the target CPU in the first place.
 *
 * When called from ops.select_cpu(), @enq_flags and @dsp_id are stored, and @p
 * will be directly dispatched to the corresponding dispatch queue after
 * ops.select_cpu() returns. If @p is dispatched to SCX_DSQ_LOCAL, it will be
 * dispatched to the local DSQ of the CPU returned by ops.select_cpu().
 * @enq_flags are OR'd with the enqueue flags on the enqueue path before the
 * task is dispatched.
 *
 * When called from ops.dispatch(), there are no restrictions on @p or @dsq_id
 * and this function can be called upto ops.dispatch_max_batch times to dispatch
 * multiple tasks. scx_bpf_dispatch_nr_slots() returns the number of the
 * remaining slots. scx_bpf_consume() flushes the batch and resets the counter.
 *
 * This function doesn't have any locking restrictions and may be called under
 * BPF locks (in the future when BPF introduces more flexible locking).
 *
 * @p is allowed to run for @slice. The scheduling path is triggered on slice
 * exhaustion. If zero, the current residual slice is maintained. If
 * %SCX_SLICE_INF, @p never expires and the BPF scheduler must kick the CPU with
 * scx_bpf_kick_cpu() to trigger scheduling.
 */
__bpf_kfunc void scx_bpf_dispatch(struct task_struct *p, u64 dsq_id, u64 slice,
				  u64 enq_flags)
{
	if (!scx_dispatch_preamble(p, enq_flags))
		return;

	if (slice)
		p->scx.slice = slice;
	else
		p->scx.slice = p->scx.slice ?: 1;

	scx_dispatch_commit(p, dsq_id, enq_flags);
}

/**
 * scx_bpf_dispatch_vtime - Dispatch a task into the vtime priority queue of a DSQ
 * @p: task_struct to dispatch
 * @dsq_id: DSQ to dispatch to
 * @slice: duration @p can run for in nsecs, 0 to keep the current value
 * @vtime: @p's ordering inside the vtime-sorted queue of the target DSQ
 * @enq_flags: SCX_ENQ_*
 *
 * Dispatch @p into the vtime priority queue of the DSQ identified by @dsq_id.
 * Tasks queued into the priority queue are ordered by @vtime and always
 * consumed after the tasks in the FIFO queue. All other aspects are identical
 * to scx_bpf_dispatch().
 *
 * @vtime ordering is according to time_before64() which considers wrapping. A
 * numerically larger vtime may indicate an earlier position in the ordering and
 * vice-versa.
 */
__bpf_kfunc void scx_bpf_dispatch_vtime(struct task_struct *p, u64 dsq_id,
					u64 slice, u64 vtime, u64 enq_flags)
{
	if (!scx_dispatch_preamble(p, enq_flags))
		return;

	if (slice)
		p->scx.slice = slice;
	else
		p->scx.slice = p->scx.slice ?: 1;

	p->scx.dsq_vtime = vtime;

	scx_dispatch_commit(p, dsq_id, enq_flags | SCX_ENQ_DSQ_PRIQ);
}

__bpf_kfunc_end_defs();

BTF_KFUNCS_START(scx_kfunc_ids_enqueue_dispatch)
BTF_ID_FLAGS(func, scx_bpf_dispatch, KF_RCU)
BTF_ID_FLAGS(func, scx_bpf_dispatch_vtime, KF_RCU)
BTF_KFUNCS_END(scx_kfunc_ids_enqueue_dispatch)

static const struct btf_kfunc_id_set scx_kfunc_set_enqueue_dispatch = {
	.owner			= THIS_MODULE,
	.set			= &scx_kfunc_ids_enqueue_dispatch,
};

static bool scx_dispatch_from_dsq(struct bpf_iter_scx_dsq_kern *kit,
				  struct task_struct *p, u64 dsq_id,
				  u64 enq_flags)
{
	struct scx_dispatch_q *src_dsq = kit->dsq, *dst_dsq;
	struct rq *this_rq, *src_rq, *dst_rq, *locked_rq;
	bool dispatched = false;
	bool in_balance;
	unsigned long flags;

	if (!scx_kf_allowed_if_unlocked() && !scx_kf_allowed(SCX_KF_DISPATCH))
		return false;

	/*
	 * Can be called from either ops.dispatch() locking this_rq() or any
	 * context where no rq lock is held. If latter, lock @p's task_rq which
	 * we'll likely need anyway.
	 */
	src_rq = task_rq(p);

	local_irq_save(flags);
	this_rq = this_rq();
	in_balance = this_rq->scx.flags & SCX_RQ_IN_BALANCE;

	if (in_balance) {
		if (this_rq != src_rq) {
			raw_spin_rq_unlock(this_rq);
			raw_spin_rq_lock(src_rq);
		}
	} else {
		raw_spin_rq_lock(src_rq);
	}

	locked_rq = src_rq;
	raw_spin_lock(&src_dsq->lock);

	/*
	 * Did someone else get to it? @p could have already left $src_dsq, got
	 * re-enqueud, or be in the process of being consumed by someone else.
	 */
	if (unlikely(p->scx.dsq != src_dsq ||
		     u32_before(kit->cursor.priv, p->scx.dsq_seq) ||
		     p->scx.holding_cpu >= 0) ||
	    WARN_ON_ONCE(src_rq != task_rq(p))) {
		raw_spin_unlock(&src_dsq->lock);
		goto out;
	}

	/* @p is still on $src_dsq and stable, determine the destination */
	dst_dsq = find_dsq_for_dispatch(this_rq, dsq_id, p);

	if (dst_dsq->id == SCX_DSQ_LOCAL) {
		dst_rq = container_of(dst_dsq, struct rq, scx.local_dsq);
		if (!task_can_run_on_remote_rq(p, dst_rq, true)) {
			dst_dsq = find_global_dsq(p);
			dst_rq = src_rq;
		}
	} else {
		/* no need to migrate if destination is a non-local DSQ */
		dst_rq = src_rq;
	}

	/*
	 * Move @p into $dst_dsq. If $dst_dsq is the local DSQ of a different
	 * CPU, @p will be migrated.
	 */
	if (dst_dsq->id == SCX_DSQ_LOCAL) {
		/* @p is going from a non-local DSQ to a local DSQ */
		if (src_rq == dst_rq) {
			task_unlink_from_dsq(p, src_dsq);
			move_local_task_to_local_dsq(p, enq_flags,
						     src_dsq, dst_rq);
			raw_spin_unlock(&src_dsq->lock);
		} else {
			raw_spin_unlock(&src_dsq->lock);
			move_remote_task_to_local_dsq(p, enq_flags,
						      src_rq, dst_rq);
			locked_rq = dst_rq;
		}
	} else {
		/*
		 * @p is going from a non-local DSQ to a non-local DSQ. As
		 * $src_dsq is already locked, do an abbreviated dequeue.
		 */
		task_unlink_from_dsq(p, src_dsq);
		p->scx.dsq = NULL;
		raw_spin_unlock(&src_dsq->lock);

		if (kit->cursor.flags & __SCX_DSQ_ITER_HAS_VTIME)
			p->scx.dsq_vtime = kit->vtime;
		dispatch_enqueue(dst_dsq, p, enq_flags);
	}

	if (kit->cursor.flags & __SCX_DSQ_ITER_HAS_SLICE)
		p->scx.slice = kit->slice;

	dispatched = true;
out:
	if (in_balance) {
		if (this_rq != locked_rq) {
			raw_spin_rq_unlock(locked_rq);
			raw_spin_rq_lock(this_rq);
		}
	} else {
		raw_spin_rq_unlock_irqrestore(locked_rq, flags);
	}

	kit->cursor.flags &= ~(__SCX_DSQ_ITER_HAS_SLICE |
			       __SCX_DSQ_ITER_HAS_VTIME);
	return dispatched;
}

__bpf_kfunc_start_defs();

/**
 * scx_bpf_dispatch_nr_slots - Return the number of remaining dispatch slots
 *
 * Can only be called from ops.dispatch().
 */
__bpf_kfunc u32 scx_bpf_dispatch_nr_slots(void)
{
	if (!scx_kf_allowed(SCX_KF_DISPATCH))
		return 0;

	return scx_dsp_max_batch - __this_cpu_read(scx_dsp_ctx->cursor);
}

/**
 * scx_bpf_dispatch_cancel - Cancel the latest dispatch
 *
 * Cancel the latest dispatch. Can be called multiple times to cancel further
 * dispatches. Can only be called from ops.dispatch().
 */
__bpf_kfunc void scx_bpf_dispatch_cancel(void)
{
	struct scx_dsp_ctx *dspc = this_cpu_ptr(scx_dsp_ctx);

	if (!scx_kf_allowed(SCX_KF_DISPATCH))
		return;

	if (dspc->cursor > 0)
		dspc->cursor--;
	else
		scx_ops_error("dispatch buffer underflow");
}

/**
 * scx_bpf_consume - Transfer a task from a DSQ to the current CPU's local DSQ
 * @dsq_id: DSQ to consume
 *
 * Consume a task from the non-local DSQ identified by @dsq_id and transfer it
 * to the current CPU's local DSQ for execution. Can only be called from
 * ops.dispatch().
 *
 * This function flushes the in-flight dispatches from scx_bpf_dispatch() before
 * trying to consume the specified DSQ. It may also grab rq locks and thus can't
 * be called under any BPF locks.
 *
 * Returns %true if a task has been consumed, %false if there isn't any task to
 * consume.
 */
__bpf_kfunc bool scx_bpf_consume(u64 dsq_id)
{
	struct scx_dsp_ctx *dspc = this_cpu_ptr(scx_dsp_ctx);
	struct scx_dispatch_q *dsq;

	if (!scx_kf_allowed(SCX_KF_DISPATCH))
		return false;

	flush_dispatch_buf(dspc->rq);

	dsq = find_user_dsq(dsq_id);
	if (unlikely(!dsq)) {
		scx_ops_error("invalid DSQ ID 0x%016llx", dsq_id);
		return false;
	}

	if (consume_dispatch_q(dspc->rq, dsq)) {
		/*
		 * A successfully consumed task can be dequeued before it starts
		 * running while the CPU is trying to migrate other dispatched
		 * tasks. Bump nr_tasks to tell balance_scx() to retry on empty
		 * local DSQ.
		 */
		dspc->nr_tasks++;
		return true;
	} else {
		return false;
	}
}

/**
 * scx_bpf_dispatch_from_dsq_set_slice - Override slice when dispatching from DSQ
 * @it__iter: DSQ iterator in progress
 * @slice: duration the dispatched task can run for in nsecs
 *
 * Override the slice of the next task that will be dispatched from @it__iter
 * using scx_bpf_dispatch_from_dsq[_vtime](). If this function is not called,
 * the previous slice duration is kept.
 */
__bpf_kfunc void scx_bpf_dispatch_from_dsq_set_slice(
				struct bpf_iter_scx_dsq *it__iter, u64 slice)
{
	struct bpf_iter_scx_dsq_kern *kit = (void *)it__iter;

	kit->slice = slice;
	kit->cursor.flags |= __SCX_DSQ_ITER_HAS_SLICE;
}

/**
 * scx_bpf_dispatch_from_dsq_set_vtime - Override vtime when dispatching from DSQ
 * @it__iter: DSQ iterator in progress
 * @vtime: task's ordering inside the vtime-sorted queue of the target DSQ
 *
 * Override the vtime of the next task that will be dispatched from @it__iter
 * using scx_bpf_dispatch_from_dsq_vtime(). If this function is not called, the
 * previous slice vtime is kept. If scx_bpf_dispatch_from_dsq() is used to
 * dispatch the next task, the override is ignored and cleared.
 */
__bpf_kfunc void scx_bpf_dispatch_from_dsq_set_vtime(
				struct bpf_iter_scx_dsq *it__iter, u64 vtime)
{
	struct bpf_iter_scx_dsq_kern *kit = (void *)it__iter;

	kit->vtime = vtime;
	kit->cursor.flags |= __SCX_DSQ_ITER_HAS_VTIME;
}

/**
 * scx_bpf_dispatch_from_dsq - Move a task from DSQ iteration to a DSQ
 * @it__iter: DSQ iterator in progress
 * @p: task to transfer
 * @dsq_id: DSQ to move @p to
 * @enq_flags: SCX_ENQ_*
 *
 * Transfer @p which is on the DSQ currently iterated by @it__iter to the DSQ
 * specified by @dsq_id. All DSQs - local DSQs, global DSQ and user DSQs - can
 * be the destination.
 *
 * For the transfer to be successful, @p must still be on the DSQ and have been
 * queued before the DSQ iteration started. This function doesn't care whether
 * @p was obtained from the DSQ iteration. @p just has to be on the DSQ and have
 * been queued before the iteration started.
 *
 * @p's slice is kept by default. Use scx_bpf_dispatch_from_dsq_set_slice() to
 * update.
 *
 * Can be called from ops.dispatch() or any BPF context which doesn't hold a rq
 * lock (e.g. BPF timers or SYSCALL programs).
 *
 * Returns %true if @p has been consumed, %false if @p had already been consumed
 * or dequeued.
 */
__bpf_kfunc bool scx_bpf_dispatch_from_dsq(struct bpf_iter_scx_dsq *it__iter,
					   struct task_struct *p, u64 dsq_id,
					   u64 enq_flags)
{
	return scx_dispatch_from_dsq((struct bpf_iter_scx_dsq_kern *)it__iter,
				     p, dsq_id, enq_flags);
}

/**
 * scx_bpf_dispatch_vtime_from_dsq - Move a task from DSQ iteration to a PRIQ DSQ
 * @it__iter: DSQ iterator in progress
 * @p: task to transfer
 * @dsq_id: DSQ to move @p to
 * @enq_flags: SCX_ENQ_*
 *
 * Transfer @p which is on the DSQ currently iterated by @it__iter to the
 * priority queue of the DSQ specified by @dsq_id. The destination must be a
 * user DSQ as only user DSQs support priority queue.
 *
 * @p's slice and vtime are kept by default. Use
 * scx_bpf_dispatch_from_dsq_set_slice() and
 * scx_bpf_dispatch_from_dsq_set_vtime() to update.
 *
 * All other aspects are identical to scx_bpf_dispatch_from_dsq(). See
 * scx_bpf_dispatch_vtime() for more information on @vtime.
 */
__bpf_kfunc bool scx_bpf_dispatch_vtime_from_dsq(struct bpf_iter_scx_dsq *it__iter,
						 struct task_struct *p, u64 dsq_id,
						 u64 enq_flags)
{
	return scx_dispatch_from_dsq((struct bpf_iter_scx_dsq_kern *)it__iter,
				     p, dsq_id, enq_flags | SCX_ENQ_DSQ_PRIQ);
}

__bpf_kfunc_end_defs();

BTF_KFUNCS_START(scx_kfunc_ids_dispatch)
BTF_ID_FLAGS(func, scx_bpf_dispatch_nr_slots)
BTF_ID_FLAGS(func, scx_bpf_dispatch_cancel)
BTF_ID_FLAGS(func, scx_bpf_consume)
BTF_ID_FLAGS(func, scx_bpf_dispatch_from_dsq_set_slice)
BTF_ID_FLAGS(func, scx_bpf_dispatch_from_dsq_set_vtime)
BTF_ID_FLAGS(func, scx_bpf_dispatch_from_dsq, KF_RCU)
BTF_ID_FLAGS(func, scx_bpf_dispatch_vtime_from_dsq, KF_RCU)
BTF_KFUNCS_END(scx_kfunc_ids_dispatch)

static const struct btf_kfunc_id_set scx_kfunc_set_dispatch = {
	.owner			= THIS_MODULE,
	.set			= &scx_kfunc_ids_dispatch,
};

__bpf_kfunc_start_defs();

/**
 * scx_bpf_reenqueue_local - Re-enqueue tasks on a local DSQ
 *
 * Iterate over all of the tasks currently enqueued on the local DSQ of the
 * caller's CPU, and re-enqueue them in the BPF scheduler. Returns the number of
 * processed tasks. Can only be called from ops.cpu_release().
 */
__bpf_kfunc u32 scx_bpf_reenqueue_local(void)
{
	LIST_HEAD(tasks);
	u32 nr_enqueued = 0;
	struct rq *rq;
	struct task_struct *p, *n;

	if (!scx_kf_allowed(SCX_KF_CPU_RELEASE))
		return 0;

	rq = cpu_rq(smp_processor_id());
	lockdep_assert_rq_held(rq);

	/*
	 * The BPF scheduler may choose to dispatch tasks back to
	 * @rq->scx.local_dsq. Move all candidate tasks off to a private list
	 * first to avoid processing the same tasks repeatedly.
	 */
	list_for_each_entry_safe(p, n, &rq->scx.local_dsq.list,
				 scx.dsq_list.node) {
		/*
		 * If @p is being migrated, @p's current CPU may not agree with
		 * its allowed CPUs and the migration_cpu_stop is about to
		 * deactivate and re-activate @p anyway. Skip re-enqueueing.
		 *
		 * While racing sched property changes may also dequeue and
		 * re-enqueue a migrating task while its current CPU and allowed
		 * CPUs disagree, they use %ENQUEUE_RESTORE which is bypassed to
		 * the current local DSQ for running tasks and thus are not
		 * visible to the BPF scheduler.
		 */
		if (p->migration_pending)
			continue;

		dispatch_dequeue(rq, p);
		list_add_tail(&p->scx.dsq_list.node, &tasks);
	}

	list_for_each_entry_safe(p, n, &tasks, scx.dsq_list.node) {
		list_del_init(&p->scx.dsq_list.node);
		do_enqueue_task(rq, p, SCX_ENQ_REENQ, -1);
		nr_enqueued++;
	}

	return nr_enqueued;
}

__bpf_kfunc_end_defs();

BTF_KFUNCS_START(scx_kfunc_ids_cpu_release)
BTF_ID_FLAGS(func, scx_bpf_reenqueue_local)
BTF_KFUNCS_END(scx_kfunc_ids_cpu_release)

static const struct btf_kfunc_id_set scx_kfunc_set_cpu_release = {
	.owner			= THIS_MODULE,
	.set			= &scx_kfunc_ids_cpu_release,
};

__bpf_kfunc_start_defs();

/**
 * scx_bpf_create_dsq - Create a custom DSQ
 * @dsq_id: DSQ to create
 * @node: NUMA node to allocate from
 *
 * Create a custom DSQ identified by @dsq_id. Can be called from any sleepable
 * scx callback, and any BPF_PROG_TYPE_SYSCALL prog.
 */
__bpf_kfunc s32 scx_bpf_create_dsq(u64 dsq_id, s32 node)
{
	if (unlikely(node >= (int)nr_node_ids ||
		     (node < 0 && node != NUMA_NO_NODE)))
		return -EINVAL;
	return PTR_ERR_OR_ZERO(create_dsq(dsq_id, node));
}

__bpf_kfunc_end_defs();

BTF_KFUNCS_START(scx_kfunc_ids_unlocked)
BTF_ID_FLAGS(func, scx_bpf_create_dsq, KF_SLEEPABLE)
BTF_ID_FLAGS(func, scx_bpf_dispatch_from_dsq, KF_RCU)
BTF_ID_FLAGS(func, scx_bpf_dispatch_vtime_from_dsq, KF_RCU)
BTF_KFUNCS_END(scx_kfunc_ids_unlocked)

static const struct btf_kfunc_id_set scx_kfunc_set_unlocked = {
	.owner			= THIS_MODULE,
	.set			= &scx_kfunc_ids_unlocked,
};

__bpf_kfunc_start_defs();

/**
 * scx_bpf_kick_cpu - Trigger reschedule on a CPU
 * @cpu: cpu to kick
 * @flags: %SCX_KICK_* flags
 *
 * Kick @cpu into rescheduling. This can be used to wake up an idle CPU or
 * trigger rescheduling on a busy CPU. This can be called from any online
 * scx_ops operation and the actual kicking is performed asynchronously through
 * an irq work.
 */
__bpf_kfunc void scx_bpf_kick_cpu(s32 cpu, u64 flags)
{
	struct rq *this_rq;
	unsigned long irq_flags;

	if (!ops_cpu_valid(cpu, NULL))
		return;

	local_irq_save(irq_flags);

	this_rq = this_rq();

	/*
	 * While bypassing for PM ops, IRQ handling may not be online which can
	 * lead to irq_work_queue() malfunction such as infinite busy wait for
	 * IRQ status update. Suppress kicking.
	 */
	if (scx_rq_bypassing(this_rq))
		goto out;

	/*
	 * Actual kicking is bounced to kick_cpus_irq_workfn() to avoid nesting
	 * rq locks. We can probably be smarter and avoid bouncing if called
	 * from ops which don't hold a rq lock.
	 */
	if (flags & SCX_KICK_IDLE) {
		struct rq *target_rq = cpu_rq(cpu);

		if (unlikely(flags & (SCX_KICK_PREEMPT | SCX_KICK_WAIT)))
			scx_ops_error("PREEMPT/WAIT cannot be used with SCX_KICK_IDLE");

		if (raw_spin_rq_trylock(target_rq)) {
			if (can_skip_idle_kick(target_rq)) {
				raw_spin_rq_unlock(target_rq);
				goto out;
			}
			raw_spin_rq_unlock(target_rq);
		}
		cpumask_set_cpu(cpu, this_rq->scx.cpus_to_kick_if_idle);
	} else {
		cpumask_set_cpu(cpu, this_rq->scx.cpus_to_kick);

		if (flags & SCX_KICK_PREEMPT)
			cpumask_set_cpu(cpu, this_rq->scx.cpus_to_preempt);
		if (flags & SCX_KICK_WAIT)
			cpumask_set_cpu(cpu, this_rq->scx.cpus_to_wait);
	}

	irq_work_queue(&this_rq->scx.kick_cpus_irq_work);
out:
	local_irq_restore(irq_flags);
}

/**
 * scx_bpf_dsq_nr_queued - Return the number of queued tasks
 * @dsq_id: id of the DSQ
 *
 * Return the number of tasks in the DSQ matching @dsq_id. If not found,
 * -%ENOENT is returned.
 */
__bpf_kfunc s32 scx_bpf_dsq_nr_queued(u64 dsq_id)
{
	struct scx_dispatch_q *dsq;
	s32 ret;

	preempt_disable();

	if (dsq_id == SCX_DSQ_LOCAL) {
		ret = READ_ONCE(this_rq()->scx.local_dsq.nr);
		goto out;
	} else if ((dsq_id & SCX_DSQ_LOCAL_ON) == SCX_DSQ_LOCAL_ON) {
		s32 cpu = dsq_id & SCX_DSQ_LOCAL_CPU_MASK;

		if (ops_cpu_valid(cpu, NULL)) {
			ret = READ_ONCE(cpu_rq(cpu)->scx.local_dsq.nr);
			goto out;
		}
	} else {
		dsq = find_user_dsq(dsq_id);
		if (dsq) {
			ret = READ_ONCE(dsq->nr);
			goto out;
		}
	}
	ret = -ENOENT;
out:
	preempt_enable();
	return ret;
}

/**
 * scx_bpf_destroy_dsq - Destroy a custom DSQ
 * @dsq_id: DSQ to destroy
 *
 * Destroy the custom DSQ identified by @dsq_id. Only DSQs created with
 * scx_bpf_create_dsq() can be destroyed. The caller must ensure that the DSQ is
 * empty and no further tasks are dispatched to it. Ignored if called on a DSQ
 * which doesn't exist. Can be called from any online scx_ops operations.
 */
__bpf_kfunc void scx_bpf_destroy_dsq(u64 dsq_id)
{
	destroy_dsq(dsq_id);
}

/**
 * bpf_iter_scx_dsq_new - Create a DSQ iterator
 * @it: iterator to initialize
 * @dsq_id: DSQ to iterate
 * @flags: %SCX_DSQ_ITER_*
 *
 * Initialize BPF iterator @it which can be used with bpf_for_each() to walk
 * tasks in the DSQ specified by @dsq_id. Iteration using @it only includes
 * tasks which are already queued when this function is invoked.
 */
__bpf_kfunc int bpf_iter_scx_dsq_new(struct bpf_iter_scx_dsq *it, u64 dsq_id,
				     u64 flags)
{
	struct bpf_iter_scx_dsq_kern *kit = (void *)it;

	BUILD_BUG_ON(sizeof(struct bpf_iter_scx_dsq_kern) >
		     sizeof(struct bpf_iter_scx_dsq));
	BUILD_BUG_ON(__alignof__(struct bpf_iter_scx_dsq_kern) !=
		     __alignof__(struct bpf_iter_scx_dsq));

	if (flags & ~__SCX_DSQ_ITER_USER_FLAGS)
		return -EINVAL;

	kit->dsq = find_user_dsq(dsq_id);
	if (!kit->dsq)
		return -ENOENT;

	INIT_LIST_HEAD(&kit->cursor.node);
	kit->cursor.flags |= SCX_DSQ_LNODE_ITER_CURSOR | flags;
	kit->cursor.priv = READ_ONCE(kit->dsq->seq);

	return 0;
}

/**
 * bpf_iter_scx_dsq_next - Progress a DSQ iterator
 * @it: iterator to progress
 *
 * Return the next task. See bpf_iter_scx_dsq_new().
 */
__bpf_kfunc struct task_struct *bpf_iter_scx_dsq_next(struct bpf_iter_scx_dsq *it)
{
	struct bpf_iter_scx_dsq_kern *kit = (void *)it;
	bool rev = kit->cursor.flags & SCX_DSQ_ITER_REV;
	struct task_struct *p;
	unsigned long flags;

	if (!kit->dsq)
		return NULL;

	raw_spin_lock_irqsave(&kit->dsq->lock, flags);

	if (list_empty(&kit->cursor.node))
		p = NULL;
	else
		p = container_of(&kit->cursor, struct task_struct, scx.dsq_list);

	/*
	 * Only tasks which were queued before the iteration started are
	 * visible. This bounds BPF iterations and guarantees that vtime never
	 * jumps in the other direction while iterating.
	 */
	do {
		p = nldsq_next_task(kit->dsq, p, rev);
	} while (p && unlikely(u32_before(kit->cursor.priv, p->scx.dsq_seq)));

	if (p) {
		if (rev)
			list_move_tail(&kit->cursor.node, &p->scx.dsq_list.node);
		else
			list_move(&kit->cursor.node, &p->scx.dsq_list.node);
	} else {
		list_del_init(&kit->cursor.node);
	}

	raw_spin_unlock_irqrestore(&kit->dsq->lock, flags);

	return p;
}

/**
 * bpf_iter_scx_dsq_destroy - Destroy a DSQ iterator
 * @it: iterator to destroy
 *
 * Undo scx_iter_scx_dsq_new().
 */
__bpf_kfunc void bpf_iter_scx_dsq_destroy(struct bpf_iter_scx_dsq *it)
{
	struct bpf_iter_scx_dsq_kern *kit = (void *)it;

	if (!kit->dsq)
		return;

	if (!list_empty(&kit->cursor.node)) {
		unsigned long flags;

		raw_spin_lock_irqsave(&kit->dsq->lock, flags);
		list_del_init(&kit->cursor.node);
		raw_spin_unlock_irqrestore(&kit->dsq->lock, flags);
	}
	kit->dsq = NULL;
}

__bpf_kfunc_end_defs();

static s32 __bstr_format(u64 *data_buf, char *line_buf, size_t line_size,
			 char *fmt, unsigned long long *data, u32 data__sz)
{
	struct bpf_bprintf_data bprintf_data = { .get_bin_args = true };
	s32 ret;

	if (data__sz % 8 || data__sz > MAX_BPRINTF_VARARGS * 8 ||
	    (data__sz && !data)) {
		scx_ops_error("invalid data=%p and data__sz=%u",
			      (void *)data, data__sz);
		return -EINVAL;
	}

	ret = copy_from_kernel_nofault(data_buf, data, data__sz);
	if (ret < 0) {
		scx_ops_error("failed to read data fields (%d)", ret);
		return ret;
	}

	ret = bpf_bprintf_prepare(fmt, UINT_MAX, data_buf, data__sz / 8,
				  &bprintf_data);
	if (ret < 0) {
		scx_ops_error("format preparation failed (%d)", ret);
		return ret;
	}

	ret = bstr_printf(line_buf, line_size, fmt,
			  bprintf_data.bin_args);
	bpf_bprintf_cleanup(&bprintf_data);
	if (ret < 0) {
		scx_ops_error("(\"%s\", %p, %u) failed to format",
			      fmt, data, data__sz);
		return ret;
	}

	return ret;
}

static s32 bstr_format(struct scx_bstr_buf *buf,
		       char *fmt, unsigned long long *data, u32 data__sz)
{
	return __bstr_format(buf->data, buf->line, sizeof(buf->line),
			     fmt, data, data__sz);
}

__bpf_kfunc_start_defs();

/**
 * scx_bpf_exit_bstr - Gracefully exit the BPF scheduler.
 * @exit_code: Exit value to pass to user space via struct scx_exit_info.
 * @fmt: error message format string
 * @data: format string parameters packaged using ___bpf_fill() macro
 * @data__sz: @data len, must end in '__sz' for the verifier
 *
 * Indicate that the BPF scheduler wants to exit gracefully, and initiate ops
 * disabling.
 */
__bpf_kfunc void scx_bpf_exit_bstr(s64 exit_code, char *fmt,
				   unsigned long long *data, u32 data__sz)
{
	unsigned long flags;

	raw_spin_lock_irqsave(&scx_exit_bstr_buf_lock, flags);
	if (bstr_format(&scx_exit_bstr_buf, fmt, data, data__sz) >= 0)
		scx_ops_exit_kind(SCX_EXIT_UNREG_BPF, exit_code, "%s",
				  scx_exit_bstr_buf.line);
	raw_spin_unlock_irqrestore(&scx_exit_bstr_buf_lock, flags);
}

/**
 * scx_bpf_error_bstr - Indicate fatal error
 * @fmt: error message format string
 * @data: format string parameters packaged using ___bpf_fill() macro
 * @data__sz: @data len, must end in '__sz' for the verifier
 *
 * Indicate that the BPF scheduler encountered a fatal error and initiate ops
 * disabling.
 */
__bpf_kfunc void scx_bpf_error_bstr(char *fmt, unsigned long long *data,
				    u32 data__sz)
{
	unsigned long flags;

	raw_spin_lock_irqsave(&scx_exit_bstr_buf_lock, flags);
	if (bstr_format(&scx_exit_bstr_buf, fmt, data, data__sz) >= 0)
		scx_ops_exit_kind(SCX_EXIT_ERROR_BPF, 0, "%s",
				  scx_exit_bstr_buf.line);
	raw_spin_unlock_irqrestore(&scx_exit_bstr_buf_lock, flags);
}

/**
 * scx_bpf_dump - Generate extra debug dump specific to the BPF scheduler
 * @fmt: format string
 * @data: format string parameters packaged using ___bpf_fill() macro
 * @data__sz: @data len, must end in '__sz' for the verifier
 *
 * To be called through scx_bpf_dump() helper from ops.dump(), dump_cpu() and
 * dump_task() to generate extra debug dump specific to the BPF scheduler.
 *
 * The extra dump may be multiple lines. A single line may be split over
 * multiple calls. The last line is automatically terminated.
 */
__bpf_kfunc void scx_bpf_dump_bstr(char *fmt, unsigned long long *data,
				   u32 data__sz)
{
	struct scx_dump_data *dd = &scx_dump_data;
	struct scx_bstr_buf *buf = &dd->buf;
	s32 ret;

	if (raw_smp_processor_id() != dd->cpu) {
		scx_ops_error("scx_bpf_dump() must only be called from ops.dump() and friends");
		return;
	}

	/* append the formatted string to the line buf */
	ret = __bstr_format(buf->data, buf->line + dd->cursor,
			    sizeof(buf->line) - dd->cursor, fmt, data, data__sz);
	if (ret < 0) {
		dump_line(dd->s, "%s[!] (\"%s\", %p, %u) failed to format (%d)",
			  dd->prefix, fmt, data, data__sz, ret);
		return;
	}

	dd->cursor += ret;
	dd->cursor = min_t(s32, dd->cursor, sizeof(buf->line));

	if (!dd->cursor)
		return;

	/*
	 * If the line buf overflowed or ends in a newline, flush it into the
	 * dump. This is to allow the caller to generate a single line over
	 * multiple calls. As ops_dump_flush() can also handle multiple lines in
	 * the line buf, the only case which can lead to an unexpected
	 * truncation is when the caller keeps generating newlines in the middle
	 * instead of the end consecutively. Don't do that.
	 */
	if (dd->cursor >= sizeof(buf->line) || buf->line[dd->cursor - 1] == '\n')
		ops_dump_flush();
}

/**
 * scx_bpf_cpuperf_cap - Query the maximum relative capacity of a CPU
 * @cpu: CPU of interest
 *
 * Return the maximum relative capacity of @cpu in relation to the most
 * performant CPU in the system. The return value is in the range [1,
 * %SCX_CPUPERF_ONE]. See scx_bpf_cpuperf_cur().
 */
__bpf_kfunc u32 scx_bpf_cpuperf_cap(s32 cpu)
{
	if (ops_cpu_valid(cpu, NULL))
		return arch_scale_cpu_capacity(cpu);
	else
		return SCX_CPUPERF_ONE;
}

/**
 * scx_bpf_cpuperf_cur - Query the current relative performance of a CPU
 * @cpu: CPU of interest
 *
 * Return the current relative performance of @cpu in relation to its maximum.
 * The return value is in the range [1, %SCX_CPUPERF_ONE].
 *
 * The current performance level of a CPU in relation to the maximum performance
 * available in the system can be calculated as follows:
 *
 *   scx_bpf_cpuperf_cap() * scx_bpf_cpuperf_cur() / %SCX_CPUPERF_ONE
 *
 * The result is in the range [1, %SCX_CPUPERF_ONE].
 */
__bpf_kfunc u32 scx_bpf_cpuperf_cur(s32 cpu)
{
	if (ops_cpu_valid(cpu, NULL))
		return arch_scale_freq_capacity(cpu);
	else
		return SCX_CPUPERF_ONE;
}

/**
 * scx_bpf_cpuperf_set - Set the relative performance target of a CPU
 * @cpu: CPU of interest
 * @perf: target performance level [0, %SCX_CPUPERF_ONE]
 * @flags: %SCX_CPUPERF_* flags
 *
 * Set the target performance level of @cpu to @perf. @perf is in linear
 * relative scale between 0 and %SCX_CPUPERF_ONE. This determines how the
 * schedutil cpufreq governor chooses the target frequency.
 *
 * The actual performance level chosen, CPU grouping, and the overhead and
 * latency of the operations are dependent on the hardware and cpufreq driver in
 * use. Consult hardware and cpufreq documentation for more information. The
 * current performance level can be monitored using scx_bpf_cpuperf_cur().
 */
__bpf_kfunc void scx_bpf_cpuperf_set(s32 cpu, u32 perf)
{
	if (unlikely(perf > SCX_CPUPERF_ONE)) {
		scx_ops_error("Invalid cpuperf target %u for CPU %d", perf, cpu);
		return;
	}

	if (ops_cpu_valid(cpu, NULL)) {
		struct rq *rq = cpu_rq(cpu);

		rq->scx.cpuperf_target = perf;

		rcu_read_lock_sched_notrace();
		cpufreq_update_util(cpu_rq(cpu), 0);
		rcu_read_unlock_sched_notrace();
	}
}

/**
 * scx_bpf_nr_cpu_ids - Return the number of possible CPU IDs
 *
 * All valid CPU IDs in the system are smaller than the returned value.
 */
__bpf_kfunc u32 scx_bpf_nr_cpu_ids(void)
{
	return nr_cpu_ids;
}

/**
 * scx_bpf_get_possible_cpumask - Get a referenced kptr to cpu_possible_mask
 */
__bpf_kfunc const struct cpumask *scx_bpf_get_possible_cpumask(void)
{
	return cpu_possible_mask;
}

/**
 * scx_bpf_get_online_cpumask - Get a referenced kptr to cpu_online_mask
 */
__bpf_kfunc const struct cpumask *scx_bpf_get_online_cpumask(void)
{
	return cpu_online_mask;
}

/**
 * scx_bpf_put_cpumask - Release a possible/online cpumask
 * @cpumask: cpumask to release
 */
__bpf_kfunc void scx_bpf_put_cpumask(const struct cpumask *cpumask)
{
	/*
	 * Empty function body because we aren't actually acquiring or releasing
	 * a reference to a global cpumask, which is read-only in the caller and
	 * is never released. The acquire / release semantics here are just used
	 * to make the cpumask is a trusted pointer in the caller.
	 */
}

/**
 * scx_bpf_get_idle_cpumask - Get a referenced kptr to the idle-tracking
 * per-CPU cpumask.
 *
 * Returns NULL if idle tracking is not enabled, or running on a UP kernel.
 */
__bpf_kfunc const struct cpumask *scx_bpf_get_idle_cpumask(void)
{
	if (!static_branch_likely(&scx_builtin_idle_enabled)) {
		scx_ops_error("built-in idle tracking is disabled");
		return cpu_none_mask;
	}

#ifdef CONFIG_SMP
	return idle_masks.cpu;
#else
	return cpu_none_mask;
#endif
}

/**
 * scx_bpf_get_idle_smtmask - Get a referenced kptr to the idle-tracking,
 * per-physical-core cpumask. Can be used to determine if an entire physical
 * core is free.
 *
 * Returns NULL if idle tracking is not enabled, or running on a UP kernel.
 */
__bpf_kfunc const struct cpumask *scx_bpf_get_idle_smtmask(void)
{
	if (!static_branch_likely(&scx_builtin_idle_enabled)) {
		scx_ops_error("built-in idle tracking is disabled");
		return cpu_none_mask;
	}

#ifdef CONFIG_SMP
	if (sched_smt_active())
		return idle_masks.smt;
	else
		return idle_masks.cpu;
#else
	return cpu_none_mask;
#endif
}

/**
 * scx_bpf_put_idle_cpumask - Release a previously acquired referenced kptr to
 * either the percpu, or SMT idle-tracking cpumask.
 */
__bpf_kfunc void scx_bpf_put_idle_cpumask(const struct cpumask *idle_mask)
{
	/*
	 * Empty function body because we aren't actually acquiring or releasing
	 * a reference to a global idle cpumask, which is read-only in the
	 * caller and is never released. The acquire / release semantics here
	 * are just used to make the cpumask a trusted pointer in the caller.
	 */
}

/**
 * scx_bpf_test_and_clear_cpu_idle - Test and clear @cpu's idle state
 * @cpu: cpu to test and clear idle for
 *
 * Returns %true if @cpu was idle and its idle state was successfully cleared.
 * %false otherwise.
 *
 * Unavailable if ops.update_idle() is implemented and
 * %SCX_OPS_KEEP_BUILTIN_IDLE is not set.
 */
__bpf_kfunc bool scx_bpf_test_and_clear_cpu_idle(s32 cpu)
{
	if (!static_branch_likely(&scx_builtin_idle_enabled)) {
		scx_ops_error("built-in idle tracking is disabled");
		return false;
	}

	if (ops_cpu_valid(cpu, NULL))
		return test_and_clear_cpu_idle(cpu);
	else
		return false;
}

/**
 * scx_bpf_pick_idle_cpu - Pick and claim an idle cpu
 * @cpus_allowed: Allowed cpumask
 * @flags: %SCX_PICK_IDLE_CPU_* flags
 *
 * Pick and claim an idle cpu in @cpus_allowed. Returns the picked idle cpu
 * number on success. -%EBUSY if no matching cpu was found.
 *
 * Idle CPU tracking may race against CPU scheduling state transitions. For
 * example, this function may return -%EBUSY as CPUs are transitioning into the
 * idle state. If the caller then assumes that there will be dispatch events on
 * the CPUs as they were all busy, the scheduler may end up stalling with CPUs
 * idling while there are pending tasks. Use scx_bpf_pick_any_cpu() and
 * scx_bpf_kick_cpu() to guarantee that there will be at least one dispatch
 * event in the near future.
 *
 * Unavailable if ops.update_idle() is implemented and
 * %SCX_OPS_KEEP_BUILTIN_IDLE is not set.
 */
__bpf_kfunc s32 scx_bpf_pick_idle_cpu(const struct cpumask *cpus_allowed,
				      u64 flags)
{
	if (!static_branch_likely(&scx_builtin_idle_enabled)) {
		scx_ops_error("built-in idle tracking is disabled");
		return -EBUSY;
	}

	return scx_pick_idle_cpu(cpus_allowed, flags);
}

/**
 * scx_bpf_pick_any_cpu - Pick and claim an idle cpu if available or pick any CPU
 * @cpus_allowed: Allowed cpumask
 * @flags: %SCX_PICK_IDLE_CPU_* flags
 *
 * Pick and claim an idle cpu in @cpus_allowed. If none is available, pick any
 * CPU in @cpus_allowed. Guaranteed to succeed and returns the picked idle cpu
 * number if @cpus_allowed is not empty. -%EBUSY is returned if @cpus_allowed is
 * empty.
 *
 * If ops.update_idle() is implemented and %SCX_OPS_KEEP_BUILTIN_IDLE is not
 * set, this function can't tell which CPUs are idle and will always pick any
 * CPU.
 */
__bpf_kfunc s32 scx_bpf_pick_any_cpu(const struct cpumask *cpus_allowed,
				     u64 flags)
{
	s32 cpu;

	if (static_branch_likely(&scx_builtin_idle_enabled)) {
		cpu = scx_pick_idle_cpu(cpus_allowed, flags);
		if (cpu >= 0)
			return cpu;
	}

	cpu = cpumask_any_distribute(cpus_allowed);
	if (cpu < nr_cpu_ids)
		return cpu;
	else
		return -EBUSY;
}

/**
 * scx_bpf_task_running - Is task currently running?
 * @p: task of interest
 */
__bpf_kfunc bool scx_bpf_task_running(const struct task_struct *p)
{
	return task_rq(p)->curr == p;
}

/**
 * scx_bpf_task_cpu - CPU a task is currently associated with
 * @p: task of interest
 */
__bpf_kfunc s32 scx_bpf_task_cpu(const struct task_struct *p)
{
	return task_cpu(p);
}

/**
 * scx_bpf_cpu_rq - Fetch the rq of a CPU
 * @cpu: CPU of the rq
 */
__bpf_kfunc struct rq *scx_bpf_cpu_rq(s32 cpu)
{
	if (!ops_cpu_valid(cpu, NULL))
		return NULL;

	return cpu_rq(cpu);
}

/**
 * scx_bpf_task_cgroup - Return the sched cgroup of a task
 * @p: task of interest
 *
 * @p->sched_task_group->css.cgroup represents the cgroup @p is associated with
 * from the scheduler's POV. SCX operations should use this function to
 * determine @p's current cgroup as, unlike following @p->cgroups,
 * @p->sched_task_group is protected by @p's rq lock and thus atomic w.r.t. all
 * rq-locked operations. Can be called on the parameter tasks of rq-locked
 * operations. The restriction guarantees that @p's rq is locked by the caller.
 */
#ifdef CONFIG_CGROUP_SCHED
__bpf_kfunc struct cgroup *scx_bpf_task_cgroup(struct task_struct *p)
{
	struct task_group *tg = p->sched_task_group;
	struct cgroup *cgrp = &cgrp_dfl_root.cgrp;

	if (!scx_kf_allowed_on_arg_tasks(__SCX_KF_RQ_LOCKED, p))
		goto out;

	/*
	 * A task_group may either be a cgroup or an autogroup. In the latter
	 * case, @tg->css.cgroup is %NULL. A task_group can't become the other
	 * kind once created.
	 */
	if (tg && tg->css.cgroup)
		cgrp = tg->css.cgroup;
	else
		cgrp = &cgrp_dfl_root.cgrp;
out:
	cgroup_get(cgrp);
	return cgrp;
}
#endif

__bpf_kfunc_end_defs();

BTF_KFUNCS_START(scx_kfunc_ids_any)
BTF_ID_FLAGS(func, scx_bpf_kick_cpu)
BTF_ID_FLAGS(func, scx_bpf_dsq_nr_queued)
BTF_ID_FLAGS(func, scx_bpf_destroy_dsq)
BTF_ID_FLAGS(func, bpf_iter_scx_dsq_new, KF_ITER_NEW | KF_RCU_PROTECTED)
BTF_ID_FLAGS(func, bpf_iter_scx_dsq_next, KF_ITER_NEXT | KF_RET_NULL)
BTF_ID_FLAGS(func, bpf_iter_scx_dsq_destroy, KF_ITER_DESTROY)
BTF_ID_FLAGS(func, scx_bpf_exit_bstr, KF_TRUSTED_ARGS)
BTF_ID_FLAGS(func, scx_bpf_error_bstr, KF_TRUSTED_ARGS)
BTF_ID_FLAGS(func, scx_bpf_dump_bstr, KF_TRUSTED_ARGS)
BTF_ID_FLAGS(func, scx_bpf_cpuperf_cap)
BTF_ID_FLAGS(func, scx_bpf_cpuperf_cur)
BTF_ID_FLAGS(func, scx_bpf_cpuperf_set)
BTF_ID_FLAGS(func, scx_bpf_nr_cpu_ids)
BTF_ID_FLAGS(func, scx_bpf_get_possible_cpumask, KF_ACQUIRE)
BTF_ID_FLAGS(func, scx_bpf_get_online_cpumask, KF_ACQUIRE)
BTF_ID_FLAGS(func, scx_bpf_put_cpumask, KF_RELEASE)
BTF_ID_FLAGS(func, scx_bpf_get_idle_cpumask, KF_ACQUIRE)
BTF_ID_FLAGS(func, scx_bpf_get_idle_smtmask, KF_ACQUIRE)
BTF_ID_FLAGS(func, scx_bpf_put_idle_cpumask, KF_RELEASE)
BTF_ID_FLAGS(func, scx_bpf_test_and_clear_cpu_idle)
BTF_ID_FLAGS(func, scx_bpf_pick_idle_cpu, KF_RCU)
BTF_ID_FLAGS(func, scx_bpf_pick_any_cpu, KF_RCU)
BTF_ID_FLAGS(func, scx_bpf_task_running, KF_RCU)
BTF_ID_FLAGS(func, scx_bpf_task_cpu, KF_RCU)
BTF_ID_FLAGS(func, scx_bpf_cpu_rq)
#ifdef CONFIG_CGROUP_SCHED
BTF_ID_FLAGS(func, scx_bpf_task_cgroup, KF_RCU | KF_ACQUIRE)
#endif
BTF_KFUNCS_END(scx_kfunc_ids_any)

static const struct btf_kfunc_id_set scx_kfunc_set_any = {
	.owner			= THIS_MODULE,
	.set			= &scx_kfunc_ids_any,
};

static int __init scx_init(void)
{
	int ret;

	/*
	 * kfunc registration can't be done from init_sched_ext_class() as
	 * register_btf_kfunc_id_set() needs most of the system to be up.
	 *
	 * Some kfuncs are context-sensitive and can only be called from
	 * specific SCX ops. They are grouped into BTF sets accordingly.
	 * Unfortunately, BPF currently doesn't have a way of enforcing such
	 * restrictions. Eventually, the verifier should be able to enforce
	 * them. For now, register them the same and make each kfunc explicitly
	 * check using scx_kf_allowed().
	 */
	if ((ret = register_btf_kfunc_id_set(BPF_PROG_TYPE_STRUCT_OPS,
					     &scx_kfunc_set_select_cpu)) ||
	    (ret = register_btf_kfunc_id_set(BPF_PROG_TYPE_STRUCT_OPS,
					     &scx_kfunc_set_enqueue_dispatch)) ||
	    (ret = register_btf_kfunc_id_set(BPF_PROG_TYPE_STRUCT_OPS,
					     &scx_kfunc_set_dispatch)) ||
	    (ret = register_btf_kfunc_id_set(BPF_PROG_TYPE_STRUCT_OPS,
					     &scx_kfunc_set_cpu_release)) ||
	    (ret = register_btf_kfunc_id_set(BPF_PROG_TYPE_STRUCT_OPS,
					     &scx_kfunc_set_unlocked)) ||
	    (ret = register_btf_kfunc_id_set(BPF_PROG_TYPE_SYSCALL,
					     &scx_kfunc_set_unlocked)) ||
	    (ret = register_btf_kfunc_id_set(BPF_PROG_TYPE_STRUCT_OPS,
					     &scx_kfunc_set_any)) ||
	    (ret = register_btf_kfunc_id_set(BPF_PROG_TYPE_TRACING,
					     &scx_kfunc_set_any)) ||
	    (ret = register_btf_kfunc_id_set(BPF_PROG_TYPE_SYSCALL,
					     &scx_kfunc_set_any))) {
		pr_err("sched_ext: Failed to register kfunc sets (%d)\n", ret);
		return ret;
	}

	ret = register_bpf_struct_ops(&bpf_sched_ext_ops, sched_ext_ops);
	if (ret) {
		pr_err("sched_ext: Failed to register struct_ops (%d)\n", ret);
		return ret;
	}

	ret = register_pm_notifier(&scx_pm_notifier);
	if (ret) {
		pr_err("sched_ext: Failed to register PM notifier (%d)\n", ret);
		return ret;
	}

	scx_kset = kset_create_and_add("sched_ext", &scx_uevent_ops, kernel_kobj);
	if (!scx_kset) {
		pr_err("sched_ext: Failed to create /sys/kernel/sched_ext\n");
		return -ENOMEM;
	}

	ret = sysfs_create_group(&scx_kset->kobj, &scx_global_attr_group);
	if (ret < 0) {
		pr_err("sched_ext: Failed to add global attributes\n");
		return ret;
	}

	return 0;
}
__initcall(scx_init);<|MERGE_RESOLUTION|>--- conflicted
+++ resolved
@@ -9,7 +9,6 @@
 #define SCX_OP_IDX(op)		(offsetof(struct sched_ext_ops, op) / sizeof(void (*)(void)))
 
 enum scx_consts {
-	SCX_SLICE_BYPASS		= SCX_SLICE_DFL / 4,
 	SCX_DSP_DFL_MAX_BATCH		= 32,
 	SCX_DSP_MAX_LOOPS		= 32,
 	SCX_WATCHDOG_MAX_TIMEOUT	= 30 * HZ,
@@ -1973,7 +1972,6 @@
 static void do_enqueue_task(struct rq *rq, struct task_struct *p, u64 enq_flags,
 			    int sticky_cpu)
 {
-	bool bypassing = scx_rq_bypassing(rq);
 	struct task_struct **ddsp_taskp;
 	unsigned long qseq;
 
@@ -1991,7 +1989,7 @@
 	if (!scx_rq_online(rq))
 		goto local;
 
-	if (bypassing)
+	if (scx_rq_bypassing(rq))
 		goto global;
 
 	if (p->scx.ddsp_dsq_id != SCX_DSQ_INVALID)
@@ -2046,11 +2044,7 @@
 
 global:
 	touch_core_sched(rq, p);	/* see the comment in local: */
-<<<<<<< HEAD
-	p->scx.slice = bypassing ? SCX_SLICE_BYPASS : SCX_SLICE_DFL;
-=======
 	p->scx.slice = SCX_SLICE_DFL;
->>>>>>> 4638d7eb
 	dispatch_enqueue(find_global_dsq(p), p, enq_flags);
 }
 
@@ -4076,10 +4070,6 @@
 
 	percpu_rwsem_assert_held(&scx_cgroup_rwsem);
 
-<<<<<<< HEAD
-	WARN_ON_ONCE(!scx_cgroup_enabled);
-=======
->>>>>>> 4638d7eb
 	scx_cgroup_enabled = false;
 
 	/*
@@ -4496,12 +4486,7 @@
 
 	scx_ops_init_task_enabled = false;
 
-<<<<<<< HEAD
-	spin_lock_irq(&scx_tasks_lock);
-	scx_task_iter_init(&sti);
-=======
 	scx_task_iter_start(&sti);
->>>>>>> 4638d7eb
 	while ((p = scx_task_iter_next_locked(&sti))) {
 		const struct sched_class *old_class = p->sched_class;
 		struct sched_enq_and_set_ctx ctx;
@@ -4516,12 +4501,7 @@
 		check_class_changed(task_rq(p), p, old_class, p->prio);
 		scx_ops_exit_task(p);
 	}
-<<<<<<< HEAD
-	scx_task_iter_exit(&sti);
-	spin_unlock_irq(&scx_tasks_lock);
-=======
 	scx_task_iter_stop(&sti);
->>>>>>> 4638d7eb
 	percpu_up_write(&scx_fork_rwsem);
 
 	/* no task is on scx, turn off all the switches and flush in-progress calls */
@@ -5082,10 +5062,7 @@
 		if (ret) {
 			ret = ops_sanitize_err("init", ret);
 			cpus_read_unlock();
-<<<<<<< HEAD
-=======
 			scx_ops_error("ops.init() failed (%d)", ret);
->>>>>>> 4638d7eb
 			goto err_disable;
 		}
 	}
@@ -5175,12 +5152,7 @@
 	if (ret)
 		goto err_disable_unlock_all;
 
-<<<<<<< HEAD
-	spin_lock_irq(&scx_tasks_lock);
-	scx_task_iter_init(&sti);
-=======
 	scx_task_iter_start(&sti);
->>>>>>> 4638d7eb
 	while ((p = scx_task_iter_next_locked(&sti))) {
 		/*
 		 * @p may already be dead, have lost all its usages counts and
@@ -5207,12 +5179,7 @@
 		put_task_struct(p);
 		scx_task_iter_relock(&sti);
 	}
-<<<<<<< HEAD
-	scx_task_iter_exit(&sti);
-	spin_unlock_irq(&scx_tasks_lock);
-=======
 	scx_task_iter_stop(&sti);
->>>>>>> 4638d7eb
 	scx_cgroup_unlock();
 	percpu_up_write(&scx_fork_rwsem);
 
@@ -5229,48 +5196,26 @@
 	 * scx_tasks_lock.
 	 */
 	percpu_down_write(&scx_fork_rwsem);
-<<<<<<< HEAD
-	spin_lock_irq(&scx_tasks_lock);
-	scx_task_iter_init(&sti);
-=======
 	scx_task_iter_start(&sti);
->>>>>>> 4638d7eb
 	while ((p = scx_task_iter_next_locked(&sti))) {
 		const struct sched_class *old_class = p->sched_class;
 		struct sched_enq_and_set_ctx ctx;
 
 		sched_deq_and_put_task(p, DEQUEUE_SAVE | DEQUEUE_MOVE, &ctx);
 
-<<<<<<< HEAD
-		__setscheduler_prio(p, p->prio);
-=======
 		p->scx.slice = SCX_SLICE_DFL;
 		p->sched_class = __setscheduler_class(p, p->prio);
->>>>>>> 4638d7eb
 		check_class_changing(task_rq(p), p, old_class);
 
 		sched_enq_and_set_task(&ctx);
 
 		check_class_changed(task_rq(p), p, old_class, p->prio);
 	}
-<<<<<<< HEAD
-	scx_task_iter_exit(&sti);
-	spin_unlock_irq(&scx_tasks_lock);
-=======
 	scx_task_iter_stop(&sti);
->>>>>>> 4638d7eb
 	percpu_up_write(&scx_fork_rwsem);
 
 	scx_ops_bypass(false);
 
-<<<<<<< HEAD
-	/*
-	 * Returning an error code here would lose the recorded error
-	 * information. Exit indicating success so that the error is notified
-	 * through ops.exit() with all the details.
-	 */
-=======
->>>>>>> 4638d7eb
 	if (!scx_ops_tryset_enable_state(SCX_OPS_ENABLED, SCX_OPS_ENABLING)) {
 		WARN_ON_ONCE(atomic_read(&scx_exit_kind) == SCX_EXIT_NONE);
 		goto err_disable;
