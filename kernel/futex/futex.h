--- conflicted
+++ resolved
@@ -265,19 +265,11 @@
 	else if (!user_read_access_begin(from, sizeof(*from)))
 		return -EFAULT;
 	unsafe_get_user(val, from, Efault);
-<<<<<<< HEAD
-	user_access_end();
-	*dest = val;
-	return 0;
-Efault:
-	user_access_end();
-=======
 	user_read_access_end();
 	*dest = val;
 	return 0;
 Efault:
 	user_read_access_end();
->>>>>>> a5a056c8
 	return -EFAULT;
 }
 
