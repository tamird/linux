// SPDX-License-Identifier: GPL-2.0

//! The `kernel` crate.
//!
//! This crate contains the kernel APIs that have been ported or wrapped for
//! usage by Rust code in the kernel and is shared by all of them.
//!
//! In other words, all the rest of the Rust code in the kernel (e.g. kernel
//! modules written in Rust) depends on [`core`], [`alloc`] and this crate.
//!
//! If you need a kernel C API that is not ported or wrapped yet here, then
//! do so first instead of bypassing this crate.

#![no_std]
#![feature(coerce_unsized)]
#![feature(dispatch_from_dyn)]
#![feature(new_uninit)]
#![feature(receiver_trait)]
#![feature(unsize)]

// Ensure conditional compilation based on the kernel configuration works;
// otherwise we may silently break things like initcall handling.
#[cfg(not(CONFIG_RUST))]
compile_error!("Missing kernel configuration for conditional compilation");

// Allow proc-macros to refer to `::kernel` inside the `kernel` crate (this crate).
extern crate self as kernel;

pub mod alloc;
#[cfg(CONFIG_BLOCK)]
pub mod block;
mod build_assert;
pub mod cred;
pub mod device;
pub mod error;
#[cfg(CONFIG_RUST_FW_LOADER_ABSTRACTIONS)]
pub mod firmware;
pub mod fs;
pub mod init;
pub mod ioctl;
pub mod jump_label;
#[cfg(CONFIG_KUNIT)]
pub mod kunit;
pub mod list;
pub mod miscdevice;
#[cfg(CONFIG_NET)]
pub mod net;
pub mod page;
pub mod pid_namespace;
pub mod prelude;
pub mod print;
pub mod rbtree;
<<<<<<< HEAD
pub mod security;
pub mod seq_file;
=======
>>>>>>> 5a6c3525
pub mod sizes;
mod static_assert;
#[doc(hidden)]
pub mod std_vendor;
pub mod str;
pub mod sync;
pub mod task;
pub mod time;
pub mod tracepoint;
pub mod types;
pub mod uaccess;
pub mod workqueue;

#[doc(hidden)]
pub use bindings;
pub use macros;
pub use uapi;

#[doc(hidden)]
pub use build_error::build_error;

/// Prefix to appear before log messages printed from within the `kernel` crate.
const __LOG_PREFIX: &[u8] = b"rust_kernel\0";

/// The top level entrypoint to implementing a kernel module.
///
/// For any teardown or cleanup operations, your type may implement [`Drop`].
pub trait Module: Sized + Sync + Send {
    /// Called at module initialization time.
    ///
    /// Use this method to perform whatever setup or registration your module
    /// should do.
    ///
    /// Equivalent to the `module_init` macro in the C API.
    fn init(module: &'static ThisModule) -> error::Result<Self>;
}

/// A module that is pinned and initialised in-place.
pub trait InPlaceModule: Sync + Send {
    /// Creates an initialiser for the module.
    ///
    /// It is called when the module is loaded.
    fn init(module: &'static ThisModule) -> impl init::PinInit<Self, error::Error>;
}

impl<T: Module> InPlaceModule for T {
    fn init(module: &'static ThisModule) -> impl init::PinInit<Self, error::Error> {
        let initer = move |slot: *mut Self| {
            let m = <Self as Module>::init(module)?;

            // SAFETY: `slot` is valid for write per the contract with `pin_init_from_closure`.
            unsafe { slot.write(m) };
            Ok(())
        };

        // SAFETY: On success, `initer` always fully initialises an instance of `Self`.
        unsafe { init::pin_init_from_closure(initer) }
    }
}

/// Equivalent to `THIS_MODULE` in the C API.
///
/// C header: [`include/linux/export.h`](srctree/include/linux/export.h)
pub struct ThisModule(*mut bindings::module);

// SAFETY: `THIS_MODULE` may be used from all threads within a module.
unsafe impl Sync for ThisModule {}

impl ThisModule {
    /// Creates a [`ThisModule`] given the `THIS_MODULE` pointer.
    ///
    /// # Safety
    ///
    /// The pointer must be equal to the right `THIS_MODULE`.
    pub const unsafe fn from_ptr(ptr: *mut bindings::module) -> ThisModule {
        ThisModule(ptr)
    }

    /// Access the raw pointer for this module.
    ///
    /// It is up to the user to use it correctly.
    pub const fn as_ptr(&self) -> *mut bindings::module {
        self.0
    }
}

#[cfg(not(any(testlib, test)))]
#[panic_handler]
fn panic(info: &core::panic::PanicInfo<'_>) -> ! {
    pr_emerg!("{}\n", info);
    // SAFETY: FFI call.
    unsafe { bindings::BUG() };
}

/// Produces a pointer to an object from a pointer to one of its fields.
///
/// # Safety
///
/// The pointer passed to this macro, and the pointer returned by this macro, must both be in
/// bounds of the same allocation.
///
/// # Examples
///
/// ```
/// # use kernel::container_of;
/// struct Test {
///     a: u64,
///     b: u32,
/// }
///
/// let test = Test { a: 10, b: 20 };
/// let b_ptr = &test.b;
/// // SAFETY: The pointer points at the `b` field of a `Test`, so the resulting pointer will be
/// // in-bounds of the same allocation as `b_ptr`.
/// let test_alias = unsafe { container_of!(b_ptr, Test, b) };
/// assert!(core::ptr::eq(&test, test_alias));
/// ```
#[macro_export]
macro_rules! container_of {
    ($ptr:expr, $type:ty, $($f:tt)*) => {{
        let ptr = $ptr as *const _ as *const u8;
        let offset: usize = ::core::mem::offset_of!($type, $($f)*);
        ptr.sub(offset) as *const $type
    }}
}

/// Helper for `.rs.S` files.
#[doc(hidden)]
#[macro_export]
macro_rules! concat_literals {
    ($( $asm:literal )* ) => {
        ::core::concat!($($asm),*)
    };
}

/// Wrapper around `asm!` configured for use in the kernel.
///
/// Uses a semicolon to avoid parsing ambiguities, even though this does not match native `asm!`
/// syntax.
// For x86, `asm!` uses intel syntax by default, but we want to use at&t syntax in the kernel.
#[cfg(any(target_arch = "x86", target_arch = "x86_64"))]
#[macro_export]
macro_rules! asm {
    ($($asm:expr),* ; $($rest:tt)*) => {
        ::core::arch::asm!( $($asm)*, options(att_syntax), $($rest)* )
    };
}

/// Wrapper around `asm!` configured for use in the kernel.
///
/// Uses a semicolon to avoid parsing ambiguities, even though this does not match native `asm!`
/// syntax.
// For non-x86 arches we just pass through to `asm!`.
#[cfg(not(any(target_arch = "x86", target_arch = "x86_64")))]
#[macro_export]
macro_rules! asm {
    ($($asm:expr),* ; $($rest:tt)*) => {
        ::core::arch::asm!( $($asm)*, $($rest)* )
    };
}<|MERGE_RESOLUTION|>--- conflicted
+++ resolved
@@ -50,11 +50,8 @@
 pub mod prelude;
 pub mod print;
 pub mod rbtree;
-<<<<<<< HEAD
 pub mod security;
 pub mod seq_file;
-=======
->>>>>>> 5a6c3525
 pub mod sizes;
 mod static_assert;
 #[doc(hidden)]
