// SPDX-License-Identifier: GPL-2.0
/*
 * Copyright (c) 2000-2006 Silicon Graphics, Inc.
 * All Rights Reserved.
 */
#include "xfs.h"
#include <linux/backing-dev.h>
#include <linux/dax.h>

#include "xfs_shared.h"
#include "xfs_format.h"
#include "xfs_log_format.h"
#include "xfs_trans_resv.h"
#include "xfs_mount.h"
#include "xfs_trace.h"
#include "xfs_log.h"
#include "xfs_log_recover.h"
#include "xfs_log_priv.h"
#include "xfs_trans.h"
#include "xfs_buf_item.h"
#include "xfs_errortag.h"
#include "xfs_error.h"
#include "xfs_ag.h"
#include "xfs_buf_mem.h"
#include "xfs_notify_failure.h"

struct kmem_cache *xfs_buf_cache;

/*
 * Locking orders
 *
 * xfs_buf_ioacct_inc:
 * xfs_buf_ioacct_dec:
 *	b_sema (caller holds)
 *	  b_lock
 *
 * xfs_buf_stale:
 *	b_sema (caller holds)
 *	  b_lock
 *	    lru_lock
 *
 * xfs_buf_rele:
 *	b_lock
 *	  lru_lock
 *
 * xfs_buftarg_drain_rele
 *	lru_lock
 *	  b_lock (trylock due to inversion)
 *
 * xfs_buftarg_isolate
 *	lru_lock
 *	  b_lock (trylock due to inversion)
 */

static void xfs_buf_submit(struct xfs_buf *bp);
static int xfs_buf_iowait(struct xfs_buf *bp);

static inline bool xfs_buf_is_uncached(struct xfs_buf *bp)
{
	return bp->b_rhash_key == XFS_BUF_DADDR_NULL;
}

static inline int
xfs_buf_is_vmapped(
	struct xfs_buf	*bp)
{
	/*
	 * Return true if the buffer is vmapped.
	 *
	 * b_addr is null if the buffer is not mapped, but the code is clever
	 * enough to know it doesn't have to map a single page, so the check has
	 * to be both for b_addr and bp->b_page_count > 1.
	 */
	return bp->b_addr && bp->b_page_count > 1;
}

static inline int
xfs_buf_vmap_len(
	struct xfs_buf	*bp)
{
	return (bp->b_page_count * PAGE_SIZE);
}

/*
 * Bump the I/O in flight count on the buftarg if we haven't yet done so for
 * this buffer. The count is incremented once per buffer (per hold cycle)
 * because the corresponding decrement is deferred to buffer release. Buffers
 * can undergo I/O multiple times in a hold-release cycle and per buffer I/O
 * tracking adds unnecessary overhead. This is used for sychronization purposes
 * with unmount (see xfs_buftarg_drain()), so all we really need is a count of
 * in-flight buffers.
 *
 * Buffers that are never released (e.g., superblock, iclog buffers) must set
 * the XBF_NO_IOACCT flag before I/O submission. Otherwise, the buftarg count
 * never reaches zero and unmount hangs indefinitely.
 */
static inline void
xfs_buf_ioacct_inc(
	struct xfs_buf	*bp)
{
	if (bp->b_flags & XBF_NO_IOACCT)
		return;

	ASSERT(bp->b_flags & XBF_ASYNC);
	spin_lock(&bp->b_lock);
	if (!(bp->b_state & XFS_BSTATE_IN_FLIGHT)) {
		bp->b_state |= XFS_BSTATE_IN_FLIGHT;
		percpu_counter_inc(&bp->b_target->bt_io_count);
	}
	spin_unlock(&bp->b_lock);
}

/*
 * Clear the in-flight state on a buffer about to be released to the LRU or
 * freed and unaccount from the buftarg.
 */
static inline void
__xfs_buf_ioacct_dec(
	struct xfs_buf	*bp)
{
	lockdep_assert_held(&bp->b_lock);

	if (bp->b_state & XFS_BSTATE_IN_FLIGHT) {
		bp->b_state &= ~XFS_BSTATE_IN_FLIGHT;
		percpu_counter_dec(&bp->b_target->bt_io_count);
	}
}

/*
 * When we mark a buffer stale, we remove the buffer from the LRU and clear the
 * b_lru_ref count so that the buffer is freed immediately when the buffer
 * reference count falls to zero. If the buffer is already on the LRU, we need
 * to remove the reference that LRU holds on the buffer.
 *
 * This prevents build-up of stale buffers on the LRU.
 */
void
xfs_buf_stale(
	struct xfs_buf	*bp)
{
	ASSERT(xfs_buf_islocked(bp));

	bp->b_flags |= XBF_STALE;

	/*
	 * Clear the delwri status so that a delwri queue walker will not
	 * flush this buffer to disk now that it is stale. The delwri queue has
	 * a reference to the buffer, so this is safe to do.
	 */
	bp->b_flags &= ~_XBF_DELWRI_Q;

	/*
	 * Once the buffer is marked stale and unlocked, a subsequent lookup
	 * could reset b_flags. There is no guarantee that the buffer is
	 * unaccounted (released to LRU) before that occurs. Drop in-flight
	 * status now to preserve accounting consistency.
	 */
	spin_lock(&bp->b_lock);
	__xfs_buf_ioacct_dec(bp);

	atomic_set(&bp->b_lru_ref, 0);
	if (!(bp->b_state & XFS_BSTATE_DISPOSE) &&
	    (list_lru_del_obj(&bp->b_target->bt_lru, &bp->b_lru)))
		bp->b_hold--;

	ASSERT(bp->b_hold >= 1);
	spin_unlock(&bp->b_lock);
}

static int
xfs_buf_get_maps(
	struct xfs_buf		*bp,
	int			map_count)
{
	ASSERT(bp->b_maps == NULL);
	bp->b_map_count = map_count;

	if (map_count == 1) {
		bp->b_maps = &bp->__b_map;
		return 0;
	}

	bp->b_maps = kzalloc(map_count * sizeof(struct xfs_buf_map),
			GFP_KERNEL | __GFP_NOLOCKDEP | __GFP_NOFAIL);
	if (!bp->b_maps)
		return -ENOMEM;
	return 0;
}

static void
xfs_buf_free_maps(
	struct xfs_buf	*bp)
{
	if (bp->b_maps != &bp->__b_map) {
		kfree(bp->b_maps);
		bp->b_maps = NULL;
	}
}

static int
_xfs_buf_alloc(
	struct xfs_buftarg	*target,
	struct xfs_buf_map	*map,
	int			nmaps,
	xfs_buf_flags_t		flags,
	struct xfs_buf		**bpp)
{
	struct xfs_buf		*bp;
	int			error;
	int			i;

	*bpp = NULL;
	bp = kmem_cache_zalloc(xfs_buf_cache,
			GFP_KERNEL | __GFP_NOLOCKDEP | __GFP_NOFAIL);

	/*
	 * We don't want certain flags to appear in b_flags unless they are
	 * specifically set by later operations on the buffer.
	 */
	flags &= ~(XBF_UNMAPPED | XBF_TRYLOCK | XBF_ASYNC | XBF_READ_AHEAD);

<<<<<<< HEAD
	spin_lock_init(&bp->b_lock);
	bp->b_hold = 1;
=======
	/*
	 * A new buffer is held and locked by the owner.  This ensures that the
	 * buffer is owned by the caller and racing RCU lookups right after
	 * inserting into the hash table are safe (and will have to wait for
	 * the unlock to do anything non-trivial).
	 */
	bp->b_hold = 1;
	sema_init(&bp->b_sema, 0); /* held, no waiters */

	spin_lock_init(&bp->b_lock);
>>>>>>> cdbc9346
	atomic_set(&bp->b_lru_ref, 1);
	init_completion(&bp->b_iowait);
	INIT_LIST_HEAD(&bp->b_lru);
	INIT_LIST_HEAD(&bp->b_list);
	INIT_LIST_HEAD(&bp->b_li_list);
<<<<<<< HEAD
	sema_init(&bp->b_sema, 0); /* held, no waiters */
=======
>>>>>>> cdbc9346
	bp->b_target = target;
	bp->b_mount = target->bt_mount;
	bp->b_flags = flags;

	error = xfs_buf_get_maps(bp, nmaps);
	if (error)  {
		kmem_cache_free(xfs_buf_cache, bp);
		return error;
	}

	bp->b_rhash_key = map[0].bm_bn;
	bp->b_length = 0;
	for (i = 0; i < nmaps; i++) {
		bp->b_maps[i].bm_bn = map[i].bm_bn;
		bp->b_maps[i].bm_len = map[i].bm_len;
		bp->b_length += map[i].bm_len;
	}

	atomic_set(&bp->b_pin_count, 0);
	init_waitqueue_head(&bp->b_waiters);

	XFS_STATS_INC(bp->b_mount, xb_create);
	trace_xfs_buf_init(bp, _RET_IP_);

	*bpp = bp;
	return 0;
}

static void
xfs_buf_free_pages(
	struct xfs_buf	*bp)
{
	uint		i;

	ASSERT(bp->b_flags & _XBF_PAGES);

	if (xfs_buf_is_vmapped(bp))
		vm_unmap_ram(bp->b_addr, bp->b_page_count);

	for (i = 0; i < bp->b_page_count; i++) {
		if (bp->b_pages[i])
			__free_page(bp->b_pages[i]);
	}
	mm_account_reclaimed_pages(bp->b_page_count);

	if (bp->b_pages != bp->b_page_array)
		kfree(bp->b_pages);
	bp->b_pages = NULL;
	bp->b_flags &= ~_XBF_PAGES;
}

static void
xfs_buf_free_callback(
	struct callback_head	*cb)
{
	struct xfs_buf		*bp = container_of(cb, struct xfs_buf, b_rcu);

	xfs_buf_free_maps(bp);
	kmem_cache_free(xfs_buf_cache, bp);
}

static void
xfs_buf_free(
	struct xfs_buf		*bp)
{
	trace_xfs_buf_free(bp, _RET_IP_);

	ASSERT(list_empty(&bp->b_lru));

	if (xfs_buftarg_is_mem(bp->b_target))
		xmbuf_unmap_page(bp);
	else if (bp->b_flags & _XBF_PAGES)
		xfs_buf_free_pages(bp);
	else if (bp->b_flags & _XBF_KMEM)
		kfree(bp->b_addr);

	call_rcu(&bp->b_rcu, xfs_buf_free_callback);
}

static int
xfs_buf_alloc_kmem(
	struct xfs_buf	*bp,
	xfs_buf_flags_t	flags)
{
	gfp_t		gfp_mask = GFP_KERNEL | __GFP_NOLOCKDEP | __GFP_NOFAIL;
	size_t		size = BBTOB(bp->b_length);

	/* Assure zeroed buffer for non-read cases. */
	if (!(flags & XBF_READ))
		gfp_mask |= __GFP_ZERO;

	bp->b_addr = kmalloc(size, gfp_mask);
	if (!bp->b_addr)
		return -ENOMEM;

	if (((unsigned long)(bp->b_addr + size - 1) & PAGE_MASK) !=
	    ((unsigned long)bp->b_addr & PAGE_MASK)) {
		/* b_addr spans two pages - use alloc_page instead */
		kfree(bp->b_addr);
		bp->b_addr = NULL;
		return -ENOMEM;
	}
	bp->b_offset = offset_in_page(bp->b_addr);
	bp->b_pages = bp->b_page_array;
	bp->b_pages[0] = kmem_to_page(bp->b_addr);
	bp->b_page_count = 1;
	bp->b_flags |= _XBF_KMEM;
	return 0;
}

static int
xfs_buf_alloc_pages(
	struct xfs_buf	*bp,
	xfs_buf_flags_t	flags)
{
	gfp_t		gfp_mask = GFP_KERNEL | __GFP_NOLOCKDEP | __GFP_NOWARN;
	long		filled = 0;

	if (flags & XBF_READ_AHEAD)
		gfp_mask |= __GFP_NORETRY;

	/* Make sure that we have a page list */
	bp->b_page_count = DIV_ROUND_UP(BBTOB(bp->b_length), PAGE_SIZE);
	if (bp->b_page_count <= XB_PAGES) {
		bp->b_pages = bp->b_page_array;
	} else {
		bp->b_pages = kzalloc(sizeof(struct page *) * bp->b_page_count,
					gfp_mask);
		if (!bp->b_pages)
			return -ENOMEM;
	}
	bp->b_flags |= _XBF_PAGES;

	/* Assure zeroed buffer for non-read cases. */
	if (!(flags & XBF_READ))
		gfp_mask |= __GFP_ZERO;

	/*
	 * Bulk filling of pages can take multiple calls. Not filling the entire
	 * array is not an allocation failure, so don't back off if we get at
	 * least one extra page.
	 */
	for (;;) {
		long	last = filled;

		filled = alloc_pages_bulk(gfp_mask, bp->b_page_count,
					  bp->b_pages);
		if (filled == bp->b_page_count) {
			XFS_STATS_INC(bp->b_mount, xb_page_found);
			break;
		}

		if (filled != last)
			continue;

		if (flags & XBF_READ_AHEAD) {
			xfs_buf_free_pages(bp);
			return -ENOMEM;
		}

		XFS_STATS_INC(bp->b_mount, xb_page_retries);
		memalloc_retry_wait(gfp_mask);
	}
	return 0;
}

/*
 *	Map buffer into kernel address-space if necessary.
 */
STATIC int
_xfs_buf_map_pages(
	struct xfs_buf		*bp,
	xfs_buf_flags_t		flags)
{
	ASSERT(bp->b_flags & _XBF_PAGES);
	if (bp->b_page_count == 1) {
		/* A single page buffer is always mappable */
		bp->b_addr = page_address(bp->b_pages[0]);
	} else if (flags & XBF_UNMAPPED) {
		bp->b_addr = NULL;
	} else {
		int retried = 0;
		unsigned nofs_flag;

		/*
		 * vm_map_ram() will allocate auxiliary structures (e.g.
		 * pagetables) with GFP_KERNEL, yet we often under a scoped nofs
		 * context here. Mixing GFP_KERNEL with GFP_NOFS allocations
		 * from the same call site that can be run from both above and
		 * below memory reclaim causes lockdep false positives. Hence we
		 * always need to force this allocation to nofs context because
		 * we can't pass __GFP_NOLOCKDEP down to auxillary structures to
		 * prevent false positive lockdep reports.
		 *
		 * XXX(dgc): I think dquot reclaim is the only place we can get
		 * to this function from memory reclaim context now. If we fix
		 * that like we've fixed inode reclaim to avoid writeback from
		 * reclaim, this nofs wrapping can go away.
		 */
		nofs_flag = memalloc_nofs_save();
		do {
			bp->b_addr = vm_map_ram(bp->b_pages, bp->b_page_count,
						-1);
			if (bp->b_addr)
				break;
			vm_unmap_aliases();
		} while (retried++ <= 1);
		memalloc_nofs_restore(nofs_flag);

		if (!bp->b_addr)
			return -ENOMEM;
	}

	return 0;
}

/*
 *	Finding and Reading Buffers
 */
static int
_xfs_buf_obj_cmp(
	struct rhashtable_compare_arg	*arg,
	const void			*obj)
{
	const struct xfs_buf_map	*map = arg->key;
	const struct xfs_buf		*bp = obj;

	/*
	 * The key hashing in the lookup path depends on the key being the
	 * first element of the compare_arg, make sure to assert this.
	 */
	BUILD_BUG_ON(offsetof(struct xfs_buf_map, bm_bn) != 0);

	if (bp->b_rhash_key != map->bm_bn)
		return 1;

	if (unlikely(bp->b_length != map->bm_len)) {
		/*
		 * found a block number match. If the range doesn't
		 * match, the only way this is allowed is if the buffer
		 * in the cache is stale and the transaction that made
		 * it stale has not yet committed. i.e. we are
		 * reallocating a busy extent. Skip this buffer and
		 * continue searching for an exact match.
		 *
		 * Note: If we're scanning for incore buffers to stale, don't
		 * complain if we find non-stale buffers.
		 */
		if (!(map->bm_flags & XBM_LIVESCAN))
			ASSERT(bp->b_flags & XBF_STALE);
		return 1;
	}
	return 0;
}

static const struct rhashtable_params xfs_buf_hash_params = {
	.min_size		= 32,	/* empty AGs have minimal footprint */
	.nelem_hint		= 16,
	.key_len		= sizeof(xfs_daddr_t),
	.key_offset		= offsetof(struct xfs_buf, b_rhash_key),
	.head_offset		= offsetof(struct xfs_buf, b_rhash_head),
	.automatic_shrinking	= true,
	.obj_cmpfn		= _xfs_buf_obj_cmp,
};

int
xfs_buf_cache_init(
	struct xfs_buf_cache	*bch)
{
	return rhashtable_init(&bch->bc_hash, &xfs_buf_hash_params);
}

void
xfs_buf_cache_destroy(
	struct xfs_buf_cache	*bch)
{
	rhashtable_destroy(&bch->bc_hash);
}

static int
xfs_buf_map_verify(
	struct xfs_buftarg	*btp,
	struct xfs_buf_map	*map)
{
	xfs_daddr_t		eofs;

	/* Check for IOs smaller than the sector size / not sector aligned */
	ASSERT(!(BBTOB(map->bm_len) < btp->bt_meta_sectorsize));
	ASSERT(!(BBTOB(map->bm_bn) & (xfs_off_t)btp->bt_meta_sectormask));

	/*
	 * Corrupted block numbers can get through to here, unfortunately, so we
	 * have to check that the buffer falls within the filesystem bounds.
	 */
	eofs = XFS_FSB_TO_BB(btp->bt_mount, btp->bt_mount->m_sb.sb_dblocks);
	if (map->bm_bn < 0 || map->bm_bn >= eofs) {
		xfs_alert(btp->bt_mount,
			  "%s: daddr 0x%llx out of range, EOFS 0x%llx",
			  __func__, map->bm_bn, eofs);
		WARN_ON(1);
		return -EFSCORRUPTED;
	}
	return 0;
}

static int
xfs_buf_find_lock(
	struct xfs_buf          *bp,
	xfs_buf_flags_t		flags)
{
	if (flags & XBF_TRYLOCK) {
		if (!xfs_buf_trylock(bp)) {
			XFS_STATS_INC(bp->b_mount, xb_busy_locked);
			return -EAGAIN;
		}
	} else {
		xfs_buf_lock(bp);
		XFS_STATS_INC(bp->b_mount, xb_get_locked_waited);
	}

	/*
	 * if the buffer is stale, clear all the external state associated with
	 * it. We need to keep flags such as how we allocated the buffer memory
	 * intact here.
	 */
	if (bp->b_flags & XBF_STALE) {
		if (flags & XBF_LIVESCAN) {
			xfs_buf_unlock(bp);
			return -ENOENT;
		}
		ASSERT((bp->b_flags & _XBF_DELWRI_Q) == 0);
		bp->b_flags &= _XBF_KMEM | _XBF_PAGES;
		bp->b_ops = NULL;
	}
	return 0;
}

static bool
xfs_buf_try_hold(
	struct xfs_buf		*bp)
{
	spin_lock(&bp->b_lock);
	if (bp->b_hold == 0) {
		spin_unlock(&bp->b_lock);
		return false;
	}
	bp->b_hold++;
	spin_unlock(&bp->b_lock);
	return true;
}

static inline int
xfs_buf_lookup(
	struct xfs_buf_cache	*bch,
	struct xfs_buf_map	*map,
	xfs_buf_flags_t		flags,
	struct xfs_buf		**bpp)
{
	struct xfs_buf          *bp;
	int			error;

	rcu_read_lock();
	bp = rhashtable_lookup(&bch->bc_hash, map, xfs_buf_hash_params);
	if (!bp || !xfs_buf_try_hold(bp)) {
		rcu_read_unlock();
		return -ENOENT;
	}
	rcu_read_unlock();

	error = xfs_buf_find_lock(bp, flags);
	if (error) {
		xfs_buf_rele(bp);
		return error;
	}

	trace_xfs_buf_find(bp, flags, _RET_IP_);
	*bpp = bp;
	return 0;
}

/*
 * Insert the new_bp into the hash table. This consumes the perag reference
 * taken for the lookup regardless of the result of the insert.
 */
static int
xfs_buf_find_insert(
	struct xfs_buftarg	*btp,
	struct xfs_buf_cache	*bch,
	struct xfs_perag	*pag,
	struct xfs_buf_map	*cmap,
	struct xfs_buf_map	*map,
	int			nmaps,
	xfs_buf_flags_t		flags,
	struct xfs_buf		**bpp)
{
	struct xfs_buf		*new_bp;
	struct xfs_buf		*bp;
	int			error;

	error = _xfs_buf_alloc(btp, map, nmaps, flags, &new_bp);
	if (error)
		goto out_drop_pag;

	if (xfs_buftarg_is_mem(new_bp->b_target)) {
		error = xmbuf_map_page(new_bp);
	} else if (BBTOB(new_bp->b_length) >= PAGE_SIZE ||
		   xfs_buf_alloc_kmem(new_bp, flags) < 0) {
		/*
		 * For buffers that fit entirely within a single page, first
		 * attempt to allocate the memory from the heap to minimise
		 * memory usage. If we can't get heap memory for these small
		 * buffers, we fall back to using the page allocator.
		 */
		error = xfs_buf_alloc_pages(new_bp, flags);
	}
	if (error)
		goto out_free_buf;

	/* The new buffer keeps the perag reference until it is freed. */
	new_bp->b_pag = pag;

	rcu_read_lock();
	bp = rhashtable_lookup_get_insert_fast(&bch->bc_hash,
			&new_bp->b_rhash_head, xfs_buf_hash_params);
	if (IS_ERR(bp)) {
		rcu_read_unlock();
		error = PTR_ERR(bp);
		goto out_free_buf;
	}
	if (bp && xfs_buf_try_hold(bp)) {
		/* found an existing buffer */
<<<<<<< HEAD
		spin_unlock(&bch->bc_lock);
=======
		rcu_read_unlock();
>>>>>>> cdbc9346
		error = xfs_buf_find_lock(bp, flags);
		if (error)
			xfs_buf_rele(bp);
		else
			*bpp = bp;
		goto out_free_buf;
	}
	rcu_read_unlock();

	*bpp = new_bp;
	return 0;

out_free_buf:
	xfs_buf_free(new_bp);
out_drop_pag:
	if (pag)
		xfs_perag_put(pag);
	return error;
}

static inline struct xfs_perag *
xfs_buftarg_get_pag(
	struct xfs_buftarg		*btp,
	const struct xfs_buf_map	*map)
{
	struct xfs_mount		*mp = btp->bt_mount;

	if (xfs_buftarg_is_mem(btp))
		return NULL;
	return xfs_perag_get(mp, xfs_daddr_to_agno(mp, map->bm_bn));
}

static inline struct xfs_buf_cache *
xfs_buftarg_buf_cache(
	struct xfs_buftarg		*btp,
	struct xfs_perag		*pag)
{
	if (pag)
		return &pag->pag_bcache;
	return btp->bt_cache;
}

/*
 * Assembles a buffer covering the specified range. The code is optimised for
 * cache hits, as metadata intensive workloads will see 3 orders of magnitude
 * more hits than misses.
 */
int
xfs_buf_get_map(
	struct xfs_buftarg	*btp,
	struct xfs_buf_map	*map,
	int			nmaps,
	xfs_buf_flags_t		flags,
	struct xfs_buf		**bpp)
{
	struct xfs_buf_cache	*bch;
	struct xfs_perag	*pag;
	struct xfs_buf		*bp = NULL;
	struct xfs_buf_map	cmap = { .bm_bn = map[0].bm_bn };
	int			error;
	int			i;

	if (flags & XBF_LIVESCAN)
		cmap.bm_flags |= XBM_LIVESCAN;
	for (i = 0; i < nmaps; i++)
		cmap.bm_len += map[i].bm_len;

	error = xfs_buf_map_verify(btp, &cmap);
	if (error)
		return error;

	pag = xfs_buftarg_get_pag(btp, &cmap);
	bch = xfs_buftarg_buf_cache(btp, pag);

	error = xfs_buf_lookup(bch, &cmap, flags, &bp);
	if (error && error != -ENOENT)
		goto out_put_perag;

	/* cache hits always outnumber misses by at least 10:1 */
	if (unlikely(!bp)) {
		XFS_STATS_INC(btp->bt_mount, xb_miss_locked);

		if (flags & XBF_INCORE)
			goto out_put_perag;

		/* xfs_buf_find_insert() consumes the perag reference. */
		error = xfs_buf_find_insert(btp, bch, pag, &cmap, map, nmaps,
				flags, &bp);
		if (error)
			return error;
	} else {
		XFS_STATS_INC(btp->bt_mount, xb_get_locked);
		if (pag)
			xfs_perag_put(pag);
	}

	/* We do not hold a perag reference anymore. */
	if (!bp->b_addr) {
		error = _xfs_buf_map_pages(bp, flags);
		if (unlikely(error)) {
			xfs_warn_ratelimited(btp->bt_mount,
				"%s: failed to map %u pages", __func__,
				bp->b_page_count);
			xfs_buf_relse(bp);
			return error;
		}
	}

	/*
	 * Clear b_error if this is a lookup from a caller that doesn't expect
	 * valid data to be found in the buffer.
	 */
	if (!(flags & XBF_READ))
		xfs_buf_ioerror(bp, 0);

	XFS_STATS_INC(btp->bt_mount, xb_get);
	trace_xfs_buf_get(bp, flags, _RET_IP_);
	*bpp = bp;
	return 0;

out_put_perag:
	if (pag)
		xfs_perag_put(pag);
	return error;
}

int
_xfs_buf_read(
	struct xfs_buf		*bp,
	xfs_buf_flags_t		flags)
{
	ASSERT(!(flags & XBF_WRITE));
	ASSERT(bp->b_maps[0].bm_bn != XFS_BUF_DADDR_NULL);

	bp->b_flags &= ~(XBF_WRITE | XBF_ASYNC | XBF_READ_AHEAD | XBF_DONE);
	bp->b_flags |= flags & (XBF_READ | XBF_ASYNC | XBF_READ_AHEAD);

	xfs_buf_submit(bp);
	if (flags & XBF_ASYNC)
		return 0;
	return xfs_buf_iowait(bp);
}

/*
 * Reverify a buffer found in cache without an attached ->b_ops.
 *
 * If the caller passed an ops structure and the buffer doesn't have ops
 * assigned, set the ops and use it to verify the contents. If verification
 * fails, clear XBF_DONE. We assume the buffer has no recorded errors and is
 * already in XBF_DONE state on entry.
 *
 * Under normal operations, every in-core buffer is verified on read I/O
 * completion. There are two scenarios that can lead to in-core buffers without
 * an assigned ->b_ops. The first is during log recovery of buffers on a V4
 * filesystem, though these buffers are purged at the end of recovery. The
 * other is online repair, which intentionally reads with a NULL buffer ops to
 * run several verifiers across an in-core buffer in order to establish buffer
 * type.  If repair can't establish that, the buffer will be left in memory
 * with NULL buffer ops.
 */
int
xfs_buf_reverify(
	struct xfs_buf		*bp,
	const struct xfs_buf_ops *ops)
{
	ASSERT(bp->b_flags & XBF_DONE);
	ASSERT(bp->b_error == 0);

	if (!ops || bp->b_ops)
		return 0;

	bp->b_ops = ops;
	bp->b_ops->verify_read(bp);
	if (bp->b_error)
		bp->b_flags &= ~XBF_DONE;
	return bp->b_error;
}

int
xfs_buf_read_map(
	struct xfs_buftarg	*target,
	struct xfs_buf_map	*map,
	int			nmaps,
	xfs_buf_flags_t		flags,
	struct xfs_buf		**bpp,
	const struct xfs_buf_ops *ops,
	xfs_failaddr_t		fa)
{
	struct xfs_buf		*bp;
	int			error;

	flags |= XBF_READ;
	*bpp = NULL;

	error = xfs_buf_get_map(target, map, nmaps, flags, &bp);
	if (error)
		return error;

	trace_xfs_buf_read(bp, flags, _RET_IP_);

	if (!(bp->b_flags & XBF_DONE)) {
		/* Initiate the buffer read and wait. */
		XFS_STATS_INC(target->bt_mount, xb_get_read);
		bp->b_ops = ops;
		error = _xfs_buf_read(bp, flags);

		/* Readahead iodone already dropped the buffer, so exit. */
		if (flags & XBF_ASYNC)
			return 0;
	} else {
		/* Buffer already read; all we need to do is check it. */
		error = xfs_buf_reverify(bp, ops);

		/* Readahead already finished; drop the buffer and exit. */
		if (flags & XBF_ASYNC) {
			xfs_buf_relse(bp);
			return 0;
		}

		/* We do not want read in the flags */
		bp->b_flags &= ~XBF_READ;
		ASSERT(bp->b_ops != NULL || ops == NULL);
	}

	/*
	 * If we've had a read error, then the contents of the buffer are
	 * invalid and should not be used. To ensure that a followup read tries
	 * to pull the buffer from disk again, we clear the XBF_DONE flag and
	 * mark the buffer stale. This ensures that anyone who has a current
	 * reference to the buffer will interpret it's contents correctly and
	 * future cache lookups will also treat it as an empty, uninitialised
	 * buffer.
	 */
	if (error) {
		/*
		 * Check against log shutdown for error reporting because
		 * metadata writeback may require a read first and we need to
		 * report errors in metadata writeback until the log is shut
		 * down. High level transaction read functions already check
		 * against mount shutdown, anyway, so we only need to be
		 * concerned about low level IO interactions here.
		 */
		if (!xlog_is_shutdown(target->bt_mount->m_log))
			xfs_buf_ioerror_alert(bp, fa);

		bp->b_flags &= ~XBF_DONE;
		xfs_buf_stale(bp);
		xfs_buf_relse(bp);

		/* bad CRC means corrupted metadata */
		if (error == -EFSBADCRC)
			error = -EFSCORRUPTED;
		return error;
	}

	*bpp = bp;
	return 0;
}

/*
 *	If we are not low on memory then do the readahead in a deadlock
 *	safe manner.
 */
void
xfs_buf_readahead_map(
	struct xfs_buftarg	*target,
	struct xfs_buf_map	*map,
	int			nmaps,
	const struct xfs_buf_ops *ops)
{
	struct xfs_buf		*bp;

	/*
	 * Currently we don't have a good means or justification for performing
	 * xmbuf_map_page asynchronously, so we don't do readahead.
	 */
	if (xfs_buftarg_is_mem(target))
		return;

	xfs_buf_read_map(target, map, nmaps,
		     XBF_TRYLOCK | XBF_ASYNC | XBF_READ_AHEAD, &bp, ops,
		     __this_address);
}

/*
 * Read an uncached buffer from disk. Allocates and returns a locked
 * buffer containing the disk contents or nothing. Uncached buffers always have
 * a cache index of XFS_BUF_DADDR_NULL so we can easily determine if the buffer
 * is cached or uncached during fault diagnosis.
 */
int
xfs_buf_read_uncached(
	struct xfs_buftarg	*target,
	xfs_daddr_t		daddr,
	size_t			numblks,
	xfs_buf_flags_t		flags,
	struct xfs_buf		**bpp,
	const struct xfs_buf_ops *ops)
{
	struct xfs_buf		*bp;
	int			error;

	*bpp = NULL;

	error = xfs_buf_get_uncached(target, numblks, flags, &bp);
	if (error)
		return error;

	/* set up the buffer for a read IO */
	ASSERT(bp->b_map_count == 1);
	bp->b_rhash_key = XFS_BUF_DADDR_NULL;
	bp->b_maps[0].bm_bn = daddr;
	bp->b_flags |= XBF_READ;
	bp->b_ops = ops;

	xfs_buf_submit(bp);
	error = xfs_buf_iowait(bp);
	if (error) {
		xfs_buf_relse(bp);
		return error;
	}

	*bpp = bp;
	return 0;
}

int
xfs_buf_get_uncached(
	struct xfs_buftarg	*target,
	size_t			numblks,
	xfs_buf_flags_t		flags,
	struct xfs_buf		**bpp)
{
	int			error;
	struct xfs_buf		*bp;
	DEFINE_SINGLE_BUF_MAP(map, XFS_BUF_DADDR_NULL, numblks);

	*bpp = NULL;

	/* flags might contain irrelevant bits, pass only what we care about */
	error = _xfs_buf_alloc(target, &map, 1, flags & XBF_NO_IOACCT, &bp);
	if (error)
		return error;

	if (xfs_buftarg_is_mem(bp->b_target))
		error = xmbuf_map_page(bp);
	else
		error = xfs_buf_alloc_pages(bp, flags);
	if (error)
		goto fail_free_buf;

	error = _xfs_buf_map_pages(bp, 0);
	if (unlikely(error)) {
		xfs_warn(target->bt_mount,
			"%s: failed to map pages", __func__);
		goto fail_free_buf;
	}

	trace_xfs_buf_get_uncached(bp, _RET_IP_);
	*bpp = bp;
	return 0;

fail_free_buf:
	xfs_buf_free(bp);
	return error;
}

/*
 *	Increment reference count on buffer, to hold the buffer concurrently
 *	with another thread which may release (free) the buffer asynchronously.
 *	Must hold the buffer already to call this function.
 */
void
xfs_buf_hold(
	struct xfs_buf		*bp)
{
	trace_xfs_buf_hold(bp, _RET_IP_);

	spin_lock(&bp->b_lock);
	bp->b_hold++;
	spin_unlock(&bp->b_lock);
}

static void
xfs_buf_rele_uncached(
	struct xfs_buf		*bp)
{
	ASSERT(list_empty(&bp->b_lru));

	spin_lock(&bp->b_lock);
	if (--bp->b_hold) {
		spin_unlock(&bp->b_lock);
		return;
	}
	__xfs_buf_ioacct_dec(bp);
	spin_unlock(&bp->b_lock);
	xfs_buf_free(bp);
}

static void
xfs_buf_rele_cached(
	struct xfs_buf		*bp)
{
	struct xfs_buftarg	*btp = bp->b_target;
	struct xfs_perag	*pag = bp->b_pag;
	struct xfs_buf_cache	*bch = xfs_buftarg_buf_cache(btp, pag);
	bool			freebuf = false;

	trace_xfs_buf_rele(bp, _RET_IP_);

	spin_lock(&bp->b_lock);
	ASSERT(bp->b_hold >= 1);
	if (bp->b_hold > 1) {
		/*
		 * Drop the in-flight state if the buffer is already on the LRU
		 * and it holds the only reference. This is racy because we
		 * haven't acquired the pag lock, but the use of _XBF_IN_FLIGHT
		 * ensures the decrement occurs only once per-buf.
		 */
		if (--bp->b_hold == 1 && !list_empty(&bp->b_lru))
			__xfs_buf_ioacct_dec(bp);
		goto out_unlock;
	}

	/* we are asked to drop the last reference */
<<<<<<< HEAD
	spin_lock(&bch->bc_lock);
=======
>>>>>>> cdbc9346
	__xfs_buf_ioacct_dec(bp);
	if (!(bp->b_flags & XBF_STALE) && atomic_read(&bp->b_lru_ref)) {
		/*
		 * If the buffer is added to the LRU, keep the reference to the
		 * buffer for the LRU and clear the (now stale) dispose list
		 * state flag, else drop the reference.
		 */
		if (list_lru_add_obj(&btp->bt_lru, &bp->b_lru))
			bp->b_state &= ~XFS_BSTATE_DISPOSE;
		else
			bp->b_hold--;
<<<<<<< HEAD
		spin_unlock(&bch->bc_lock);
=======
>>>>>>> cdbc9346
	} else {
		bp->b_hold--;
		/*
		 * most of the time buffers will already be removed from the
		 * LRU, so optimise that case by checking for the
		 * XFS_BSTATE_DISPOSE flag indicating the last list the buffer
		 * was on was the disposal list
		 */
		if (!(bp->b_state & XFS_BSTATE_DISPOSE)) {
			list_lru_del_obj(&btp->bt_lru, &bp->b_lru);
		} else {
			ASSERT(list_empty(&bp->b_lru));
		}

		ASSERT(!(bp->b_flags & _XBF_DELWRI_Q));
		rhashtable_remove_fast(&bch->bc_hash, &bp->b_rhash_head,
				xfs_buf_hash_params);
		if (pag)
			xfs_perag_put(pag);
		freebuf = true;
	}

out_unlock:
	spin_unlock(&bp->b_lock);

	if (freebuf)
		xfs_buf_free(bp);
}

/*
 * Release a hold on the specified buffer.
 */
void
xfs_buf_rele(
	struct xfs_buf		*bp)
{
	trace_xfs_buf_rele(bp, _RET_IP_);
	if (xfs_buf_is_uncached(bp))
		xfs_buf_rele_uncached(bp);
	else
		xfs_buf_rele_cached(bp);
}

/*
 *	Lock a buffer object, if it is not already locked.
 *
 *	If we come across a stale, pinned, locked buffer, we know that we are
 *	being asked to lock a buffer that has been reallocated. Because it is
 *	pinned, we know that the log has not been pushed to disk and hence it
 *	will still be locked.  Rather than continuing to have trylock attempts
 *	fail until someone else pushes the log, push it ourselves before
 *	returning.  This means that the xfsaild will not get stuck trying
 *	to push on stale inode buffers.
 */
int
xfs_buf_trylock(
	struct xfs_buf		*bp)
{
	int			locked;

	locked = down_trylock(&bp->b_sema) == 0;
	if (locked)
		trace_xfs_buf_trylock(bp, _RET_IP_);
	else
		trace_xfs_buf_trylock_fail(bp, _RET_IP_);
	return locked;
}

/*
 *	Lock a buffer object.
 *
 *	If we come across a stale, pinned, locked buffer, we know that we
 *	are being asked to lock a buffer that has been reallocated. Because
 *	it is pinned, we know that the log has not been pushed to disk and
 *	hence it will still be locked. Rather than sleeping until someone
 *	else pushes the log, push it ourselves before trying to get the lock.
 */
void
xfs_buf_lock(
	struct xfs_buf		*bp)
{
	trace_xfs_buf_lock(bp, _RET_IP_);

	if (atomic_read(&bp->b_pin_count) && (bp->b_flags & XBF_STALE))
		xfs_log_force(bp->b_mount, 0);
	down(&bp->b_sema);

	trace_xfs_buf_lock_done(bp, _RET_IP_);
}

void
xfs_buf_unlock(
	struct xfs_buf		*bp)
{
	ASSERT(xfs_buf_islocked(bp));

	up(&bp->b_sema);
	trace_xfs_buf_unlock(bp, _RET_IP_);
}

STATIC void
xfs_buf_wait_unpin(
	struct xfs_buf		*bp)
{
	DECLARE_WAITQUEUE	(wait, current);

	if (atomic_read(&bp->b_pin_count) == 0)
		return;

	add_wait_queue(&bp->b_waiters, &wait);
	for (;;) {
		set_current_state(TASK_UNINTERRUPTIBLE);
		if (atomic_read(&bp->b_pin_count) == 0)
			break;
		io_schedule();
	}
	remove_wait_queue(&bp->b_waiters, &wait);
	set_current_state(TASK_RUNNING);
}

static void
xfs_buf_ioerror_alert_ratelimited(
	struct xfs_buf		*bp)
{
	static unsigned long	lasttime;
	static struct xfs_buftarg *lasttarg;

	if (bp->b_target != lasttarg ||
	    time_after(jiffies, (lasttime + 5*HZ))) {
		lasttime = jiffies;
		xfs_buf_ioerror_alert(bp, __this_address);
	}
	lasttarg = bp->b_target;
}

/*
 * Account for this latest trip around the retry handler, and decide if
 * we've failed enough times to constitute a permanent failure.
 */
static bool
xfs_buf_ioerror_permanent(
	struct xfs_buf		*bp,
	struct xfs_error_cfg	*cfg)
{
	struct xfs_mount	*mp = bp->b_mount;

	if (cfg->max_retries != XFS_ERR_RETRY_FOREVER &&
	    ++bp->b_retries > cfg->max_retries)
		return true;
	if (cfg->retry_timeout != XFS_ERR_RETRY_FOREVER &&
	    time_after(jiffies, cfg->retry_timeout + bp->b_first_retry_time))
		return true;

	/* At unmount we may treat errors differently */
	if (xfs_is_unmounting(mp) && mp->m_fail_unmount)
		return true;

	return false;
}

/*
 * On a sync write or shutdown we just want to stale the buffer and let the
 * caller handle the error in bp->b_error appropriately.
 *
 * If the write was asynchronous then no one will be looking for the error.  If
 * this is the first failure of this type, clear the error state and write the
 * buffer out again. This means we always retry an async write failure at least
 * once, but we also need to set the buffer up to behave correctly now for
 * repeated failures.
 *
 * If we get repeated async write failures, then we take action according to the
 * error configuration we have been set up to use.
 *
 * Returns true if this function took care of error handling and the caller must
 * not touch the buffer again.  Return false if the caller should proceed with
 * normal I/O completion handling.
 */
static bool
xfs_buf_ioend_handle_error(
	struct xfs_buf		*bp)
{
	struct xfs_mount	*mp = bp->b_mount;
	struct xfs_error_cfg	*cfg;
	struct xfs_log_item	*lip;

	/*
	 * If we've already shutdown the journal because of I/O errors, there's
	 * no point in giving this a retry.
	 */
	if (xlog_is_shutdown(mp->m_log))
		goto out_stale;

	xfs_buf_ioerror_alert_ratelimited(bp);

	/*
	 * We're not going to bother about retrying this during recovery.
	 * One strike!
	 */
	if (bp->b_flags & _XBF_LOGRECOVERY) {
		xfs_force_shutdown(mp, SHUTDOWN_META_IO_ERROR);
		return false;
	}

	/*
	 * Synchronous writes will have callers process the error.
	 */
	if (!(bp->b_flags & XBF_ASYNC))
		goto out_stale;

	trace_xfs_buf_iodone_async(bp, _RET_IP_);

	cfg = xfs_error_get_cfg(mp, XFS_ERR_METADATA, bp->b_error);
	if (bp->b_last_error != bp->b_error ||
	    !(bp->b_flags & (XBF_STALE | XBF_WRITE_FAIL))) {
		bp->b_last_error = bp->b_error;
		if (cfg->retry_timeout != XFS_ERR_RETRY_FOREVER &&
		    !bp->b_first_retry_time)
			bp->b_first_retry_time = jiffies;
		goto resubmit;
	}

	/*
	 * Permanent error - we need to trigger a shutdown if we haven't already
	 * to indicate that inconsistency will result from this action.
	 */
	if (xfs_buf_ioerror_permanent(bp, cfg)) {
		xfs_force_shutdown(mp, SHUTDOWN_META_IO_ERROR);
		goto out_stale;
	}

	/* Still considered a transient error. Caller will schedule retries. */
	list_for_each_entry(lip, &bp->b_li_list, li_bio_list) {
		set_bit(XFS_LI_FAILED, &lip->li_flags);
		clear_bit(XFS_LI_FLUSHING, &lip->li_flags);
	}

	xfs_buf_ioerror(bp, 0);
	xfs_buf_relse(bp);
	return true;

resubmit:
	xfs_buf_ioerror(bp, 0);
	bp->b_flags |= (XBF_DONE | XBF_WRITE_FAIL);
	xfs_buf_submit(bp);
	return true;
out_stale:
	xfs_buf_stale(bp);
	bp->b_flags |= XBF_DONE;
	bp->b_flags &= ~XBF_WRITE;
	trace_xfs_buf_error_relse(bp, _RET_IP_);
	return false;
}

static void
xfs_buf_ioend(
	struct xfs_buf	*bp)
{
	trace_xfs_buf_iodone(bp, _RET_IP_);

	if (bp->b_flags & XBF_READ) {
		if (!bp->b_error && xfs_buf_is_vmapped(bp))
			invalidate_kernel_vmap_range(bp->b_addr,
					xfs_buf_vmap_len(bp));
		if (!bp->b_error && bp->b_ops)
			bp->b_ops->verify_read(bp);
		if (!bp->b_error)
			bp->b_flags |= XBF_DONE;
	} else {
		if (!bp->b_error) {
			bp->b_flags &= ~XBF_WRITE_FAIL;
			bp->b_flags |= XBF_DONE;
		}

		if (unlikely(bp->b_error) && xfs_buf_ioend_handle_error(bp))
			return;

		/* clear the retry state */
		bp->b_last_error = 0;
		bp->b_retries = 0;
		bp->b_first_retry_time = 0;

		/*
		 * Note that for things like remote attribute buffers, there may
		 * not be a buffer log item here, so processing the buffer log
		 * item must remain optional.
		 */
		if (bp->b_log_item)
			xfs_buf_item_done(bp);

		if (bp->b_iodone)
			bp->b_iodone(bp);
	}

	bp->b_flags &= ~(XBF_READ | XBF_WRITE | XBF_READ_AHEAD |
			 _XBF_LOGRECOVERY);

	if (bp->b_flags & XBF_ASYNC)
		xfs_buf_relse(bp);
	else
		complete(&bp->b_iowait);
}

static void
xfs_buf_ioend_work(
	struct work_struct	*work)
{
	struct xfs_buf		*bp =
		container_of(work, struct xfs_buf, b_ioend_work);

	xfs_buf_ioend(bp);
}

static void
xfs_buf_ioend_async(
	struct xfs_buf	*bp)
{
	INIT_WORK(&bp->b_ioend_work, xfs_buf_ioend_work);
	queue_work(bp->b_mount->m_buf_workqueue, &bp->b_ioend_work);
}

void
__xfs_buf_ioerror(
	struct xfs_buf		*bp,
	int			error,
	xfs_failaddr_t		failaddr)
{
	ASSERT(error <= 0 && error >= -1000);
	bp->b_error = error;
	trace_xfs_buf_ioerror(bp, error, failaddr);
}

void
xfs_buf_ioerror_alert(
	struct xfs_buf		*bp,
	xfs_failaddr_t		func)
{
	xfs_buf_alert_ratelimited(bp, "XFS: metadata IO error",
		"metadata I/O error in \"%pS\" at daddr 0x%llx len %d error %d",
				  func, (uint64_t)xfs_buf_daddr(bp),
				  bp->b_length, -bp->b_error);
}

/*
 * To simulate an I/O failure, the buffer must be locked and held with at least
 * three references. The LRU reference is dropped by the stale call. The buf
 * item reference is dropped via ioend processing. The third reference is owned
 * by the caller and is dropped on I/O completion if the buffer is XBF_ASYNC.
 */
void
xfs_buf_ioend_fail(
	struct xfs_buf	*bp)
{
	bp->b_flags &= ~XBF_DONE;
	xfs_buf_stale(bp);
	xfs_buf_ioerror(bp, -EIO);
	xfs_buf_ioend(bp);
}

int
xfs_bwrite(
	struct xfs_buf		*bp)
{
	int			error;

	ASSERT(xfs_buf_islocked(bp));

	bp->b_flags |= XBF_WRITE;
	bp->b_flags &= ~(XBF_ASYNC | XBF_READ | _XBF_DELWRI_Q |
			 XBF_DONE);

	xfs_buf_submit(bp);
	error = xfs_buf_iowait(bp);
	if (error)
		xfs_force_shutdown(bp->b_mount, SHUTDOWN_META_IO_ERROR);
	return error;
}

static void
xfs_buf_bio_end_io(
	struct bio		*bio)
{
	struct xfs_buf		*bp = bio->bi_private;

	if (bio->bi_status)
		xfs_buf_ioerror(bp, blk_status_to_errno(bio->bi_status));
	else if ((bp->b_flags & XBF_WRITE) && (bp->b_flags & XBF_ASYNC) &&
		 XFS_TEST_ERROR(false, bp->b_mount, XFS_ERRTAG_BUF_IOERROR))
		xfs_buf_ioerror(bp, -EIO);

	xfs_buf_ioend_async(bp);
	bio_put(bio);
}

static inline blk_opf_t
xfs_buf_bio_op(
	struct xfs_buf		*bp)
{
	blk_opf_t		op;

	if (bp->b_flags & XBF_WRITE) {
		op = REQ_OP_WRITE;
	} else {
		op = REQ_OP_READ;
		if (bp->b_flags & XBF_READ_AHEAD)
			op |= REQ_RAHEAD;
	}

	return op | REQ_META;
}

static void
xfs_buf_submit_bio(
	struct xfs_buf		*bp)
{
	unsigned int		size = BBTOB(bp->b_length);
	unsigned int		map = 0, p;
	struct blk_plug		plug;
	struct bio		*bio;

	bio = bio_alloc(bp->b_target->bt_bdev, bp->b_page_count,
			xfs_buf_bio_op(bp), GFP_NOIO);
	bio->bi_private = bp;
	bio->bi_end_io = xfs_buf_bio_end_io;

	if (bp->b_flags & _XBF_KMEM) {
		__bio_add_page(bio, virt_to_page(bp->b_addr), size,
				bp->b_offset);
	} else {
		for (p = 0; p < bp->b_page_count; p++)
			__bio_add_page(bio, bp->b_pages[p], PAGE_SIZE, 0);
		bio->bi_iter.bi_size = size; /* limit to the actual size used */

		if (xfs_buf_is_vmapped(bp))
			flush_kernel_vmap_range(bp->b_addr,
					xfs_buf_vmap_len(bp));
	}

	/*
	 * If there is more than one map segment, split out a new bio for each
	 * map except of the last one.  The last map is handled by the
	 * remainder of the original bio outside the loop.
	 */
	blk_start_plug(&plug);
	for (map = 0; map < bp->b_map_count - 1; map++) {
		struct bio	*split;

		split = bio_split(bio, bp->b_maps[map].bm_len, GFP_NOFS,
				&fs_bio_set);
		split->bi_iter.bi_sector = bp->b_maps[map].bm_bn;
		bio_chain(split, bio);
		submit_bio(split);
	}
	bio->bi_iter.bi_sector = bp->b_maps[map].bm_bn;
	submit_bio(bio);
	blk_finish_plug(&plug);
}

/*
 * Wait for I/O completion of a sync buffer and return the I/O error code.
 */
static int
xfs_buf_iowait(
	struct xfs_buf	*bp)
{
	ASSERT(!(bp->b_flags & XBF_ASYNC));

	trace_xfs_buf_iowait(bp, _RET_IP_);
	wait_for_completion(&bp->b_iowait);
	trace_xfs_buf_iowait_done(bp, _RET_IP_);

	return bp->b_error;
}

/*
 * Run the write verifier callback function if it exists. If this fails, mark
 * the buffer with an error and do not dispatch the I/O.
 */
static bool
xfs_buf_verify_write(
	struct xfs_buf		*bp)
{
	if (bp->b_ops) {
		bp->b_ops->verify_write(bp);
		if (bp->b_error)
			return false;
	} else if (bp->b_rhash_key != XFS_BUF_DADDR_NULL) {
		/*
		 * Non-crc filesystems don't attach verifiers during log
		 * recovery, so don't warn for such filesystems.
		 */
		if (xfs_has_crc(bp->b_mount)) {
			xfs_warn(bp->b_mount,
				"%s: no buf ops on daddr 0x%llx len %d",
				__func__, xfs_buf_daddr(bp),
				bp->b_length);
			xfs_hex_dump(bp->b_addr, XFS_CORRUPTION_DUMP_LEN);
			dump_stack();
		}
	}

	return true;
}

/*
 * Buffer I/O submission path, read or write. Asynchronous submission transfers
 * the buffer lock ownership and the current reference to the IO. It is not
 * safe to reference the buffer after a call to this function unless the caller
 * holds an additional reference itself.
 */
static void
xfs_buf_submit(
	struct xfs_buf	*bp)
{
	trace_xfs_buf_submit(bp, _RET_IP_);

	ASSERT(!(bp->b_flags & _XBF_DELWRI_Q));

	/*
	 * On log shutdown we stale and complete the buffer immediately. We can
	 * be called to read the superblock before the log has been set up, so
	 * be careful checking the log state.
	 *
	 * Checking the mount shutdown state here can result in the log tail
	 * moving inappropriately on disk as the log may not yet be shut down.
	 * i.e. failing this buffer on mount shutdown can remove it from the AIL
	 * and move the tail of the log forwards without having written this
	 * buffer to disk. This corrupts the log tail state in memory, and
	 * because the log may not be shut down yet, it can then be propagated
	 * to disk before the log is shutdown. Hence we check log shutdown
	 * state here rather than mount state to avoid corrupting the log tail
	 * on shutdown.
	 */
	if (bp->b_mount->m_log && xlog_is_shutdown(bp->b_mount->m_log)) {
		xfs_buf_ioend_fail(bp);
		return;
	}

	if (bp->b_flags & XBF_WRITE)
		xfs_buf_wait_unpin(bp);

	/*
	 * Make sure we capture only current IO errors rather than stale errors
	 * left over from previous use of the buffer (e.g. failed readahead).
	 */
	bp->b_error = 0;

	if (bp->b_flags & XBF_ASYNC)
		xfs_buf_ioacct_inc(bp);

	if ((bp->b_flags & XBF_WRITE) && !xfs_buf_verify_write(bp)) {
		xfs_force_shutdown(bp->b_mount, SHUTDOWN_CORRUPT_INCORE);
		xfs_buf_ioend(bp);
		return;
	}

	/* In-memory targets are directly mapped, no I/O required. */
	if (xfs_buftarg_is_mem(bp->b_target)) {
		xfs_buf_ioend(bp);
		return;
	}

	xfs_buf_submit_bio(bp);
}

void *
xfs_buf_offset(
	struct xfs_buf		*bp,
	size_t			offset)
{
	struct page		*page;

	if (bp->b_addr)
		return bp->b_addr + offset;

	page = bp->b_pages[offset >> PAGE_SHIFT];
	return page_address(page) + (offset & (PAGE_SIZE-1));
}

void
xfs_buf_zero(
	struct xfs_buf		*bp,
	size_t			boff,
	size_t			bsize)
{
	size_t			bend;

	bend = boff + bsize;
	while (boff < bend) {
		struct page	*page;
		int		page_index, page_offset, csize;

		page_index = (boff + bp->b_offset) >> PAGE_SHIFT;
		page_offset = (boff + bp->b_offset) & ~PAGE_MASK;
		page = bp->b_pages[page_index];
		csize = min_t(size_t, PAGE_SIZE - page_offset,
				      BBTOB(bp->b_length) - boff);

		ASSERT((csize + page_offset) <= PAGE_SIZE);

		memset(page_address(page) + page_offset, 0, csize);

		boff += csize;
	}
}

/*
 * Log a message about and stale a buffer that a caller has decided is corrupt.
 *
 * This function should be called for the kinds of metadata corruption that
 * cannot be detect from a verifier, such as incorrect inter-block relationship
 * data.  Do /not/ call this function from a verifier function.
 *
 * The buffer must be XBF_DONE prior to the call.  Afterwards, the buffer will
 * be marked stale, but b_error will not be set.  The caller is responsible for
 * releasing the buffer or fixing it.
 */
void
__xfs_buf_mark_corrupt(
	struct xfs_buf		*bp,
	xfs_failaddr_t		fa)
{
	ASSERT(bp->b_flags & XBF_DONE);

	xfs_buf_corruption_error(bp, fa);
	xfs_buf_stale(bp);
}

/*
 *	Handling of buffer targets (buftargs).
 */

/*
 * Wait for any bufs with callbacks that have been submitted but have not yet
 * returned. These buffers will have an elevated hold count, so wait on those
 * while freeing all the buffers only held by the LRU.
 */
static enum lru_status
xfs_buftarg_drain_rele(
	struct list_head	*item,
	struct list_lru_one	*lru,
	void			*arg)

{
	struct xfs_buf		*bp = container_of(item, struct xfs_buf, b_lru);
	struct list_head	*dispose = arg;

	if (!spin_trylock(&bp->b_lock))
		return LRU_SKIP;
	if (bp->b_hold > 1) {
		/* need to wait, so skip it this pass */
		spin_unlock(&bp->b_lock);
		trace_xfs_buf_drain_buftarg(bp, _RET_IP_);
		return LRU_SKIP;
	}

	/*
	 * clear the LRU reference count so the buffer doesn't get
	 * ignored in xfs_buf_rele().
	 */
	atomic_set(&bp->b_lru_ref, 0);
	bp->b_state |= XFS_BSTATE_DISPOSE;
	list_lru_isolate_move(lru, item, dispose);
	spin_unlock(&bp->b_lock);
	return LRU_REMOVED;
}

/*
 * Wait for outstanding I/O on the buftarg to complete.
 */
void
xfs_buftarg_wait(
	struct xfs_buftarg	*btp)
{
	/*
	 * First wait on the buftarg I/O count for all in-flight buffers to be
	 * released. This is critical as new buffers do not make the LRU until
	 * they are released.
	 *
	 * Next, flush the buffer workqueue to ensure all completion processing
	 * has finished. Just waiting on buffer locks is not sufficient for
	 * async IO as the reference count held over IO is not released until
	 * after the buffer lock is dropped. Hence we need to ensure here that
	 * all reference counts have been dropped before we start walking the
	 * LRU list.
	 */
	while (percpu_counter_sum(&btp->bt_io_count))
		delay(100);
	flush_workqueue(btp->bt_mount->m_buf_workqueue);
}

void
xfs_buftarg_drain(
	struct xfs_buftarg	*btp)
{
	LIST_HEAD(dispose);
	int			loop = 0;
	bool			write_fail = false;

	xfs_buftarg_wait(btp);

	/* loop until there is nothing left on the lru list. */
	while (list_lru_count(&btp->bt_lru)) {
		list_lru_walk(&btp->bt_lru, xfs_buftarg_drain_rele,
			      &dispose, LONG_MAX);

		while (!list_empty(&dispose)) {
			struct xfs_buf *bp;
			bp = list_first_entry(&dispose, struct xfs_buf, b_lru);
			list_del_init(&bp->b_lru);
			if (bp->b_flags & XBF_WRITE_FAIL) {
				write_fail = true;
				xfs_buf_alert_ratelimited(bp,
					"XFS: Corruption Alert",
"Corruption Alert: Buffer at daddr 0x%llx had permanent write failures!",
					(long long)xfs_buf_daddr(bp));
			}
			xfs_buf_rele(bp);
		}
		if (loop++ != 0)
			delay(100);
	}

	/*
	 * If one or more failed buffers were freed, that means dirty metadata
	 * was thrown away. This should only ever happen after I/O completion
	 * handling has elevated I/O error(s) to permanent failures and shuts
	 * down the journal.
	 */
	if (write_fail) {
		ASSERT(xlog_is_shutdown(btp->bt_mount->m_log));
		xfs_alert(btp->bt_mount,
	      "Please run xfs_repair to determine the extent of the problem.");
	}
}

static enum lru_status
xfs_buftarg_isolate(
	struct list_head	*item,
	struct list_lru_one	*lru,
	void			*arg)
{
	struct xfs_buf		*bp = container_of(item, struct xfs_buf, b_lru);
	struct list_head	*dispose = arg;

	/*
	 * we are inverting the lru lock/bp->b_lock here, so use a trylock.
	 * If we fail to get the lock, just skip it.
	 */
	if (!spin_trylock(&bp->b_lock))
		return LRU_SKIP;
	/*
	 * Decrement the b_lru_ref count unless the value is already
	 * zero. If the value is already zero, we need to reclaim the
	 * buffer, otherwise it gets another trip through the LRU.
	 */
	if (atomic_add_unless(&bp->b_lru_ref, -1, 0)) {
		spin_unlock(&bp->b_lock);
		return LRU_ROTATE;
	}

	bp->b_state |= XFS_BSTATE_DISPOSE;
	list_lru_isolate_move(lru, item, dispose);
	spin_unlock(&bp->b_lock);
	return LRU_REMOVED;
}

static unsigned long
xfs_buftarg_shrink_scan(
	struct shrinker		*shrink,
	struct shrink_control	*sc)
{
	struct xfs_buftarg	*btp = shrink->private_data;
	LIST_HEAD(dispose);
	unsigned long		freed;

	freed = list_lru_shrink_walk(&btp->bt_lru, sc,
				     xfs_buftarg_isolate, &dispose);

	while (!list_empty(&dispose)) {
		struct xfs_buf *bp;
		bp = list_first_entry(&dispose, struct xfs_buf, b_lru);
		list_del_init(&bp->b_lru);
		xfs_buf_rele(bp);
	}

	return freed;
}

static unsigned long
xfs_buftarg_shrink_count(
	struct shrinker		*shrink,
	struct shrink_control	*sc)
{
	struct xfs_buftarg	*btp = shrink->private_data;
	return list_lru_shrink_count(&btp->bt_lru, sc);
}

void
xfs_destroy_buftarg(
	struct xfs_buftarg	*btp)
{
	shrinker_free(btp->bt_shrinker);
	ASSERT(percpu_counter_sum(&btp->bt_io_count) == 0);
	percpu_counter_destroy(&btp->bt_io_count);
	list_lru_destroy(&btp->bt_lru);
}

void
xfs_free_buftarg(
	struct xfs_buftarg	*btp)
{
	xfs_destroy_buftarg(btp);
	fs_put_dax(btp->bt_daxdev, btp->bt_mount);
	/* the main block device is closed by kill_block_super */
	if (btp->bt_bdev != btp->bt_mount->m_super->s_bdev)
		bdev_fput(btp->bt_bdev_file);
	kfree(btp);
}

int
xfs_setsize_buftarg(
	struct xfs_buftarg	*btp,
	unsigned int		sectorsize)
{
	/* Set up metadata sector size info */
	btp->bt_meta_sectorsize = sectorsize;
	btp->bt_meta_sectormask = sectorsize - 1;

	if (set_blocksize(btp->bt_bdev_file, sectorsize)) {
		xfs_warn(btp->bt_mount,
			"Cannot set_blocksize to %u on device %pg",
			sectorsize, btp->bt_bdev);
		return -EINVAL;
	}

	return 0;
}

int
xfs_init_buftarg(
	struct xfs_buftarg		*btp,
	size_t				logical_sectorsize,
	const char			*descr)
{
	/* Set up device logical sector size mask */
	btp->bt_logical_sectorsize = logical_sectorsize;
	btp->bt_logical_sectormask = logical_sectorsize - 1;

	/*
	 * Buffer IO error rate limiting. Limit it to no more than 10 messages
	 * per 30 seconds so as to not spam logs too much on repeated errors.
	 */
	ratelimit_state_init(&btp->bt_ioerror_rl, 30 * HZ,
			     DEFAULT_RATELIMIT_BURST);

	if (list_lru_init(&btp->bt_lru))
		return -ENOMEM;
	if (percpu_counter_init(&btp->bt_io_count, 0, GFP_KERNEL))
		goto out_destroy_lru;

	btp->bt_shrinker =
		shrinker_alloc(SHRINKER_NUMA_AWARE, "xfs-buf:%s", descr);
	if (!btp->bt_shrinker)
		goto out_destroy_io_count;
	btp->bt_shrinker->count_objects = xfs_buftarg_shrink_count;
	btp->bt_shrinker->scan_objects = xfs_buftarg_shrink_scan;
	btp->bt_shrinker->private_data = btp;
	shrinker_register(btp->bt_shrinker);
	return 0;

out_destroy_io_count:
	percpu_counter_destroy(&btp->bt_io_count);
out_destroy_lru:
	list_lru_destroy(&btp->bt_lru);
	return -ENOMEM;
}

struct xfs_buftarg *
xfs_alloc_buftarg(
	struct xfs_mount	*mp,
	struct file		*bdev_file)
{
	struct xfs_buftarg	*btp;
	const struct dax_holder_operations *ops = NULL;

#if defined(CONFIG_FS_DAX) && defined(CONFIG_MEMORY_FAILURE)
	ops = &xfs_dax_holder_operations;
#endif
	btp = kzalloc(sizeof(*btp), GFP_KERNEL | __GFP_NOFAIL);

	btp->bt_mount = mp;
	btp->bt_bdev_file = bdev_file;
	btp->bt_bdev = file_bdev(bdev_file);
	btp->bt_dev = btp->bt_bdev->bd_dev;
	btp->bt_daxdev = fs_dax_get_by_bdev(btp->bt_bdev, &btp->bt_dax_part_off,
					    mp, ops);

	if (bdev_can_atomic_write(btp->bt_bdev)) {
		btp->bt_bdev_awu_min = bdev_atomic_write_unit_min_bytes(
						btp->bt_bdev);
		btp->bt_bdev_awu_max = bdev_atomic_write_unit_max_bytes(
						btp->bt_bdev);
	}

	/*
	 * When allocating the buftargs we have not yet read the super block and
	 * thus don't know the file system sector size yet.
	 */
	if (xfs_setsize_buftarg(btp, bdev_logical_block_size(btp->bt_bdev)))
		goto error_free;
	if (xfs_init_buftarg(btp, bdev_logical_block_size(btp->bt_bdev),
			mp->m_super->s_id))
		goto error_free;

	return btp;

error_free:
	kfree(btp);
	return NULL;
}

static inline void
xfs_buf_list_del(
	struct xfs_buf		*bp)
{
	list_del_init(&bp->b_list);
	wake_up_var(&bp->b_list);
}

/*
 * Cancel a delayed write list.
 *
 * Remove each buffer from the list, clear the delwri queue flag and drop the
 * associated buffer reference.
 */
void
xfs_buf_delwri_cancel(
	struct list_head	*list)
{
	struct xfs_buf		*bp;

	while (!list_empty(list)) {
		bp = list_first_entry(list, struct xfs_buf, b_list);

		xfs_buf_lock(bp);
		bp->b_flags &= ~_XBF_DELWRI_Q;
		xfs_buf_list_del(bp);
		xfs_buf_relse(bp);
	}
}

/*
 * Add a buffer to the delayed write list.
 *
 * This queues a buffer for writeout if it hasn't already been.  Note that
 * neither this routine nor the buffer list submission functions perform
 * any internal synchronization.  It is expected that the lists are thread-local
 * to the callers.
 *
 * Returns true if we queued up the buffer, or false if it already had
 * been on the buffer list.
 */
bool
xfs_buf_delwri_queue(
	struct xfs_buf		*bp,
	struct list_head	*list)
{
	ASSERT(xfs_buf_islocked(bp));
	ASSERT(!(bp->b_flags & XBF_READ));

	/*
	 * If the buffer is already marked delwri it already is queued up
	 * by someone else for imediate writeout.  Just ignore it in that
	 * case.
	 */
	if (bp->b_flags & _XBF_DELWRI_Q) {
		trace_xfs_buf_delwri_queued(bp, _RET_IP_);
		return false;
	}

	trace_xfs_buf_delwri_queue(bp, _RET_IP_);

	/*
	 * If a buffer gets written out synchronously or marked stale while it
	 * is on a delwri list we lazily remove it. To do this, the other party
	 * clears the  _XBF_DELWRI_Q flag but otherwise leaves the buffer alone.
	 * It remains referenced and on the list.  In a rare corner case it
	 * might get readded to a delwri list after the synchronous writeout, in
	 * which case we need just need to re-add the flag here.
	 */
	bp->b_flags |= _XBF_DELWRI_Q;
	if (list_empty(&bp->b_list)) {
		xfs_buf_hold(bp);
		list_add_tail(&bp->b_list, list);
	}

	return true;
}

/*
 * Queue a buffer to this delwri list as part of a data integrity operation.
 * If the buffer is on any other delwri list, we'll wait for that to clear
 * so that the caller can submit the buffer for IO and wait for the result.
 * Callers must ensure the buffer is not already on the list.
 */
void
xfs_buf_delwri_queue_here(
	struct xfs_buf		*bp,
	struct list_head	*buffer_list)
{
	/*
	 * We need this buffer to end up on the /caller's/ delwri list, not any
	 * old list.  This can happen if the buffer is marked stale (which
	 * clears DELWRI_Q) after the AIL queues the buffer to its list but
	 * before the AIL has a chance to submit the list.
	 */
	while (!list_empty(&bp->b_list)) {
		xfs_buf_unlock(bp);
		wait_var_event(&bp->b_list, list_empty(&bp->b_list));
		xfs_buf_lock(bp);
	}

	ASSERT(!(bp->b_flags & _XBF_DELWRI_Q));

	xfs_buf_delwri_queue(bp, buffer_list);
}

/*
 * Compare function is more complex than it needs to be because
 * the return value is only 32 bits and we are doing comparisons
 * on 64 bit values
 */
static int
xfs_buf_cmp(
	void			*priv,
	const struct list_head	*a,
	const struct list_head	*b)
{
	struct xfs_buf	*ap = container_of(a, struct xfs_buf, b_list);
	struct xfs_buf	*bp = container_of(b, struct xfs_buf, b_list);
	xfs_daddr_t		diff;

	diff = ap->b_maps[0].bm_bn - bp->b_maps[0].bm_bn;
	if (diff < 0)
		return -1;
	if (diff > 0)
		return 1;
	return 0;
}

static bool
xfs_buf_delwri_submit_prep(
	struct xfs_buf		*bp)
{
	/*
	 * Someone else might have written the buffer synchronously or marked it
	 * stale in the meantime.  In that case only the _XBF_DELWRI_Q flag got
	 * cleared, and we have to drop the reference and remove it from the
	 * list here.
	 */
	if (!(bp->b_flags & _XBF_DELWRI_Q)) {
		xfs_buf_list_del(bp);
		xfs_buf_relse(bp);
		return false;
	}

	trace_xfs_buf_delwri_split(bp, _RET_IP_);
	bp->b_flags &= ~_XBF_DELWRI_Q;
	bp->b_flags |= XBF_WRITE;
	return true;
}

/*
 * Write out a buffer list asynchronously.
 *
 * This will take the @buffer_list, write all non-locked and non-pinned buffers
 * out and not wait for I/O completion on any of the buffers.  This interface
 * is only safely useable for callers that can track I/O completion by higher
 * level means, e.g. AIL pushing as the @buffer_list is consumed in this
 * function.
 *
 * Note: this function will skip buffers it would block on, and in doing so
 * leaves them on @buffer_list so they can be retried on a later pass. As such,
 * it is up to the caller to ensure that the buffer list is fully submitted or
 * cancelled appropriately when they are finished with the list. Failure to
 * cancel or resubmit the list until it is empty will result in leaked buffers
 * at unmount time.
 */
int
xfs_buf_delwri_submit_nowait(
	struct list_head	*buffer_list)
{
	struct xfs_buf		*bp, *n;
	int			pinned = 0;
	struct blk_plug		plug;

	list_sort(NULL, buffer_list, xfs_buf_cmp);

	blk_start_plug(&plug);
	list_for_each_entry_safe(bp, n, buffer_list, b_list) {
		if (!xfs_buf_trylock(bp))
			continue;
		if (xfs_buf_ispinned(bp)) {
			xfs_buf_unlock(bp);
			pinned++;
			continue;
		}
		if (!xfs_buf_delwri_submit_prep(bp))
			continue;
		bp->b_flags |= XBF_ASYNC;
		xfs_buf_list_del(bp);
		xfs_buf_submit(bp);
	}
	blk_finish_plug(&plug);

	return pinned;
}

/*
 * Write out a buffer list synchronously.
 *
 * This will take the @buffer_list, write all buffers out and wait for I/O
 * completion on all of the buffers. @buffer_list is consumed by the function,
 * so callers must have some other way of tracking buffers if they require such
 * functionality.
 */
int
xfs_buf_delwri_submit(
	struct list_head	*buffer_list)
{
	LIST_HEAD		(wait_list);
	int			error = 0, error2;
	struct xfs_buf		*bp, *n;
	struct blk_plug		plug;
<<<<<<< HEAD

	list_sort(NULL, buffer_list, xfs_buf_cmp);

=======

	list_sort(NULL, buffer_list, xfs_buf_cmp);

>>>>>>> cdbc9346
	blk_start_plug(&plug);
	list_for_each_entry_safe(bp, n, buffer_list, b_list) {
		xfs_buf_lock(bp);
		if (!xfs_buf_delwri_submit_prep(bp))
			continue;
		bp->b_flags &= ~XBF_ASYNC;
		list_move_tail(&bp->b_list, &wait_list);
		xfs_buf_submit(bp);
	}
	blk_finish_plug(&plug);

	/* Wait for IO to complete. */
	while (!list_empty(&wait_list)) {
		bp = list_first_entry(&wait_list, struct xfs_buf, b_list);

		xfs_buf_list_del(bp);

		/*
		 * Wait on the locked buffer, check for errors and unlock and
		 * release the delwri queue reference.
		 */
		error2 = xfs_buf_iowait(bp);
		xfs_buf_relse(bp);
		if (!error)
			error = error2;
	}

	return error;
}

/*
 * Push a single buffer on a delwri queue.
 *
 * The purpose of this function is to submit a single buffer of a delwri queue
 * and return with the buffer still on the original queue.
 *
 * The buffer locking and queue management logic between _delwri_pushbuf() and
 * _delwri_queue() guarantee that the buffer cannot be queued to another list
 * before returning.
 */
int
xfs_buf_delwri_pushbuf(
	struct xfs_buf		*bp,
	struct list_head	*buffer_list)
{
	int			error;

	ASSERT(bp->b_flags & _XBF_DELWRI_Q);

	trace_xfs_buf_delwri_pushbuf(bp, _RET_IP_);

	xfs_buf_lock(bp);
	bp->b_flags &= ~(_XBF_DELWRI_Q | XBF_ASYNC);
	bp->b_flags |= XBF_WRITE;
	xfs_buf_submit(bp);

	/*
	 * The buffer is now locked, under I/O but still on the original delwri
	 * queue. Wait for I/O completion, restore the DELWRI_Q flag and
	 * return with the buffer unlocked and still on the original queue.
	 */
	error = xfs_buf_iowait(bp);
	bp->b_flags |= _XBF_DELWRI_Q;
	xfs_buf_unlock(bp);

	return error;
}

void xfs_buf_set_ref(struct xfs_buf *bp, int lru_ref)
{
	/*
	 * Set the lru reference count to 0 based on the error injection tag.
	 * This allows userspace to disrupt buffer caching for debug/testing
	 * purposes.
	 */
	if (XFS_TEST_ERROR(false, bp->b_mount, XFS_ERRTAG_BUF_LRU_REF))
		lru_ref = 0;

	atomic_set(&bp->b_lru_ref, lru_ref);
}

/*
 * Verify an on-disk magic value against the magic value specified in the
 * verifier structure. The verifier magic is in disk byte order so the caller is
 * expected to pass the value directly from disk.
 */
bool
xfs_verify_magic(
	struct xfs_buf		*bp,
	__be32			dmagic)
{
	struct xfs_mount	*mp = bp->b_mount;
	int			idx;

	idx = xfs_has_crc(mp);
	if (WARN_ON(!bp->b_ops || !bp->b_ops->magic[idx]))
		return false;
	return dmagic == bp->b_ops->magic[idx];
}
/*
 * Verify an on-disk magic value against the magic value specified in the
 * verifier structure. The verifier magic is in disk byte order so the caller is
 * expected to pass the value directly from disk.
 */
bool
xfs_verify_magic16(
	struct xfs_buf		*bp,
	__be16			dmagic)
{
	struct xfs_mount	*mp = bp->b_mount;
	int			idx;

	idx = xfs_has_crc(mp);
	if (WARN_ON(!bp->b_ops || !bp->b_ops->magic16[idx]))
		return false;
	return dmagic == bp->b_ops->magic16[idx];
}<|MERGE_RESOLUTION|>--- conflicted
+++ resolved
@@ -219,10 +219,6 @@
 	 */
 	flags &= ~(XBF_UNMAPPED | XBF_TRYLOCK | XBF_ASYNC | XBF_READ_AHEAD);
 
-<<<<<<< HEAD
-	spin_lock_init(&bp->b_lock);
-	bp->b_hold = 1;
-=======
 	/*
 	 * A new buffer is held and locked by the owner.  This ensures that the
 	 * buffer is owned by the caller and racing RCU lookups right after
@@ -233,16 +229,11 @@
 	sema_init(&bp->b_sema, 0); /* held, no waiters */
 
 	spin_lock_init(&bp->b_lock);
->>>>>>> cdbc9346
 	atomic_set(&bp->b_lru_ref, 1);
 	init_completion(&bp->b_iowait);
 	INIT_LIST_HEAD(&bp->b_lru);
 	INIT_LIST_HEAD(&bp->b_list);
 	INIT_LIST_HEAD(&bp->b_li_list);
-<<<<<<< HEAD
-	sema_init(&bp->b_sema, 0); /* held, no waiters */
-=======
->>>>>>> cdbc9346
 	bp->b_target = target;
 	bp->b_mount = target->bt_mount;
 	bp->b_flags = flags;
@@ -674,11 +665,7 @@
 	}
 	if (bp && xfs_buf_try_hold(bp)) {
 		/* found an existing buffer */
-<<<<<<< HEAD
-		spin_unlock(&bch->bc_lock);
-=======
 		rcu_read_unlock();
->>>>>>> cdbc9346
 		error = xfs_buf_find_lock(bp, flags);
 		if (error)
 			xfs_buf_rele(bp);
@@ -1104,10 +1091,6 @@
 	}
 
 	/* we are asked to drop the last reference */
-<<<<<<< HEAD
-	spin_lock(&bch->bc_lock);
-=======
->>>>>>> cdbc9346
 	__xfs_buf_ioacct_dec(bp);
 	if (!(bp->b_flags & XBF_STALE) && atomic_read(&bp->b_lru_ref)) {
 		/*
@@ -1119,10 +1102,6 @@
 			bp->b_state &= ~XFS_BSTATE_DISPOSE;
 		else
 			bp->b_hold--;
-<<<<<<< HEAD
-		spin_unlock(&bch->bc_lock);
-=======
->>>>>>> cdbc9346
 	} else {
 		bp->b_hold--;
 		/*
@@ -2257,15 +2236,9 @@
 	int			error = 0, error2;
 	struct xfs_buf		*bp, *n;
 	struct blk_plug		plug;
-<<<<<<< HEAD
 
 	list_sort(NULL, buffer_list, xfs_buf_cmp);
 
-=======
-
-	list_sort(NULL, buffer_list, xfs_buf_cmp);
-
->>>>>>> cdbc9346
 	blk_start_plug(&plug);
 	list_for_each_entry_safe(bp, n, buffer_list, b_list) {
 		xfs_buf_lock(bp);
