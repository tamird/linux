--- conflicted
+++ resolved
@@ -92,12 +92,9 @@
 #define BTRFS_DEV_STATE_FLUSH_SENT	(4)
 #define BTRFS_DEV_STATE_NO_READA	(5)
 
-<<<<<<< HEAD
-=======
 /* Special value encoding failure to write primary super block. */
 #define BTRFS_SUPER_PRIMARY_WRITE_ERROR		(INT_MAX / 2)
 
->>>>>>> 0c383648
 struct btrfs_fs_devices;
 
 struct btrfs_device {
@@ -755,10 +752,6 @@
 int btrfs_add_chunk_map(struct btrfs_fs_info *fs_info, struct btrfs_chunk_map *map);
 #endif
 
-<<<<<<< HEAD
-struct btrfs_chunk_map *btrfs_clone_chunk_map(struct btrfs_chunk_map *map, gfp_t gfp);
-=======
->>>>>>> 0c383648
 struct btrfs_chunk_map *btrfs_find_chunk_map(struct btrfs_fs_info *fs_info,
 					     u64 logical, u64 length);
 struct btrfs_chunk_map *btrfs_find_chunk_map_nolock(struct btrfs_fs_info *fs_info,
