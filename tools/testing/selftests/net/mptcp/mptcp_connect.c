--- conflicted
+++ resolved
@@ -1302,11 +1302,7 @@
 		return ret;
 
 	if (cfg_truncate > 0) {
-<<<<<<< HEAD
-		xdisconnect(fd);
-=======
 		shutdown(fd, SHUT_WR);
->>>>>>> cdbc9346
 	} else if (--cfg_repeat > 0) {
 		xdisconnect(fd);
 
