--- conflicted
+++ resolved
@@ -293,28 +293,6 @@
 	bpf_timer_start(timer, TIMER_INTERVAL_NS, BPF_F_TIMER_CPU_PIN);
 	__sync_fetch_and_add(&nr_timers, 1);
 
-<<<<<<< HEAD
-	/* print event counters every second */
-	if (nr_timers % 1000 == 0) {
-		scx_bpf_events(&events, sizeof(events));
-
-		bpf_printk("%35s: %llu\n", "SCX_EV_SELECT_CPU_FALLBACK",
-			   scx_read_event(&events, SCX_EV_SELECT_CPU_FALLBACK));
-		bpf_printk("%35s: %llu\n", "SCX_EV_DISPATCH_LOCAL_DSQ_OFFLINE",
-			   scx_read_event(&events, SCX_EV_DISPATCH_LOCAL_DSQ_OFFLINE));
-		bpf_printk("%35s: %llu\n", "SCX_EV_DISPATCH_KEEP_LAST",
-			   scx_read_event(&events, SCX_EV_DISPATCH_KEEP_LAST));
-		bpf_printk("%35s: %llu\n", "SCX_EV_ENQ_SKIP_EXITING",
-			   scx_read_event(&events, SCX_EV_ENQ_SKIP_EXITING));
-		bpf_printk("%35s: %llu\n", "SCX_EV_BYPASS_DURATION",
-			   scx_read_event(&events, SCX_EV_BYPASS_DURATION));
-		bpf_printk("%35s: %llu\n", "SCX_EV_BYPASS_DISPATCH",
-			   scx_read_event(&events, SCX_EV_BYPASS_DISPATCH));
-		bpf_printk("%35s: %llu\n", "SCX_EV_BYPASS_ACTIVATE",
-			   scx_read_event(&events, SCX_EV_BYPASS_ACTIVATE));
-	}
-=======
->>>>>>> eace54df
 	return 0;
 }
 
