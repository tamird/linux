--- conflicted
+++ resolved
@@ -1110,11 +1110,7 @@
 	const char *tmp = "";
 
 	tag = dwarf_tag(type_die);
-<<<<<<< HEAD
-	if (tag == DW_TAG_array_type || tag == DW_TAG_pointer_type)
-=======
 	if (tag == DW_TAG_pointer_type)
->>>>>>> 0c383648
 		tmp = "*";
 	else if (tag == DW_TAG_array_type)
 		tmp = "[]";
@@ -1395,8 +1391,7 @@
 #define DWARF_OP_DIRECT_REGS  32
 
 static bool match_var_offset(Dwarf_Die *die_mem, struct find_var_data *data,
-<<<<<<< HEAD
-			     u64 addr_offset, u64 addr_type)
+			     u64 addr_offset, u64 addr_type, bool is_pointer)
 {
 	Dwarf_Die type_die;
 	Dwarf_Word size;
@@ -1407,57 +1402,6 @@
 		return true;
 	}
 
-	if (die_get_real_type(die_mem, &type_die) == NULL)
-		return false;
-
-	if (dwarf_aggregate_size(&type_die, &size) < 0)
-		return false;
-
-	if (addr_offset >= addr_type + size)
-		return false;
-
-	/* Update offset relative to the start of the variable */
-	data->offset = addr_offset - addr_type;
-	return true;
-}
-
-static bool check_allowed_ops(Dwarf_Op *ops, size_t nops)
-{
-	/* The first op is checked separately */
-	ops++;
-	nops--;
-
-	/*
-	 * It needs to make sure if the location expression matches to the given
-	 * register and offset exactly.  Thus it rejects any complex expressions
-	 * and only allows a few of selected operators that doesn't change the
-	 * location.
-	 */
-	while (nops) {
-		switch (ops->atom) {
-		case DW_OP_stack_value:
-		case DW_OP_deref_size:
-		case DW_OP_deref:
-		case DW_OP_piece:
-			break;
-		default:
-			return false;
-		}
-		ops++;
-		nops--;
-	}
-=======
-			     u64 addr_offset, u64 addr_type, bool is_pointer)
-{
-	Dwarf_Die type_die;
-	Dwarf_Word size;
-
-	if (addr_offset == addr_type) {
-		/* Update offset relative to the start of the variable */
-		data->offset = 0;
-		return true;
-	}
-
 	if (addr_offset < addr_type)
 		return false;
 
@@ -1478,7 +1422,6 @@
 
 	/* Update offset relative to the start of the variable */
 	data->offset = addr_offset - addr_type;
->>>>>>> 0c383648
 	return true;
 }
 
@@ -1508,61 +1451,39 @@
 
 		/* Local variables accessed using frame base register */
 		if (data->is_fbreg && ops->atom == DW_OP_fbreg &&
-<<<<<<< HEAD
-		    data->offset >= (int)ops->number &&
-		    check_allowed_ops(ops, nops) &&
-		    match_var_offset(die_mem, data, data->offset, ops->number))
-=======
 		    check_allowed_ops(ops, nops) &&
 		    match_var_offset(die_mem, data, data->offset, ops->number,
 				     /*is_pointer=*/false))
->>>>>>> 0c383648
 			return DIE_FIND_CB_END;
 
 		/* Only match with a simple case */
 		if (data->reg < DWARF_OP_DIRECT_REGS) {
 			/* pointer variables saved in a register 0 to 31 */
 			if (ops->atom == (DW_OP_reg0 + data->reg) &&
-<<<<<<< HEAD
-			    check_allowed_ops(ops, nops))
-=======
 			    check_allowed_ops(ops, nops) &&
 			    match_var_offset(die_mem, data, data->offset, 0,
 					     /*is_pointer=*/true))
->>>>>>> 0c383648
 				return DIE_FIND_CB_END;
 
 			/* Local variables accessed by a register + offset */
 			if (ops->atom == (DW_OP_breg0 + data->reg) &&
 			    check_allowed_ops(ops, nops) &&
-<<<<<<< HEAD
-			    match_var_offset(die_mem, data, data->offset, ops->number))
-=======
 			    match_var_offset(die_mem, data, data->offset, ops->number,
 					     /*is_pointer=*/false))
->>>>>>> 0c383648
 				return DIE_FIND_CB_END;
 		} else {
 			/* pointer variables saved in a register 32 or above */
 			if (ops->atom == DW_OP_regx && ops->number == data->reg &&
-<<<<<<< HEAD
-			    check_allowed_ops(ops, nops))
-=======
 			    check_allowed_ops(ops, nops) &&
 			    match_var_offset(die_mem, data, data->offset, 0,
 					     /*is_pointer=*/true))
->>>>>>> 0c383648
 				return DIE_FIND_CB_END;
 
 			/* Local variables accessed by a register + offset */
 			if (ops->atom == DW_OP_bregx && data->reg == ops->number &&
 			    check_allowed_ops(ops, nops) &&
-<<<<<<< HEAD
-			    match_var_offset(die_mem, data, data->offset, ops->number2))
-=======
 			    match_var_offset(die_mem, data, data->offset, ops->number2,
 					     /*is_poitner=*/false))
->>>>>>> 0c383648
 				return DIE_FIND_CB_END;
 		}
 	}
@@ -1620,17 +1541,9 @@
 		if (ops->atom != DW_OP_addr)
 			continue;
 
-<<<<<<< HEAD
-		if (data->addr < ops->number)
-			continue;
-
-		if (check_allowed_ops(ops, nops) &&
-		    match_var_offset(die_mem, data, data->addr, ops->number))
-=======
 		if (check_allowed_ops(ops, nops) &&
 		    match_var_offset(die_mem, data, data->addr, ops->number,
 				     /*is_pointer=*/false))
->>>>>>> 0c383648
 			return DIE_FIND_CB_END;
 	}
 	return DIE_FIND_CB_SIBLING;
@@ -1639,10 +1552,6 @@
 /**
  * die_find_variable_by_addr - Find variable located at given address
  * @sc_die: a scope DIE
-<<<<<<< HEAD
- * @pc: the program address to find
-=======
->>>>>>> 0c383648
  * @addr: the data address to find
  * @die_mem: a buffer to save the resulting DIE
  * @offset: the offset in the resulting type
@@ -1650,19 +1559,10 @@
  * Find the variable DIE located at the given address (in PC-relative mode).
  * This is usually for global variables.
  */
-<<<<<<< HEAD
-Dwarf_Die *die_find_variable_by_addr(Dwarf_Die *sc_die, Dwarf_Addr pc,
-				     Dwarf_Addr addr, Dwarf_Die *die_mem,
-				     int *offset)
-{
-	struct find_var_data data = {
-		.pc = pc,
-=======
 Dwarf_Die *die_find_variable_by_addr(Dwarf_Die *sc_die, Dwarf_Addr addr,
 				     Dwarf_Die *die_mem, int *offset)
 {
 	struct find_var_data data = {
->>>>>>> 0c383648
 		.addr = addr,
 	};
 	Dwarf_Die *result;
@@ -1672,43 +1572,6 @@
 		*offset = data.offset;
 	return result;
 }
-<<<<<<< HEAD
-#endif /* HAVE_DWARF_GETLOCATIONS_SUPPORT */
-
-#ifdef HAVE_DWARF_CFI_SUPPORT
-static int reg_from_dwarf_op(Dwarf_Op *op)
-{
-	switch (op->atom) {
-	case DW_OP_reg0 ... DW_OP_reg31:
-		return op->atom - DW_OP_reg0;
-	case DW_OP_breg0 ... DW_OP_breg31:
-		return op->atom - DW_OP_breg0;
-	case DW_OP_regx:
-	case DW_OP_bregx:
-		return op->number;
-	default:
-		break;
-	}
-	return -1;
-}
-
-static int offset_from_dwarf_op(Dwarf_Op *op)
-{
-	switch (op->atom) {
-	case DW_OP_reg0 ... DW_OP_reg31:
-	case DW_OP_regx:
-		return 0;
-	case DW_OP_breg0 ... DW_OP_breg31:
-		return op->number;
-	case DW_OP_bregx:
-		return op->number2;
-	default:
-		break;
-	}
-	return -1;
-}
-
-=======
 
 static int __die_collect_vars_cb(Dwarf_Die *die_mem, void *arg)
 {
@@ -1834,7 +1697,6 @@
 #endif /* HAVE_DWARF_GETLOCATIONS_SUPPORT */
 
 #ifdef HAVE_DWARF_CFI_SUPPORT
->>>>>>> 0c383648
 /**
  * die_get_cfa - Get frame base information
  * @dwarf: a Dwarf info
@@ -2099,8 +1961,6 @@
 
 	*scopes = data.scopes;
 	return data.nr;
-<<<<<<< HEAD
-=======
 }
 
 static int __die_find_member_offset_cb(Dwarf_Die *die_mem, void *arg)
@@ -2214,5 +2074,4 @@
 		return NULL;
 
 	return die_get_member_type(&type_die, offset, die_mem);
->>>>>>> 0c383648
 }