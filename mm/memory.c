
// SPDX-License-Identifier: GPL-2.0-only
/*
 *  linux/mm/memory.c
 *
 *  Copyright (C) 1991, 1992, 1993, 1994  Linus Torvalds
 */

/*
 * demand-loading started 01.12.91 - seems it is high on the list of
 * things wanted, and it should be easy to implement. - Linus
 */

/*
 * Ok, demand-loading was easy, shared pages a little bit tricker. Shared
 * pages started 02.12.91, seems to work. - Linus.
 *
 * Tested sharing by executing about 30 /bin/sh: under the old kernel it
 * would have taken more than the 6M I have free, but it worked well as
 * far as I could see.
 *
 * Also corrected some "invalidate()"s - I wasn't doing enough of them.
 */

/*
 * Real VM (paging to/from disk) started 18.12.91. Much more work and
 * thought has to go into this. Oh, well..
 * 19.12.91  -  works, somewhat. Sometimes I get faults, don't know why.
 *		Found it. Everything seems to work now.
 * 20.12.91  -  Ok, making the swap-device changeable like the root.
 */

/*
 * 05.04.94  -  Multi-page memory management added for v1.1.
 *              Idea by Alex Bligh (alex@cconcepts.co.uk)
 *
 * 16.07.99  -  Support of BIGMEM added by Gerhard Wichert, Siemens AG
 *		(Gerhard.Wichert@pdb.siemens.de)
 *
 * Aug/Sep 2004 Changed to four level page tables (Andi Kleen)
 */

#include <linux/kernel_stat.h>
#include <linux/mm.h>
#include <linux/mm_inline.h>
#include <linux/sched/mm.h>
#include <linux/sched/coredump.h>
#include <linux/sched/numa_balancing.h>
#include <linux/sched/task.h>
#include <linux/hugetlb.h>
#include <linux/mman.h>
#include <linux/swap.h>
#include <linux/highmem.h>
#include <linux/pagemap.h>
#include <linux/memremap.h>
#include <linux/kmsan.h>
#include <linux/ksm.h>
#include <linux/rmap.h>
#include <linux/export.h>
#include <linux/delayacct.h>
#include <linux/init.h>
#include <linux/pfn_t.h>
#include <linux/writeback.h>
#include <linux/memcontrol.h>
#include <linux/mmu_notifier.h>
#include <linux/swapops.h>
#include <linux/elf.h>
#include <linux/gfp.h>
#include <linux/migrate.h>
#include <linux/string.h>
#include <linux/memory-tiers.h>
#include <linux/debugfs.h>
#include <linux/userfaultfd_k.h>
#include <linux/dax.h>
#include <linux/oom.h>
#include <linux/numa.h>
#include <linux/perf_event.h>
#include <linux/ptrace.h>
#include <linux/vmalloc.h>
#include <linux/sched/sysctl.h>

#include <trace/events/kmem.h>

#include <asm/io.h>
#include <asm/mmu_context.h>
#include <asm/pgalloc.h>
#include <linux/uaccess.h>
#include <asm/tlb.h>
#include <asm/tlbflush.h>

#include "pgalloc-track.h"
#include "internal.h"
#include "swap.h"

#if defined(LAST_CPUPID_NOT_IN_PAGE_FLAGS) && !defined(CONFIG_COMPILE_TEST)
#warning Unfortunate NUMA and NUMA Balancing config, growing page-frame for last_cpupid.
#endif

#ifndef CONFIG_NUMA
unsigned long max_mapnr;
EXPORT_SYMBOL(max_mapnr);

struct page *mem_map;
EXPORT_SYMBOL(mem_map);
#endif

static vm_fault_t do_fault(struct vm_fault *vmf);
static vm_fault_t do_anonymous_page(struct vm_fault *vmf);
static bool vmf_pte_changed(struct vm_fault *vmf);

/*
 * Return true if the original pte was a uffd-wp pte marker (so the pte was
 * wr-protected).
 */
static __always_inline bool vmf_orig_pte_uffd_wp(struct vm_fault *vmf)
{
	if (!userfaultfd_wp(vmf->vma))
		return false;
	if (!(vmf->flags & FAULT_FLAG_ORIG_PTE_VALID))
		return false;

	return pte_marker_uffd_wp(vmf->orig_pte);
}

/*
 * A number of key systems in x86 including ioremap() rely on the assumption
 * that high_memory defines the upper bound on direct map memory, then end
 * of ZONE_NORMAL.
 */
void *high_memory;
EXPORT_SYMBOL(high_memory);

/*
 * Randomize the address space (stacks, mmaps, brk, etc.).
 *
 * ( When CONFIG_COMPAT_BRK=y we exclude brk from randomization,
 *   as ancient (libc5 based) binaries can segfault. )
 */
int randomize_va_space __read_mostly =
#ifdef CONFIG_COMPAT_BRK
					1;
#else
					2;
#endif

#ifndef arch_wants_old_prefaulted_pte
static inline bool arch_wants_old_prefaulted_pte(void)
{
	/*
	 * Transitioning a PTE from 'old' to 'young' can be expensive on
	 * some architectures, even if it's performed in hardware. By
	 * default, "false" means prefaulted entries will be 'young'.
	 */
	return false;
}
#endif

static int __init disable_randmaps(char *s)
{
	randomize_va_space = 0;
	return 1;
}
__setup("norandmaps", disable_randmaps);

unsigned long zero_pfn __read_mostly;
EXPORT_SYMBOL(zero_pfn);

unsigned long highest_memmap_pfn __read_mostly;

/*
 * CONFIG_MMU architectures set up ZERO_PAGE in their paging_init()
 */
static int __init init_zero_pfn(void)
{
	zero_pfn = page_to_pfn(ZERO_PAGE(0));
	return 0;
}
early_initcall(init_zero_pfn);

void mm_trace_rss_stat(struct mm_struct *mm, int member)
{
	trace_rss_stat(mm, member);
}

/*
 * Note: this doesn't free the actual pages themselves. That
 * has been handled earlier when unmapping all the memory regions.
 */
static void free_pte_range(struct mmu_gather *tlb, pmd_t *pmd,
			   unsigned long addr)
{
	pgtable_t token = pmd_pgtable(*pmd);
	pmd_clear(pmd);
	pte_free_tlb(tlb, token, addr);
	mm_dec_nr_ptes(tlb->mm);
}

static inline void free_pmd_range(struct mmu_gather *tlb, pud_t *pud,
				unsigned long addr, unsigned long end,
				unsigned long floor, unsigned long ceiling)
{
	pmd_t *pmd;
	unsigned long next;
	unsigned long start;

	start = addr;
	pmd = pmd_offset(pud, addr);
	do {
		next = pmd_addr_end(addr, end);
		if (pmd_none_or_clear_bad(pmd))
			continue;
		free_pte_range(tlb, pmd, addr);
	} while (pmd++, addr = next, addr != end);

	start &= PUD_MASK;
	if (start < floor)
		return;
	if (ceiling) {
		ceiling &= PUD_MASK;
		if (!ceiling)
			return;
	}
	if (end - 1 > ceiling - 1)
		return;

	pmd = pmd_offset(pud, start);
	pud_clear(pud);
	pmd_free_tlb(tlb, pmd, start);
	mm_dec_nr_pmds(tlb->mm);
}

static inline void free_pud_range(struct mmu_gather *tlb, p4d_t *p4d,
				unsigned long addr, unsigned long end,
				unsigned long floor, unsigned long ceiling)
{
	pud_t *pud;
	unsigned long next;
	unsigned long start;

	start = addr;
	pud = pud_offset(p4d, addr);
	do {
		next = pud_addr_end(addr, end);
		if (pud_none_or_clear_bad(pud))
			continue;
		free_pmd_range(tlb, pud, addr, next, floor, ceiling);
	} while (pud++, addr = next, addr != end);

	start &= P4D_MASK;
	if (start < floor)
		return;
	if (ceiling) {
		ceiling &= P4D_MASK;
		if (!ceiling)
			return;
	}
	if (end - 1 > ceiling - 1)
		return;

	pud = pud_offset(p4d, start);
	p4d_clear(p4d);
	pud_free_tlb(tlb, pud, start);
	mm_dec_nr_puds(tlb->mm);
}

static inline void free_p4d_range(struct mmu_gather *tlb, pgd_t *pgd,
				unsigned long addr, unsigned long end,
				unsigned long floor, unsigned long ceiling)
{
	p4d_t *p4d;
	unsigned long next;
	unsigned long start;

	start = addr;
	p4d = p4d_offset(pgd, addr);
	do {
		next = p4d_addr_end(addr, end);
		if (p4d_none_or_clear_bad(p4d))
			continue;
		free_pud_range(tlb, p4d, addr, next, floor, ceiling);
	} while (p4d++, addr = next, addr != end);

	start &= PGDIR_MASK;
	if (start < floor)
		return;
	if (ceiling) {
		ceiling &= PGDIR_MASK;
		if (!ceiling)
			return;
	}
	if (end - 1 > ceiling - 1)
		return;

	p4d = p4d_offset(pgd, start);
	pgd_clear(pgd);
	p4d_free_tlb(tlb, p4d, start);
}

/*
 * This function frees user-level page tables of a process.
 */
void free_pgd_range(struct mmu_gather *tlb,
			unsigned long addr, unsigned long end,
			unsigned long floor, unsigned long ceiling)
{
	pgd_t *pgd;
	unsigned long next;

	/*
	 * The next few lines have given us lots of grief...
	 *
	 * Why are we testing PMD* at this top level?  Because often
	 * there will be no work to do at all, and we'd prefer not to
	 * go all the way down to the bottom just to discover that.
	 *
	 * Why all these "- 1"s?  Because 0 represents both the bottom
	 * of the address space and the top of it (using -1 for the
	 * top wouldn't help much: the masks would do the wrong thing).
	 * The rule is that addr 0 and floor 0 refer to the bottom of
	 * the address space, but end 0 and ceiling 0 refer to the top
	 * Comparisons need to use "end - 1" and "ceiling - 1" (though
	 * that end 0 case should be mythical).
	 *
	 * Wherever addr is brought up or ceiling brought down, we must
	 * be careful to reject "the opposite 0" before it confuses the
	 * subsequent tests.  But what about where end is brought down
	 * by PMD_SIZE below? no, end can't go down to 0 there.
	 *
	 * Whereas we round start (addr) and ceiling down, by different
	 * masks at different levels, in order to test whether a table
	 * now has no other vmas using it, so can be freed, we don't
	 * bother to round floor or end up - the tests don't need that.
	 */

	addr &= PMD_MASK;
	if (addr < floor) {
		addr += PMD_SIZE;
		if (!addr)
			return;
	}
	if (ceiling) {
		ceiling &= PMD_MASK;
		if (!ceiling)
			return;
	}
	if (end - 1 > ceiling - 1)
		end -= PMD_SIZE;
	if (addr > end - 1)
		return;
	/*
	 * We add page table cache pages with PAGE_SIZE,
	 * (see pte_free_tlb()), flush the tlb if we need
	 */
	tlb_change_page_size(tlb, PAGE_SIZE);
	pgd = pgd_offset(tlb->mm, addr);
	do {
		next = pgd_addr_end(addr, end);
		if (pgd_none_or_clear_bad(pgd))
			continue;
		free_p4d_range(tlb, pgd, addr, next, floor, ceiling);
	} while (pgd++, addr = next, addr != end);
}

void free_pgtables(struct mmu_gather *tlb, struct ma_state *mas,
		   struct vm_area_struct *vma, unsigned long floor,
		   unsigned long ceiling, bool mm_wr_locked)
{
	struct unlink_vma_file_batch vb;

	do {
		unsigned long addr = vma->vm_start;
		struct vm_area_struct *next;

		/*
		 * Note: USER_PGTABLES_CEILING may be passed as ceiling and may
		 * be 0.  This will underflow and is okay.
		 */
		next = mas_find(mas, ceiling - 1);
		if (unlikely(xa_is_zero(next)))
			next = NULL;

		/*
		 * Hide vma from rmap and truncate_pagecache before freeing
		 * pgtables
		 */
		if (mm_wr_locked)
			vma_start_write(vma);
		unlink_anon_vmas(vma);

		if (is_vm_hugetlb_page(vma)) {
			unlink_file_vma(vma);
			hugetlb_free_pgd_range(tlb, addr, vma->vm_end,
				floor, next ? next->vm_start : ceiling);
		} else {
			unlink_file_vma_batch_init(&vb);
			unlink_file_vma_batch_add(&vb, vma);

			/*
			 * Optimization: gather nearby vmas into one call down
			 */
			while (next && next->vm_start <= vma->vm_end + PMD_SIZE
			       && !is_vm_hugetlb_page(next)) {
				vma = next;
				next = mas_find(mas, ceiling - 1);
				if (unlikely(xa_is_zero(next)))
					next = NULL;
				if (mm_wr_locked)
					vma_start_write(vma);
				unlink_anon_vmas(vma);
				unlink_file_vma_batch_add(&vb, vma);
			}
			unlink_file_vma_batch_final(&vb);
			free_pgd_range(tlb, addr, vma->vm_end,
				floor, next ? next->vm_start : ceiling);
		}
		vma = next;
	} while (vma);
}

void pmd_install(struct mm_struct *mm, pmd_t *pmd, pgtable_t *pte)
{
	spinlock_t *ptl = pmd_lock(mm, pmd);

	if (likely(pmd_none(*pmd))) {	/* Has another populated it ? */
		mm_inc_nr_ptes(mm);
		/*
		 * Ensure all pte setup (eg. pte page lock and page clearing) are
		 * visible before the pte is made visible to other CPUs by being
		 * put into page tables.
		 *
		 * The other side of the story is the pointer chasing in the page
		 * table walking code (when walking the page table without locking;
		 * ie. most of the time). Fortunately, these data accesses consist
		 * of a chain of data-dependent loads, meaning most CPUs (alpha
		 * being the notable exception) will already guarantee loads are
		 * seen in-order. See the alpha page table accessors for the
		 * smp_rmb() barriers in page table walking code.
		 */
		smp_wmb(); /* Could be smp_wmb__xxx(before|after)_spin_lock */
		pmd_populate(mm, pmd, *pte);
		*pte = NULL;
	}
	spin_unlock(ptl);
}

int __pte_alloc(struct mm_struct *mm, pmd_t *pmd)
{
	pgtable_t new = pte_alloc_one(mm);
	if (!new)
		return -ENOMEM;

	pmd_install(mm, pmd, &new);
	if (new)
		pte_free(mm, new);
	return 0;
}

int __pte_alloc_kernel(pmd_t *pmd)
{
	pte_t *new = pte_alloc_one_kernel(&init_mm);
	if (!new)
		return -ENOMEM;

	spin_lock(&init_mm.page_table_lock);
	if (likely(pmd_none(*pmd))) {	/* Has another populated it ? */
		smp_wmb(); /* See comment in pmd_install() */
		pmd_populate_kernel(&init_mm, pmd, new);
		new = NULL;
	}
	spin_unlock(&init_mm.page_table_lock);
	if (new)
		pte_free_kernel(&init_mm, new);
	return 0;
}

static inline void init_rss_vec(int *rss)
{
	memset(rss, 0, sizeof(int) * NR_MM_COUNTERS);
}

static inline void add_mm_rss_vec(struct mm_struct *mm, int *rss)
{
	int i;

	for (i = 0; i < NR_MM_COUNTERS; i++)
		if (rss[i])
			add_mm_counter(mm, i, rss[i]);
}

/*
 * This function is called to print an error when a bad pte
 * is found. For example, we might have a PFN-mapped pte in
 * a region that doesn't allow it.
 *
 * The calling function must still handle the error.
 */
static void print_bad_pte(struct vm_area_struct *vma, unsigned long addr,
			  pte_t pte, struct page *page)
{
	pgd_t *pgd = pgd_offset(vma->vm_mm, addr);
	p4d_t *p4d = p4d_offset(pgd, addr);
	pud_t *pud = pud_offset(p4d, addr);
	pmd_t *pmd = pmd_offset(pud, addr);
	struct address_space *mapping;
	pgoff_t index;
	static unsigned long resume;
	static unsigned long nr_shown;
	static unsigned long nr_unshown;

	/*
	 * Allow a burst of 60 reports, then keep quiet for that minute;
	 * or allow a steady drip of one report per second.
	 */
	if (nr_shown == 60) {
		if (time_before(jiffies, resume)) {
			nr_unshown++;
			return;
		}
		if (nr_unshown) {
			pr_alert("BUG: Bad page map: %lu messages suppressed\n",
				 nr_unshown);
			nr_unshown = 0;
		}
		nr_shown = 0;
	}
	if (nr_shown++ == 0)
		resume = jiffies + 60 * HZ;

	mapping = vma->vm_file ? vma->vm_file->f_mapping : NULL;
	index = linear_page_index(vma, addr);

	pr_alert("BUG: Bad page map in process %s  pte:%08llx pmd:%08llx\n",
		 current->comm,
		 (long long)pte_val(pte), (long long)pmd_val(*pmd));
	if (page)
		dump_page(page, "bad pte");
	pr_alert("addr:%px vm_flags:%08lx anon_vma:%px mapping:%px index:%lx\n",
		 (void *)addr, vma->vm_flags, vma->anon_vma, mapping, index);
	pr_alert("file:%pD fault:%ps mmap:%ps read_folio:%ps\n",
		 vma->vm_file,
		 vma->vm_ops ? vma->vm_ops->fault : NULL,
		 vma->vm_file ? vma->vm_file->f_op->mmap : NULL,
		 mapping ? mapping->a_ops->read_folio : NULL);
	dump_stack();
	add_taint(TAINT_BAD_PAGE, LOCKDEP_NOW_UNRELIABLE);
}

/*
 * vm_normal_page -- This function gets the "struct page" associated with a pte.
 *
 * "Special" mappings do not wish to be associated with a "struct page" (either
 * it doesn't exist, or it exists but they don't want to touch it). In this
 * case, NULL is returned here. "Normal" mappings do have a struct page.
 *
 * There are 2 broad cases. Firstly, an architecture may define a pte_special()
 * pte bit, in which case this function is trivial. Secondly, an architecture
 * may not have a spare pte bit, which requires a more complicated scheme,
 * described below.
 *
 * A raw VM_PFNMAP mapping (ie. one that is not COWed) is always considered a
 * special mapping (even if there are underlying and valid "struct pages").
 * COWed pages of a VM_PFNMAP are always normal.
 *
 * The way we recognize COWed pages within VM_PFNMAP mappings is through the
 * rules set up by "remap_pfn_range()": the vma will have the VM_PFNMAP bit
 * set, and the vm_pgoff will point to the first PFN mapped: thus every special
 * mapping will always honor the rule
 *
 *	pfn_of_page == vma->vm_pgoff + ((addr - vma->vm_start) >> PAGE_SHIFT)
 *
 * And for normal mappings this is false.
 *
 * This restricts such mappings to be a linear translation from virtual address
 * to pfn. To get around this restriction, we allow arbitrary mappings so long
 * as the vma is not a COW mapping; in that case, we know that all ptes are
 * special (because none can have been COWed).
 *
 *
 * In order to support COW of arbitrary special mappings, we have VM_MIXEDMAP.
 *
 * VM_MIXEDMAP mappings can likewise contain memory with or without "struct
 * page" backing, however the difference is that _all_ pages with a struct
 * page (that is, those where pfn_valid is true) are refcounted and considered
 * normal pages by the VM. The only exception are zeropages, which are
 * *never* refcounted.
 *
 * The disadvantage is that pages are refcounted (which can be slower and
 * simply not an option for some PFNMAP users). The advantage is that we
 * don't have to follow the strict linearity rule of PFNMAP mappings in
 * order to support COWable mappings.
 *
 */
struct page *vm_normal_page(struct vm_area_struct *vma, unsigned long addr,
			    pte_t pte)
{
	unsigned long pfn = pte_pfn(pte);

	if (IS_ENABLED(CONFIG_ARCH_HAS_PTE_SPECIAL)) {
		if (likely(!pte_special(pte)))
			goto check_pfn;
		if (vma->vm_ops && vma->vm_ops->find_special_page)
			return vma->vm_ops->find_special_page(vma, addr);
		if (vma->vm_flags & (VM_PFNMAP | VM_MIXEDMAP))
			return NULL;
		if (is_zero_pfn(pfn))
			return NULL;
		if (pte_devmap(pte))
		/*
		 * NOTE: New users of ZONE_DEVICE will not set pte_devmap()
		 * and will have refcounts incremented on their struct pages
		 * when they are inserted into PTEs, thus they are safe to
		 * return here. Legacy ZONE_DEVICE pages that set pte_devmap()
		 * do not have refcounts. Example of legacy ZONE_DEVICE is
		 * MEMORY_DEVICE_FS_DAX type in pmem or virtio_fs drivers.
		 */
			return NULL;

		print_bad_pte(vma, addr, pte, NULL);
		return NULL;
	}

	/* !CONFIG_ARCH_HAS_PTE_SPECIAL case follows: */

	if (unlikely(vma->vm_flags & (VM_PFNMAP|VM_MIXEDMAP))) {
		if (vma->vm_flags & VM_MIXEDMAP) {
			if (!pfn_valid(pfn))
				return NULL;
			if (is_zero_pfn(pfn))
				return NULL;
			goto out;
		} else {
			unsigned long off;
			off = (addr - vma->vm_start) >> PAGE_SHIFT;
			if (pfn == vma->vm_pgoff + off)
				return NULL;
			if (!is_cow_mapping(vma->vm_flags))
				return NULL;
		}
	}

	if (is_zero_pfn(pfn))
		return NULL;

check_pfn:
	if (unlikely(pfn > highest_memmap_pfn)) {
		print_bad_pte(vma, addr, pte, NULL);
		return NULL;
	}

	/*
	 * NOTE! We still have PageReserved() pages in the page tables.
	 * eg. VDSO mappings can cause them to exist.
	 */
out:
	VM_WARN_ON_ONCE(is_zero_pfn(pfn));
	return pfn_to_page(pfn);
}

struct folio *vm_normal_folio(struct vm_area_struct *vma, unsigned long addr,
			    pte_t pte)
{
	struct page *page = vm_normal_page(vma, addr, pte);

	if (page)
		return page_folio(page);
	return NULL;
}

#ifdef CONFIG_PGTABLE_HAS_HUGE_LEAVES
struct page *vm_normal_page_pmd(struct vm_area_struct *vma, unsigned long addr,
				pmd_t pmd)
{
	unsigned long pfn = pmd_pfn(pmd);

	/* Currently it's only used for huge pfnmaps */
	if (unlikely(pmd_special(pmd)))
		return NULL;

	if (unlikely(vma->vm_flags & (VM_PFNMAP|VM_MIXEDMAP))) {
		if (vma->vm_flags & VM_MIXEDMAP) {
			if (!pfn_valid(pfn))
				return NULL;
			goto out;
		} else {
			unsigned long off;
			off = (addr - vma->vm_start) >> PAGE_SHIFT;
			if (pfn == vma->vm_pgoff + off)
				return NULL;
			if (!is_cow_mapping(vma->vm_flags))
				return NULL;
		}
	}

	if (pmd_devmap(pmd))
		return NULL;
	if (is_huge_zero_pmd(pmd))
		return NULL;
	if (unlikely(pfn > highest_memmap_pfn))
		return NULL;

	/*
	 * NOTE! We still have PageReserved() pages in the page tables.
	 * eg. VDSO mappings can cause them to exist.
	 */
out:
	return pfn_to_page(pfn);
}

struct folio *vm_normal_folio_pmd(struct vm_area_struct *vma,
				  unsigned long addr, pmd_t pmd)
{
	struct page *page = vm_normal_page_pmd(vma, addr, pmd);

	if (page)
		return page_folio(page);
	return NULL;
}
#endif

static void restore_exclusive_pte(struct vm_area_struct *vma,
				  struct page *page, unsigned long address,
				  pte_t *ptep)
{
	struct folio *folio = page_folio(page);
	pte_t orig_pte;
	pte_t pte;
	swp_entry_t entry;

	orig_pte = ptep_get(ptep);
	pte = pte_mkold(mk_pte(page, READ_ONCE(vma->vm_page_prot)));
	if (pte_swp_soft_dirty(orig_pte))
		pte = pte_mksoft_dirty(pte);

	entry = pte_to_swp_entry(orig_pte);
	if (pte_swp_uffd_wp(orig_pte))
		pte = pte_mkuffd_wp(pte);
	else if (is_writable_device_exclusive_entry(entry))
		pte = maybe_mkwrite(pte_mkdirty(pte), vma);

	VM_BUG_ON_FOLIO(pte_write(pte) && (!folio_test_anon(folio) &&
					   PageAnonExclusive(page)), folio);

	/*
	 * No need to take a page reference as one was already
	 * created when the swap entry was made.
	 */
	if (folio_test_anon(folio))
		folio_add_anon_rmap_pte(folio, page, vma, address, RMAP_NONE);
	else
		/*
		 * Currently device exclusive access only supports anonymous
		 * memory so the entry shouldn't point to a filebacked page.
		 */
		WARN_ON_ONCE(1);

	set_pte_at(vma->vm_mm, address, ptep, pte);

	/*
	 * No need to invalidate - it was non-present before. However
	 * secondary CPUs may have mappings that need invalidating.
	 */
	update_mmu_cache(vma, address, ptep);
}

/*
 * Tries to restore an exclusive pte if the page lock can be acquired without
 * sleeping.
 */
static int
try_restore_exclusive_pte(pte_t *src_pte, struct vm_area_struct *vma,
			unsigned long addr)
{
	swp_entry_t entry = pte_to_swp_entry(ptep_get(src_pte));
	struct page *page = pfn_swap_entry_to_page(entry);

	if (trylock_page(page)) {
		restore_exclusive_pte(vma, page, addr, src_pte);
		unlock_page(page);
		return 0;
	}

	return -EBUSY;
}

/*
 * copy one vm_area from one task to the other. Assumes the page tables
 * already present in the new task to be cleared in the whole range
 * covered by this vma.
 */

static unsigned long
copy_nonpresent_pte(struct mm_struct *dst_mm, struct mm_struct *src_mm,
		pte_t *dst_pte, pte_t *src_pte, struct vm_area_struct *dst_vma,
		struct vm_area_struct *src_vma, unsigned long addr, int *rss)
{
	unsigned long vm_flags = dst_vma->vm_flags;
	pte_t orig_pte = ptep_get(src_pte);
	pte_t pte = orig_pte;
	struct folio *folio;
	struct page *page;
	swp_entry_t entry = pte_to_swp_entry(orig_pte);

	if (likely(!non_swap_entry(entry))) {
		if (swap_duplicate(entry) < 0)
			return -EIO;

		/* make sure dst_mm is on swapoff's mmlist. */
		if (unlikely(list_empty(&dst_mm->mmlist))) {
			spin_lock(&mmlist_lock);
			if (list_empty(&dst_mm->mmlist))
				list_add(&dst_mm->mmlist,
						&src_mm->mmlist);
			spin_unlock(&mmlist_lock);
		}
		/* Mark the swap entry as shared. */
		if (pte_swp_exclusive(orig_pte)) {
			pte = pte_swp_clear_exclusive(orig_pte);
			set_pte_at(src_mm, addr, src_pte, pte);
		}
		rss[MM_SWAPENTS]++;
	} else if (is_migration_entry(entry)) {
		folio = pfn_swap_entry_folio(entry);

		rss[mm_counter(folio)]++;

		if (!is_readable_migration_entry(entry) &&
				is_cow_mapping(vm_flags)) {
			/*
			 * COW mappings require pages in both parent and child
			 * to be set to read. A previously exclusive entry is
			 * now shared.
			 */
			entry = make_readable_migration_entry(
							swp_offset(entry));
			pte = swp_entry_to_pte(entry);
			if (pte_swp_soft_dirty(orig_pte))
				pte = pte_swp_mksoft_dirty(pte);
			if (pte_swp_uffd_wp(orig_pte))
				pte = pte_swp_mkuffd_wp(pte);
			set_pte_at(src_mm, addr, src_pte, pte);
		}
	} else if (is_device_private_entry(entry)) {
		page = pfn_swap_entry_to_page(entry);
		folio = page_folio(page);

		/*
		 * Update rss count even for unaddressable pages, as
		 * they should treated just like normal pages in this
		 * respect.
		 *
		 * We will likely want to have some new rss counters
		 * for unaddressable pages, at some point. But for now
		 * keep things as they are.
		 */
		folio_get(folio);
		rss[mm_counter(folio)]++;
		/* Cannot fail as these pages cannot get pinned. */
		folio_try_dup_anon_rmap_pte(folio, page, src_vma);

		/*
		 * We do not preserve soft-dirty information, because so
		 * far, checkpoint/restore is the only feature that
		 * requires that. And checkpoint/restore does not work
		 * when a device driver is involved (you cannot easily
		 * save and restore device driver state).
		 */
		if (is_writable_device_private_entry(entry) &&
		    is_cow_mapping(vm_flags)) {
			entry = make_readable_device_private_entry(
							swp_offset(entry));
			pte = swp_entry_to_pte(entry);
			if (pte_swp_uffd_wp(orig_pte))
				pte = pte_swp_mkuffd_wp(pte);
			set_pte_at(src_mm, addr, src_pte, pte);
		}
	} else if (is_device_exclusive_entry(entry)) {
		/*
		 * Make device exclusive entries present by restoring the
		 * original entry then copying as for a present pte. Device
		 * exclusive entries currently only support private writable
		 * (ie. COW) mappings.
		 */
		VM_BUG_ON(!is_cow_mapping(src_vma->vm_flags));
		if (try_restore_exclusive_pte(src_pte, src_vma, addr))
			return -EBUSY;
		return -ENOENT;
	} else if (is_pte_marker_entry(entry)) {
		pte_marker marker = copy_pte_marker(entry, dst_vma);

		if (marker)
			set_pte_at(dst_mm, addr, dst_pte,
				   make_pte_marker(marker));
		return 0;
	}
	if (!userfaultfd_wp(dst_vma))
		pte = pte_swp_clear_uffd_wp(pte);
	set_pte_at(dst_mm, addr, dst_pte, pte);
	return 0;
}

/*
 * Copy a present and normal page.
 *
 * NOTE! The usual case is that this isn't required;
 * instead, the caller can just increase the page refcount
 * and re-use the pte the traditional way.
 *
 * And if we need a pre-allocated page but don't yet have
 * one, return a negative error to let the preallocation
 * code know so that it can do so outside the page table
 * lock.
 */
static inline int
copy_present_page(struct vm_area_struct *dst_vma, struct vm_area_struct *src_vma,
		  pte_t *dst_pte, pte_t *src_pte, unsigned long addr, int *rss,
		  struct folio **prealloc, struct page *page)
{
	struct folio *new_folio;
	pte_t pte;

	new_folio = *prealloc;
	if (!new_folio)
		return -EAGAIN;

	/*
	 * We have a prealloc page, all good!  Take it
	 * over and copy the page & arm it.
	 */

	if (copy_mc_user_highpage(&new_folio->page, page, addr, src_vma))
		return -EHWPOISON;

	*prealloc = NULL;
	__folio_mark_uptodate(new_folio);
	folio_add_new_anon_rmap(new_folio, dst_vma, addr, RMAP_EXCLUSIVE);
	folio_add_lru_vma(new_folio, dst_vma);
	rss[MM_ANONPAGES]++;

	/* All done, just insert the new page copy in the child */
	pte = mk_pte(&new_folio->page, dst_vma->vm_page_prot);
	pte = maybe_mkwrite(pte_mkdirty(pte), dst_vma);
	if (userfaultfd_pte_wp(dst_vma, ptep_get(src_pte)))
		/* Uffd-wp needs to be delivered to dest pte as well */
		pte = pte_mkuffd_wp(pte);
	set_pte_at(dst_vma->vm_mm, addr, dst_pte, pte);
	return 0;
}

static __always_inline void __copy_present_ptes(struct vm_area_struct *dst_vma,
		struct vm_area_struct *src_vma, pte_t *dst_pte, pte_t *src_pte,
		pte_t pte, unsigned long addr, int nr)
{
	struct mm_struct *src_mm = src_vma->vm_mm;

	/* If it's a COW mapping, write protect it both processes. */
	if (is_cow_mapping(src_vma->vm_flags) && pte_write(pte)) {
		wrprotect_ptes(src_mm, addr, src_pte, nr);
		pte = pte_wrprotect(pte);
	}

	/* If it's a shared mapping, mark it clean in the child. */
	if (src_vma->vm_flags & VM_SHARED)
		pte = pte_mkclean(pte);
	pte = pte_mkold(pte);

	if (!userfaultfd_wp(dst_vma))
		pte = pte_clear_uffd_wp(pte);

	set_ptes(dst_vma->vm_mm, addr, dst_pte, pte, nr);
}

/*
 * Copy one present PTE, trying to batch-process subsequent PTEs that map
 * consecutive pages of the same folio by copying them as well.
 *
 * Returns -EAGAIN if one preallocated page is required to copy the next PTE.
 * Otherwise, returns the number of copied PTEs (at least 1).
 */
static inline int
copy_present_ptes(struct vm_area_struct *dst_vma, struct vm_area_struct *src_vma,
		 pte_t *dst_pte, pte_t *src_pte, pte_t pte, unsigned long addr,
		 int max_nr, int *rss, struct folio **prealloc)
{
	struct page *page;
	struct folio *folio;
	bool any_writable;
	fpb_t flags = 0;
	int err, nr;

	page = vm_normal_page(src_vma, addr, pte);
	if (unlikely(!page))
		goto copy_pte;

	folio = page_folio(page);

	/*
	 * If we likely have to copy, just don't bother with batching. Make
	 * sure that the common "small folio" case is as fast as possible
	 * by keeping the batching logic separate.
	 */
	if (unlikely(!*prealloc && folio_test_large(folio) && max_nr != 1)) {
		if (src_vma->vm_flags & VM_SHARED)
			flags |= FPB_IGNORE_DIRTY;
		if (!vma_soft_dirty_enabled(src_vma))
			flags |= FPB_IGNORE_SOFT_DIRTY;

		nr = folio_pte_batch(folio, addr, src_pte, pte, max_nr, flags,
				     &any_writable, NULL, NULL);
		folio_ref_add(folio, nr);
		if (folio_test_anon(folio)) {
			if (unlikely(folio_try_dup_anon_rmap_ptes(folio, page,
								  nr, src_vma))) {
				folio_ref_sub(folio, nr);
				return -EAGAIN;
			}
			rss[MM_ANONPAGES] += nr;
			VM_WARN_ON_FOLIO(PageAnonExclusive(page), folio);
		} else {
			folio_dup_file_rmap_ptes(folio, page, nr);
			rss[mm_counter_file(folio)] += nr;
		}
		if (any_writable)
			pte = pte_mkwrite(pte, src_vma);
		__copy_present_ptes(dst_vma, src_vma, dst_pte, src_pte, pte,
				    addr, nr);
		return nr;
	}

	folio_get(folio);
	if (folio_test_anon(folio)) {
		/*
		 * If this page may have been pinned by the parent process,
		 * copy the page immediately for the child so that we'll always
		 * guarantee the pinned page won't be randomly replaced in the
		 * future.
		 */
		if (unlikely(folio_try_dup_anon_rmap_pte(folio, page, src_vma))) {
			/* Page may be pinned, we have to copy. */
			folio_put(folio);
			err = copy_present_page(dst_vma, src_vma, dst_pte, src_pte,
						addr, rss, prealloc, page);
			return err ? err : 1;
		}
		rss[MM_ANONPAGES]++;
		VM_WARN_ON_FOLIO(PageAnonExclusive(page), folio);
	} else {
		folio_dup_file_rmap_pte(folio, page);
		rss[mm_counter_file(folio)]++;
	}

copy_pte:
	__copy_present_ptes(dst_vma, src_vma, dst_pte, src_pte, pte, addr, 1);
	return 1;
}

static inline struct folio *folio_prealloc(struct mm_struct *src_mm,
		struct vm_area_struct *vma, unsigned long addr, bool need_zero)
{
	struct folio *new_folio;

	if (need_zero)
		new_folio = vma_alloc_zeroed_movable_folio(vma, addr);
	else
		new_folio = vma_alloc_folio(GFP_HIGHUSER_MOVABLE, 0, vma,
					    addr, false);

	if (!new_folio)
		return NULL;

	if (mem_cgroup_charge(new_folio, src_mm, GFP_KERNEL)) {
		folio_put(new_folio);
		return NULL;
	}
	folio_throttle_swaprate(new_folio, GFP_KERNEL);

	return new_folio;
}

static int
copy_pte_range(struct vm_area_struct *dst_vma, struct vm_area_struct *src_vma,
	       pmd_t *dst_pmd, pmd_t *src_pmd, unsigned long addr,
	       unsigned long end)
{
	struct mm_struct *dst_mm = dst_vma->vm_mm;
	struct mm_struct *src_mm = src_vma->vm_mm;
	pte_t *orig_src_pte, *orig_dst_pte;
	pte_t *src_pte, *dst_pte;
	pte_t ptent;
	spinlock_t *src_ptl, *dst_ptl;
	int progress, max_nr, ret = 0;
	int rss[NR_MM_COUNTERS];
	swp_entry_t entry = (swp_entry_t){0};
	struct folio *prealloc = NULL;
	int nr;

again:
	progress = 0;
	init_rss_vec(rss);

	/*
	 * copy_pmd_range()'s prior pmd_none_or_clear_bad(src_pmd), and the
	 * error handling here, assume that exclusive mmap_lock on dst and src
	 * protects anon from unexpected THP transitions; with shmem and file
	 * protected by mmap_lock-less collapse skipping areas with anon_vma
	 * (whereas vma_needs_copy() skips areas without anon_vma).  A rework
	 * can remove such assumptions later, but this is good enough for now.
	 */
	dst_pte = pte_alloc_map_lock(dst_mm, dst_pmd, addr, &dst_ptl);
	if (!dst_pte) {
		ret = -ENOMEM;
		goto out;
	}
	src_pte = pte_offset_map_nolock(src_mm, src_pmd, addr, &src_ptl);
	if (!src_pte) {
		pte_unmap_unlock(dst_pte, dst_ptl);
		/* ret == 0 */
		goto out;
	}
	spin_lock_nested(src_ptl, SINGLE_DEPTH_NESTING);
	orig_src_pte = src_pte;
	orig_dst_pte = dst_pte;
	arch_enter_lazy_mmu_mode();

	do {
		nr = 1;

		/*
		 * We are holding two locks at this point - either of them
		 * could generate latencies in another task on another CPU.
		 */
		if (progress >= 32) {
			progress = 0;
			if (need_resched() ||
			    spin_needbreak(src_ptl) || spin_needbreak(dst_ptl))
				break;
		}
		ptent = ptep_get(src_pte);
		if (pte_none(ptent)) {
			progress++;
			continue;
		}
		if (unlikely(!pte_present(ptent))) {
			ret = copy_nonpresent_pte(dst_mm, src_mm,
						  dst_pte, src_pte,
						  dst_vma, src_vma,
						  addr, rss);
			if (ret == -EIO) {
				entry = pte_to_swp_entry(ptep_get(src_pte));
				break;
			} else if (ret == -EBUSY) {
				break;
			} else if (!ret) {
				progress += 8;
				continue;
			}
			ptent = ptep_get(src_pte);
			VM_WARN_ON_ONCE(!pte_present(ptent));

			/*
			 * Device exclusive entry restored, continue by copying
			 * the now present pte.
			 */
			WARN_ON_ONCE(ret != -ENOENT);
		}
		/* copy_present_ptes() will clear `*prealloc' if consumed */
		max_nr = (end - addr) / PAGE_SIZE;
		ret = copy_present_ptes(dst_vma, src_vma, dst_pte, src_pte,
					ptent, addr, max_nr, rss, &prealloc);
		/*
		 * If we need a pre-allocated page for this pte, drop the
		 * locks, allocate, and try again.
		 * If copy failed due to hwpoison in source page, break out.
		 */
		if (unlikely(ret == -EAGAIN || ret == -EHWPOISON))
			break;
		if (unlikely(prealloc)) {
			/*
			 * pre-alloc page cannot be reused by next time so as
			 * to strictly follow mempolicy (e.g., alloc_page_vma()
			 * will allocate page according to address).  This
			 * could only happen if one pinned pte changed.
			 */
			folio_put(prealloc);
			prealloc = NULL;
		}
		nr = ret;
		progress += 8 * nr;
	} while (dst_pte += nr, src_pte += nr, addr += PAGE_SIZE * nr,
		 addr != end);

	arch_leave_lazy_mmu_mode();
	pte_unmap_unlock(orig_src_pte, src_ptl);
	add_mm_rss_vec(dst_mm, rss);
	pte_unmap_unlock(orig_dst_pte, dst_ptl);
	cond_resched();

	if (ret == -EIO) {
		VM_WARN_ON_ONCE(!entry.val);
		if (add_swap_count_continuation(entry, GFP_KERNEL) < 0) {
			ret = -ENOMEM;
			goto out;
		}
		entry.val = 0;
	} else if (ret == -EBUSY || unlikely(ret == -EHWPOISON)) {
		goto out;
	} else if (ret ==  -EAGAIN) {
		prealloc = folio_prealloc(src_mm, src_vma, addr, false);
		if (!prealloc)
			return -ENOMEM;
	} else if (ret < 0) {
		VM_WARN_ON_ONCE(1);
	}

	/* We've captured and resolved the error. Reset, try again. */
	ret = 0;

	if (addr != end)
		goto again;
out:
	if (unlikely(prealloc))
		folio_put(prealloc);
	return ret;
}

static inline int
copy_pmd_range(struct vm_area_struct *dst_vma, struct vm_area_struct *src_vma,
	       pud_t *dst_pud, pud_t *src_pud, unsigned long addr,
	       unsigned long end)
{
	struct mm_struct *dst_mm = dst_vma->vm_mm;
	struct mm_struct *src_mm = src_vma->vm_mm;
	pmd_t *src_pmd, *dst_pmd;
	unsigned long next;

	dst_pmd = pmd_alloc(dst_mm, dst_pud, addr);
	if (!dst_pmd)
		return -ENOMEM;
	src_pmd = pmd_offset(src_pud, addr);
	do {
		next = pmd_addr_end(addr, end);
		if (is_swap_pmd(*src_pmd) || pmd_trans_huge(*src_pmd)
			|| pmd_devmap(*src_pmd)) {
			int err;
			VM_BUG_ON_VMA(next-addr != HPAGE_PMD_SIZE, src_vma);
			err = copy_huge_pmd(dst_mm, src_mm, dst_pmd, src_pmd,
					    addr, dst_vma, src_vma);
			if (err == -ENOMEM)
				return -ENOMEM;
			if (!err)
				continue;
			/* fall through */
		}
		if (pmd_none_or_clear_bad(src_pmd))
			continue;
		if (copy_pte_range(dst_vma, src_vma, dst_pmd, src_pmd,
				   addr, next))
			return -ENOMEM;
	} while (dst_pmd++, src_pmd++, addr = next, addr != end);
	return 0;
}

static inline int
copy_pud_range(struct vm_area_struct *dst_vma, struct vm_area_struct *src_vma,
	       p4d_t *dst_p4d, p4d_t *src_p4d, unsigned long addr,
	       unsigned long end)
{
	struct mm_struct *dst_mm = dst_vma->vm_mm;
	struct mm_struct *src_mm = src_vma->vm_mm;
	pud_t *src_pud, *dst_pud;
	unsigned long next;

	dst_pud = pud_alloc(dst_mm, dst_p4d, addr);
	if (!dst_pud)
		return -ENOMEM;
	src_pud = pud_offset(src_p4d, addr);
	do {
		next = pud_addr_end(addr, end);
		if (pud_trans_huge(*src_pud) || pud_devmap(*src_pud)) {
			int err;

			VM_BUG_ON_VMA(next-addr != HPAGE_PUD_SIZE, src_vma);
			err = copy_huge_pud(dst_mm, src_mm,
					    dst_pud, src_pud, addr, src_vma);
			if (err == -ENOMEM)
				return -ENOMEM;
			if (!err)
				continue;
			/* fall through */
		}
		if (pud_none_or_clear_bad(src_pud))
			continue;
		if (copy_pmd_range(dst_vma, src_vma, dst_pud, src_pud,
				   addr, next))
			return -ENOMEM;
	} while (dst_pud++, src_pud++, addr = next, addr != end);
	return 0;
}

static inline int
copy_p4d_range(struct vm_area_struct *dst_vma, struct vm_area_struct *src_vma,
	       pgd_t *dst_pgd, pgd_t *src_pgd, unsigned long addr,
	       unsigned long end)
{
	struct mm_struct *dst_mm = dst_vma->vm_mm;
	p4d_t *src_p4d, *dst_p4d;
	unsigned long next;

	dst_p4d = p4d_alloc(dst_mm, dst_pgd, addr);
	if (!dst_p4d)
		return -ENOMEM;
	src_p4d = p4d_offset(src_pgd, addr);
	do {
		next = p4d_addr_end(addr, end);
		if (p4d_none_or_clear_bad(src_p4d))
			continue;
		if (copy_pud_range(dst_vma, src_vma, dst_p4d, src_p4d,
				   addr, next))
			return -ENOMEM;
	} while (dst_p4d++, src_p4d++, addr = next, addr != end);
	return 0;
}

/*
 * Return true if the vma needs to copy the pgtable during this fork().  Return
 * false when we can speed up fork() by allowing lazy page faults later until
 * when the child accesses the memory range.
 */
static bool
vma_needs_copy(struct vm_area_struct *dst_vma, struct vm_area_struct *src_vma)
{
	/*
	 * Always copy pgtables when dst_vma has uffd-wp enabled even if it's
	 * file-backed (e.g. shmem). Because when uffd-wp is enabled, pgtable
	 * contains uffd-wp protection information, that's something we can't
	 * retrieve from page cache, and skip copying will lose those info.
	 */
	if (userfaultfd_wp(dst_vma))
		return true;

	if (src_vma->vm_flags & (VM_PFNMAP | VM_MIXEDMAP))
		return true;

	if (src_vma->anon_vma)
		return true;

	/*
	 * Don't copy ptes where a page fault will fill them correctly.  Fork
	 * becomes much lighter when there are big shared or private readonly
	 * mappings. The tradeoff is that copy_page_range is more efficient
	 * than faulting.
	 */
	return false;
}

int
copy_page_range(struct vm_area_struct *dst_vma, struct vm_area_struct *src_vma)
{
	pgd_t *src_pgd, *dst_pgd;
	unsigned long next;
	unsigned long addr = src_vma->vm_start;
	unsigned long end = src_vma->vm_end;
	struct mm_struct *dst_mm = dst_vma->vm_mm;
	struct mm_struct *src_mm = src_vma->vm_mm;
	struct mmu_notifier_range range;
	bool is_cow;
	int ret;

	if (!vma_needs_copy(dst_vma, src_vma))
		return 0;

	if (is_vm_hugetlb_page(src_vma))
		return copy_hugetlb_page_range(dst_mm, src_mm, dst_vma, src_vma);

	if (unlikely(src_vma->vm_flags & VM_PFNMAP)) {
		/*
		 * We do not free on error cases below as remove_vma
		 * gets called on error from higher level routine
		 */
		ret = track_pfn_copy(src_vma);
		if (ret)
			return ret;
	}

	/*
	 * We need to invalidate the secondary MMU mappings only when
	 * there could be a permission downgrade on the ptes of the
	 * parent mm. And a permission downgrade will only happen if
	 * is_cow_mapping() returns true.
	 */
	is_cow = is_cow_mapping(src_vma->vm_flags);

	if (is_cow) {
		mmu_notifier_range_init(&range, MMU_NOTIFY_PROTECTION_PAGE,
					0, src_mm, addr, end);
		mmu_notifier_invalidate_range_start(&range);
		/*
		 * Disabling preemption is not needed for the write side, as
		 * the read side doesn't spin, but goes to the mmap_lock.
		 *
		 * Use the raw variant of the seqcount_t write API to avoid
		 * lockdep complaining about preemptibility.
		 */
		vma_assert_write_locked(src_vma);
		raw_write_seqcount_begin(&src_mm->write_protect_seq);
	}

	ret = 0;
	dst_pgd = pgd_offset(dst_mm, addr);
	src_pgd = pgd_offset(src_mm, addr);
	do {
		next = pgd_addr_end(addr, end);
		if (pgd_none_or_clear_bad(src_pgd))
			continue;
		if (unlikely(copy_p4d_range(dst_vma, src_vma, dst_pgd, src_pgd,
					    addr, next))) {
			untrack_pfn_clear(dst_vma);
			ret = -ENOMEM;
			break;
		}
	} while (dst_pgd++, src_pgd++, addr = next, addr != end);

	if (is_cow) {
		raw_write_seqcount_end(&src_mm->write_protect_seq);
		mmu_notifier_invalidate_range_end(&range);
	}
	return ret;
}

/* Whether we should zap all COWed (private) pages too */
static inline bool should_zap_cows(struct zap_details *details)
{
	/* By default, zap all pages */
	if (!details)
		return true;

	/* Or, we zap COWed pages only if the caller wants to */
	return details->even_cows;
}

/* Decides whether we should zap this folio with the folio pointer specified */
static inline bool should_zap_folio(struct zap_details *details,
				    struct folio *folio)
{
	/* If we can make a decision without *folio.. */
	if (should_zap_cows(details))
		return true;

	/* Otherwise we should only zap non-anon folios */
	return !folio_test_anon(folio);
}

static inline bool zap_drop_file_uffd_wp(struct zap_details *details)
{
	if (!details)
		return false;

	return details->zap_flags & ZAP_FLAG_DROP_MARKER;
}

/*
 * This function makes sure that we'll replace the none pte with an uffd-wp
 * swap special pte marker when necessary. Must be with the pgtable lock held.
 */
static inline void
zap_install_uffd_wp_if_needed(struct vm_area_struct *vma,
			      unsigned long addr, pte_t *pte, int nr,
			      struct zap_details *details, pte_t pteval)
{
	/* Zap on anonymous always means dropping everything */
	if (vma_is_anonymous(vma))
		return;

	if (zap_drop_file_uffd_wp(details))
		return;

	for (;;) {
		/* the PFN in the PTE is irrelevant. */
		pte_install_uffd_wp_if_needed(vma, addr, pte, pteval);
		if (--nr == 0)
			break;
		pte++;
		addr += PAGE_SIZE;
	}
}

static __always_inline void zap_present_folio_ptes(struct mmu_gather *tlb,
		struct vm_area_struct *vma, struct folio *folio,
		struct page *page, pte_t *pte, pte_t ptent, unsigned int nr,
		unsigned long addr, struct zap_details *details, int *rss,
		bool *force_flush, bool *force_break)
{
	struct mm_struct *mm = tlb->mm;
	bool delay_rmap = false;

	if (!folio_test_anon(folio)) {
		ptent = get_and_clear_full_ptes(mm, addr, pte, nr, tlb->fullmm);
		if (pte_dirty(ptent)) {
			folio_mark_dirty(folio);
			if (tlb_delay_rmap(tlb)) {
				delay_rmap = true;
				*force_flush = true;
			}
		}
		if (pte_young(ptent) && likely(vma_has_recency(vma)))
			folio_mark_accessed(folio);
		rss[mm_counter(folio)] -= nr;
	} else {
		/* We don't need up-to-date accessed/dirty bits. */
		clear_full_ptes(mm, addr, pte, nr, tlb->fullmm);
		rss[MM_ANONPAGES] -= nr;
	}
	/* Checking a single PTE in a batch is sufficient. */
	arch_check_zapped_pte(vma, ptent);
	tlb_remove_tlb_entries(tlb, pte, nr, addr);
	if (unlikely(userfaultfd_pte_wp(vma, ptent)))
		zap_install_uffd_wp_if_needed(vma, addr, pte, nr, details,
					      ptent);

	if (!delay_rmap) {
		folio_remove_rmap_ptes(folio, page, nr, vma);

		if (unlikely(folio_mapcount(folio) < 0))
			print_bad_pte(vma, addr, ptent, page);
	}
	if (unlikely(__tlb_remove_folio_pages(tlb, page, nr, delay_rmap))) {
		*force_flush = true;
		*force_break = true;
	}
}

/*
 * Zap or skip at least one present PTE, trying to batch-process subsequent
 * PTEs that map consecutive pages of the same folio.
 *
 * Returns the number of processed (skipped or zapped) PTEs (at least 1).
 */
static inline int zap_present_ptes(struct mmu_gather *tlb,
		struct vm_area_struct *vma, pte_t *pte, pte_t ptent,
		unsigned int max_nr, unsigned long addr,
		struct zap_details *details, int *rss, bool *force_flush,
		bool *force_break)
{
	const fpb_t fpb_flags = FPB_IGNORE_DIRTY | FPB_IGNORE_SOFT_DIRTY;
	struct mm_struct *mm = tlb->mm;
	struct folio *folio;
	struct page *page;
	int nr;

	page = vm_normal_page(vma, addr, ptent);
	if (!page) {
		/* We don't need up-to-date accessed/dirty bits. */
		ptep_get_and_clear_full(mm, addr, pte, tlb->fullmm);
		arch_check_zapped_pte(vma, ptent);
		tlb_remove_tlb_entry(tlb, pte, addr);
		if (userfaultfd_pte_wp(vma, ptent))
			zap_install_uffd_wp_if_needed(vma, addr, pte, 1,
						      details, ptent);
		ksm_might_unmap_zero_page(mm, ptent);
		return 1;
	}

	folio = page_folio(page);
	if (unlikely(!should_zap_folio(details, folio)))
		return 1;

	/*
	 * Make sure that the common "small folio" case is as fast as possible
	 * by keeping the batching logic separate.
	 */
	if (unlikely(folio_test_large(folio) && max_nr != 1)) {
		nr = folio_pte_batch(folio, addr, pte, ptent, max_nr, fpb_flags,
				     NULL, NULL, NULL);

		zap_present_folio_ptes(tlb, vma, folio, page, pte, ptent, nr,
				       addr, details, rss, force_flush,
				       force_break);
		return nr;
	}
	zap_present_folio_ptes(tlb, vma, folio, page, pte, ptent, 1, addr,
			       details, rss, force_flush, force_break);
	return 1;
}

static unsigned long zap_pte_range(struct mmu_gather *tlb,
				struct vm_area_struct *vma, pmd_t *pmd,
				unsigned long addr, unsigned long end,
				struct zap_details *details)
{
	bool force_flush = false, force_break = false;
	struct mm_struct *mm = tlb->mm;
	int rss[NR_MM_COUNTERS];
	spinlock_t *ptl;
	pte_t *start_pte;
	pte_t *pte;
	swp_entry_t entry;
	int nr;

	tlb_change_page_size(tlb, PAGE_SIZE);
	init_rss_vec(rss);
	start_pte = pte = pte_offset_map_lock(mm, pmd, addr, &ptl);
	if (!pte)
		return addr;

	flush_tlb_batched_pending(mm);
	arch_enter_lazy_mmu_mode();
	do {
		pte_t ptent = ptep_get(pte);
		struct folio *folio;
		struct page *page;
		int max_nr;

		nr = 1;
		if (pte_none(ptent))
			continue;

		if (need_resched())
			break;

		if (pte_present(ptent)) {
			max_nr = (end - addr) / PAGE_SIZE;
			nr = zap_present_ptes(tlb, vma, pte, ptent, max_nr,
					      addr, details, rss, &force_flush,
					      &force_break);
			if (unlikely(force_break)) {
				addr += nr * PAGE_SIZE;
				break;
			}
			continue;
		}

		entry = pte_to_swp_entry(ptent);
		if (is_device_private_entry(entry) ||
		    is_device_exclusive_entry(entry)) {
			page = pfn_swap_entry_to_page(entry);
			folio = page_folio(page);
			if (unlikely(!should_zap_folio(details, folio)))
				continue;
			/*
			 * Both device private/exclusive mappings should only
			 * work with anonymous page so far, so we don't need to
			 * consider uffd-wp bit when zap. For more information,
			 * see zap_install_uffd_wp_if_needed().
			 */
			WARN_ON_ONCE(!vma_is_anonymous(vma));
			rss[mm_counter(folio)]--;
			if (is_device_private_entry(entry))
				folio_remove_rmap_pte(folio, page, vma);
			folio_put(folio);
		} else if (!non_swap_entry(entry)) {
			max_nr = (end - addr) / PAGE_SIZE;
			nr = swap_pte_batch(pte, max_nr, ptent);
			/* Genuine swap entries, hence a private anon pages */
			if (!should_zap_cows(details))
				continue;
			rss[MM_SWAPENTS] -= nr;
			free_swap_and_cache_nr(entry, nr);
		} else if (is_migration_entry(entry)) {
			folio = pfn_swap_entry_folio(entry);
			if (!should_zap_folio(details, folio))
				continue;
			rss[mm_counter(folio)]--;
		} else if (pte_marker_entry_uffd_wp(entry)) {
			/*
			 * For anon: always drop the marker; for file: only
			 * drop the marker if explicitly requested.
			 */
			if (!vma_is_anonymous(vma) &&
			    !zap_drop_file_uffd_wp(details))
				continue;
		} else if (is_hwpoison_entry(entry) ||
			   is_poisoned_swp_entry(entry)) {
			if (!should_zap_cows(details))
				continue;
		} else {
			/* We should have covered all the swap entry types */
			pr_alert("unrecognized swap entry 0x%lx\n", entry.val);
			WARN_ON_ONCE(1);
		}
		clear_not_present_full_ptes(mm, addr, pte, nr, tlb->fullmm);
		zap_install_uffd_wp_if_needed(vma, addr, pte, nr, details, ptent);
	} while (pte += nr, addr += PAGE_SIZE * nr, addr != end);

	add_mm_rss_vec(mm, rss);
	arch_leave_lazy_mmu_mode();

	/* Do the actual TLB flush before dropping ptl */
	if (force_flush) {
		tlb_flush_mmu_tlbonly(tlb);
		tlb_flush_rmaps(tlb, vma);
	}
	pte_unmap_unlock(start_pte, ptl);

	/*
	 * If we forced a TLB flush (either due to running out of
	 * batch buffers or because we needed to flush dirty TLB
	 * entries before releasing the ptl), free the batched
	 * memory too. Come back again if we didn't do everything.
	 */
	if (force_flush)
		tlb_flush_mmu(tlb);

	return addr;
}

static inline unsigned long zap_pmd_range(struct mmu_gather *tlb,
				struct vm_area_struct *vma, pud_t *pud,
				unsigned long addr, unsigned long end,
				struct zap_details *details)
{
	pmd_t *pmd;
	unsigned long next;

	pmd = pmd_offset(pud, addr);
	do {
		next = pmd_addr_end(addr, end);
		if (is_swap_pmd(*pmd) || pmd_trans_huge(*pmd) || pmd_devmap(*pmd)) {
			if (next - addr != HPAGE_PMD_SIZE)
				__split_huge_pmd(vma, pmd, addr, false, NULL);
			else if (zap_huge_pmd(tlb, vma, pmd, addr)) {
				addr = next;
				continue;
			}
			/* fall through */
		} else if (details && details->single_folio &&
			   folio_test_pmd_mappable(details->single_folio) &&
			   next - addr == HPAGE_PMD_SIZE && pmd_none(*pmd)) {
			spinlock_t *ptl = pmd_lock(tlb->mm, pmd);
			/*
			 * Take and drop THP pmd lock so that we cannot return
			 * prematurely, while zap_huge_pmd() has cleared *pmd,
			 * but not yet decremented compound_mapcount().
			 */
			spin_unlock(ptl);
		}
		if (pmd_none(*pmd)) {
			addr = next;
			continue;
		}
		addr = zap_pte_range(tlb, vma, pmd, addr, next, details);
		if (addr != next)
			pmd--;
	} while (pmd++, cond_resched(), addr != end);

	return addr;
}

static inline unsigned long zap_pud_range(struct mmu_gather *tlb,
				struct vm_area_struct *vma, p4d_t *p4d,
				unsigned long addr, unsigned long end,
				struct zap_details *details)
{
	pud_t *pud;
	unsigned long next;

	pud = pud_offset(p4d, addr);
	do {
		next = pud_addr_end(addr, end);
		if (pud_trans_huge(*pud) || pud_devmap(*pud)) {
			if (next - addr != HPAGE_PUD_SIZE) {
				mmap_assert_locked(tlb->mm);
				split_huge_pud(vma, pud, addr);
			} else if (zap_huge_pud(tlb, vma, pud, addr))
				goto next;
			/* fall through */
		}
		if (pud_none_or_clear_bad(pud))
			continue;
		next = zap_pmd_range(tlb, vma, pud, addr, next, details);
next:
		cond_resched();
	} while (pud++, addr = next, addr != end);

	return addr;
}

static inline unsigned long zap_p4d_range(struct mmu_gather *tlb,
				struct vm_area_struct *vma, pgd_t *pgd,
				unsigned long addr, unsigned long end,
				struct zap_details *details)
{
	p4d_t *p4d;
	unsigned long next;

	p4d = p4d_offset(pgd, addr);
	do {
		next = p4d_addr_end(addr, end);
		if (p4d_none_or_clear_bad(p4d))
			continue;
		next = zap_pud_range(tlb, vma, p4d, addr, next, details);
	} while (p4d++, addr = next, addr != end);

	return addr;
}

void unmap_page_range(struct mmu_gather *tlb,
			     struct vm_area_struct *vma,
			     unsigned long addr, unsigned long end,
			     struct zap_details *details)
{
	pgd_t *pgd;
	unsigned long next;

	BUG_ON(addr >= end);
	tlb_start_vma(tlb, vma);
	pgd = pgd_offset(vma->vm_mm, addr);
	do {
		next = pgd_addr_end(addr, end);
		if (pgd_none_or_clear_bad(pgd))
			continue;
		next = zap_p4d_range(tlb, vma, pgd, addr, next, details);
	} while (pgd++, addr = next, addr != end);
	tlb_end_vma(tlb, vma);
}


static void unmap_single_vma(struct mmu_gather *tlb,
		struct vm_area_struct *vma, unsigned long start_addr,
		unsigned long end_addr,
		struct zap_details *details, bool mm_wr_locked)
{
	unsigned long start = max(vma->vm_start, start_addr);
	unsigned long end;

	if (start >= vma->vm_end)
		return;
	end = min(vma->vm_end, end_addr);
	if (end <= vma->vm_start)
		return;

	if (vma->vm_file)
		uprobe_munmap(vma, start, end);

	if (unlikely(vma->vm_flags & VM_PFNMAP))
		untrack_pfn(vma, 0, 0, mm_wr_locked);

	if (start != end) {
		if (unlikely(is_vm_hugetlb_page(vma))) {
			/*
			 * It is undesirable to test vma->vm_file as it
			 * should be non-null for valid hugetlb area.
			 * However, vm_file will be NULL in the error
			 * cleanup path of mmap_region. When
			 * hugetlbfs ->mmap method fails,
			 * mmap_region() nullifies vma->vm_file
			 * before calling this function to clean up.
			 * Since no pte has actually been setup, it is
			 * safe to do nothing in this case.
			 */
			if (vma->vm_file) {
				zap_flags_t zap_flags = details ?
				    details->zap_flags : 0;
				__unmap_hugepage_range(tlb, vma, start, end,
							     NULL, zap_flags);
			}
		} else
			unmap_page_range(tlb, vma, start, end, details);
	}
}

/**
 * unmap_vmas - unmap a range of memory covered by a list of vma's
 * @tlb: address of the caller's struct mmu_gather
 * @mas: the maple state
 * @vma: the starting vma
 * @start_addr: virtual address at which to start unmapping
 * @end_addr: virtual address at which to end unmapping
 * @tree_end: The maximum index to check
 * @mm_wr_locked: lock flag
 *
 * Unmap all pages in the vma list.
 *
 * Only addresses between `start' and `end' will be unmapped.
 *
 * The VMA list must be sorted in ascending virtual address order.
 *
 * unmap_vmas() assumes that the caller will flush the whole unmapped address
 * range after unmap_vmas() returns.  So the only responsibility here is to
 * ensure that any thus-far unmapped pages are flushed before unmap_vmas()
 * drops the lock and schedules.
 */
void unmap_vmas(struct mmu_gather *tlb, struct ma_state *mas,
		struct vm_area_struct *vma, unsigned long start_addr,
		unsigned long end_addr, unsigned long tree_end,
		bool mm_wr_locked)
{
	struct mmu_notifier_range range;
	struct zap_details details = {
		.zap_flags = ZAP_FLAG_DROP_MARKER | ZAP_FLAG_UNMAP,
		/* Careful - we need to zap private pages too! */
		.even_cows = true,
	};

	mmu_notifier_range_init(&range, MMU_NOTIFY_UNMAP, 0, vma->vm_mm,
				start_addr, end_addr);
	mmu_notifier_invalidate_range_start(&range);
	do {
		unsigned long start = start_addr;
		unsigned long end = end_addr;
		hugetlb_zap_begin(vma, &start, &end);
		unmap_single_vma(tlb, vma, start, end, &details,
				 mm_wr_locked);
		hugetlb_zap_end(vma, &details);
		vma = mas_find(mas, tree_end - 1);
	} while (vma && likely(!xa_is_zero(vma)));
	mmu_notifier_invalidate_range_end(&range);
}

/**
 * zap_page_range_single - remove user pages in a given range
 * @vma: vm_area_struct holding the applicable pages
 * @address: starting address of pages to zap
 * @size: number of bytes to zap
 * @details: details of shared cache invalidation
 *
 * The range must fit into one VMA.
 */
void zap_page_range_single(struct vm_area_struct *vma, unsigned long address,
		unsigned long size, struct zap_details *details)
{
	const unsigned long end = address + size;
	struct mmu_notifier_range range;
	struct mmu_gather tlb;

	lru_add_drain();
	mmu_notifier_range_init(&range, MMU_NOTIFY_CLEAR, 0, vma->vm_mm,
				address, end);
	hugetlb_zap_begin(vma, &range.start, &range.end);
	tlb_gather_mmu(&tlb, vma->vm_mm);
	update_hiwater_rss(vma->vm_mm);
	mmu_notifier_invalidate_range_start(&range);
	/*
	 * unmap 'address-end' not 'range.start-range.end' as range
	 * could have been expanded for hugetlb pmd sharing.
	 */
	unmap_single_vma(&tlb, vma, address, end, details, false);
	mmu_notifier_invalidate_range_end(&range);
	tlb_finish_mmu(&tlb);
	hugetlb_zap_end(vma, details);
}

/**
 * zap_vma_ptes - remove ptes mapping the vma
 * @vma: vm_area_struct holding ptes to be zapped
 * @address: starting address of pages to zap
 * @size: number of bytes to zap
 *
 * This function only unmaps ptes assigned to VM_PFNMAP vmas.
 *
 * The entire address range must be fully contained within the vma.
 *
 */
void zap_vma_ptes(struct vm_area_struct *vma, unsigned long address,
		unsigned long size)
{
	if (!range_in_vma(vma, address, address + size) ||
	    		!(vma->vm_flags & VM_PFNMAP))
		return;

	zap_page_range_single(vma, address, size, NULL);
}
EXPORT_SYMBOL_GPL(zap_vma_ptes);

static pmd_t *walk_to_pmd(struct mm_struct *mm, unsigned long addr)
{
	pgd_t *pgd;
	p4d_t *p4d;
	pud_t *pud;
	pmd_t *pmd;

	pgd = pgd_offset(mm, addr);
	p4d = p4d_alloc(mm, pgd, addr);
	if (!p4d)
		return NULL;
	pud = pud_alloc(mm, p4d, addr);
	if (!pud)
		return NULL;
	pmd = pmd_alloc(mm, pud, addr);
	if (!pmd)
		return NULL;

	VM_BUG_ON(pmd_trans_huge(*pmd));
	return pmd;
}

pte_t *__get_locked_pte(struct mm_struct *mm, unsigned long addr,
			spinlock_t **ptl)
{
	pmd_t *pmd = walk_to_pmd(mm, addr);

	if (!pmd)
		return NULL;
	return pte_alloc_map_lock(mm, pmd, addr, ptl);
}

static bool vm_mixed_zeropage_allowed(struct vm_area_struct *vma)
{
	VM_WARN_ON_ONCE(vma->vm_flags & VM_PFNMAP);
	/*
	 * Whoever wants to forbid the zeropage after some zeropages
	 * might already have been mapped has to scan the page tables and
	 * bail out on any zeropages. Zeropages in COW mappings can
	 * be unshared using FAULT_FLAG_UNSHARE faults.
	 */
	if (mm_forbids_zeropage(vma->vm_mm))
		return false;
	/* zeropages in COW mappings are common and unproblematic. */
	if (is_cow_mapping(vma->vm_flags))
		return true;
	/* Mappings that do not allow for writable PTEs are unproblematic. */
	if (!(vma->vm_flags & (VM_WRITE | VM_MAYWRITE)))
		return true;
	/*
	 * Why not allow any VMA that has vm_ops->pfn_mkwrite? GUP could
	 * find the shared zeropage and longterm-pin it, which would
	 * be problematic as soon as the zeropage gets replaced by a different
	 * page due to vma->vm_ops->pfn_mkwrite, because what's mapped would
	 * now differ to what GUP looked up. FSDAX is incompatible to
	 * FOLL_LONGTERM and VM_IO is incompatible to GUP completely (see
	 * check_vma_flags).
	 */
	return vma->vm_ops && vma->vm_ops->pfn_mkwrite &&
	       (vma_is_fsdax(vma) || vma->vm_flags & VM_IO);
}

static int validate_page_before_insert(struct vm_area_struct *vma,
				       struct page *page)
{
	struct folio *folio = page_folio(page);

	if (!folio_ref_count(folio))
		return -EINVAL;
	if (unlikely(is_zero_folio(folio))) {
		if (!vm_mixed_zeropage_allowed(vma))
			return -EINVAL;
		return 0;
	}
	if (folio_test_anon(folio) || folio_test_slab(folio) ||
	    page_has_type(page))
		return -EINVAL;
	flush_dcache_folio(folio);
	return 0;
}

static int insert_page_into_pte_locked(struct vm_area_struct *vma, pte_t *pte,
			unsigned long addr, struct page *page, pgprot_t prot)
{
	struct folio *folio = page_folio(page);
	pte_t pteval;

	if (!pte_none(ptep_get(pte)))
		return -EBUSY;
	/* Ok, finally just insert the thing.. */
	pteval = mk_pte(page, prot);
	if (unlikely(is_zero_folio(folio))) {
		pteval = pte_mkspecial(pteval);
	} else {
		folio_get(folio);
		inc_mm_counter(vma->vm_mm, mm_counter_file(folio));
		folio_add_file_rmap_pte(folio, page, vma);
	}
	set_pte_at(vma->vm_mm, addr, pte, pteval);
	return 0;
}

static int insert_page(struct vm_area_struct *vma, unsigned long addr,
			struct page *page, pgprot_t prot)
{
	int retval;
	pte_t *pte;
	spinlock_t *ptl;

	retval = validate_page_before_insert(vma, page);
	if (retval)
		goto out;
	retval = -ENOMEM;
	pte = get_locked_pte(vma->vm_mm, addr, &ptl);
	if (!pte)
		goto out;
	retval = insert_page_into_pte_locked(vma, pte, addr, page, prot);
	pte_unmap_unlock(pte, ptl);
out:
	return retval;
}

static int insert_page_in_batch_locked(struct vm_area_struct *vma, pte_t *pte,
			unsigned long addr, struct page *page, pgprot_t prot)
{
	int err;

	err = validate_page_before_insert(vma, page);
	if (err)
		return err;
	return insert_page_into_pte_locked(vma, pte, addr, page, prot);
}

/* insert_pages() amortizes the cost of spinlock operations
 * when inserting pages in a loop.
 */
static int insert_pages(struct vm_area_struct *vma, unsigned long addr,
			struct page **pages, unsigned long *num, pgprot_t prot)
{
	pmd_t *pmd = NULL;
	pte_t *start_pte, *pte;
	spinlock_t *pte_lock;
	struct mm_struct *const mm = vma->vm_mm;
	unsigned long curr_page_idx = 0;
	unsigned long remaining_pages_total = *num;
	unsigned long pages_to_write_in_pmd;
	int ret;
more:
	ret = -EFAULT;
	pmd = walk_to_pmd(mm, addr);
	if (!pmd)
		goto out;

	pages_to_write_in_pmd = min_t(unsigned long,
		remaining_pages_total, PTRS_PER_PTE - pte_index(addr));

	/* Allocate the PTE if necessary; takes PMD lock once only. */
	ret = -ENOMEM;
	if (pte_alloc(mm, pmd))
		goto out;

	while (pages_to_write_in_pmd) {
		int pte_idx = 0;
		const int batch_size = min_t(int, pages_to_write_in_pmd, 8);

		start_pte = pte_offset_map_lock(mm, pmd, addr, &pte_lock);
		if (!start_pte) {
			ret = -EFAULT;
			goto out;
		}
		for (pte = start_pte; pte_idx < batch_size; ++pte, ++pte_idx) {
			int err = insert_page_in_batch_locked(vma, pte,
				addr, pages[curr_page_idx], prot);
			if (unlikely(err)) {
				pte_unmap_unlock(start_pte, pte_lock);
				ret = err;
				remaining_pages_total -= pte_idx;
				goto out;
			}
			addr += PAGE_SIZE;
			++curr_page_idx;
		}
		pte_unmap_unlock(start_pte, pte_lock);
		pages_to_write_in_pmd -= batch_size;
		remaining_pages_total -= batch_size;
	}
	if (remaining_pages_total)
		goto more;
	ret = 0;
out:
	*num = remaining_pages_total;
	return ret;
}

/**
 * vm_insert_pages - insert multiple pages into user vma, batching the pmd lock.
 * @vma: user vma to map to
 * @addr: target start user address of these pages
 * @pages: source kernel pages
 * @num: in: number of pages to map. out: number of pages that were *not*
 * mapped. (0 means all pages were successfully mapped).
 *
 * Preferred over vm_insert_page() when inserting multiple pages.
 *
 * In case of error, we may have mapped a subset of the provided
 * pages. It is the caller's responsibility to account for this case.
 *
 * The same restrictions apply as in vm_insert_page().
 */
int vm_insert_pages(struct vm_area_struct *vma, unsigned long addr,
			struct page **pages, unsigned long *num)
{
	const unsigned long end_addr = addr + (*num * PAGE_SIZE) - 1;

	if (addr < vma->vm_start || end_addr >= vma->vm_end)
		return -EFAULT;
	if (!(vma->vm_flags & VM_MIXEDMAP)) {
		BUG_ON(mmap_read_trylock(vma->vm_mm));
		BUG_ON(vma->vm_flags & VM_PFNMAP);
		vm_flags_set(vma, VM_MIXEDMAP);
	}
	/* Defer page refcount checking till we're about to map that page. */
	return insert_pages(vma, addr, pages, num, vma->vm_page_prot);
}
EXPORT_SYMBOL(vm_insert_pages);

/**
 * vm_insert_page - insert single page into user vma
 * @vma: user vma to map to
 * @addr: target user address of this page
 * @page: source kernel page
 *
 * This allows drivers to insert individual pages they've allocated
 * into a user vma. The zeropage is supported in some VMAs,
 * see vm_mixed_zeropage_allowed().
 *
 * The page has to be a nice clean _individual_ kernel allocation.
 * If you allocate a compound page, you need to have marked it as
 * such (__GFP_COMP), or manually just split the page up yourself
 * (see split_page()).
 *
 * NOTE! Traditionally this was done with "remap_pfn_range()" which
 * took an arbitrary page protection parameter. This doesn't allow
 * that. Your vma protection will have to be set up correctly, which
 * means that if you want a shared writable mapping, you'd better
 * ask for a shared writable mapping!
 *
 * The page does not need to be reserved.
 *
 * Usually this function is called from f_op->mmap() handler
 * under mm->mmap_lock write-lock, so it can change vma->vm_flags.
 * Caller must set VM_MIXEDMAP on vma if it wants to call this
 * function from other places, for example from page-fault handler.
 *
 * Return: %0 on success, negative error code otherwise.
 */
int vm_insert_page(struct vm_area_struct *vma, unsigned long addr,
			struct page *page)
{
	if (addr < vma->vm_start || addr >= vma->vm_end)
		return -EFAULT;
	if (!(vma->vm_flags & VM_MIXEDMAP)) {
		BUG_ON(mmap_read_trylock(vma->vm_mm));
		BUG_ON(vma->vm_flags & VM_PFNMAP);
		vm_flags_set(vma, VM_MIXEDMAP);
	}
	return insert_page(vma, addr, page, vma->vm_page_prot);
}
EXPORT_SYMBOL(vm_insert_page);

/*
 * __vm_map_pages - maps range of kernel pages into user vma
 * @vma: user vma to map to
 * @pages: pointer to array of source kernel pages
 * @num: number of pages in page array
 * @offset: user's requested vm_pgoff
 *
 * This allows drivers to map range of kernel pages into a user vma.
 * The zeropage is supported in some VMAs, see
 * vm_mixed_zeropage_allowed().
 *
 * Return: 0 on success and error code otherwise.
 */
static int __vm_map_pages(struct vm_area_struct *vma, struct page **pages,
				unsigned long num, unsigned long offset)
{
	unsigned long count = vma_pages(vma);
	unsigned long uaddr = vma->vm_start;
	int ret, i;

	/* Fail if the user requested offset is beyond the end of the object */
	if (offset >= num)
		return -ENXIO;

	/* Fail if the user requested size exceeds available object size */
	if (count > num - offset)
		return -ENXIO;

	for (i = 0; i < count; i++) {
		ret = vm_insert_page(vma, uaddr, pages[offset + i]);
		if (ret < 0)
			return ret;
		uaddr += PAGE_SIZE;
	}

	return 0;
}

/**
 * vm_map_pages - maps range of kernel pages starts with non zero offset
 * @vma: user vma to map to
 * @pages: pointer to array of source kernel pages
 * @num: number of pages in page array
 *
 * Maps an object consisting of @num pages, catering for the user's
 * requested vm_pgoff
 *
 * If we fail to insert any page into the vma, the function will return
 * immediately leaving any previously inserted pages present.  Callers
 * from the mmap handler may immediately return the error as their caller
 * will destroy the vma, removing any successfully inserted pages. Other
 * callers should make their own arrangements for calling unmap_region().
 *
 * Context: Process context. Called by mmap handlers.
 * Return: 0 on success and error code otherwise.
 */
int vm_map_pages(struct vm_area_struct *vma, struct page **pages,
				unsigned long num)
{
	return __vm_map_pages(vma, pages, num, vma->vm_pgoff);
}
EXPORT_SYMBOL(vm_map_pages);

/**
 * vm_map_pages_zero - map range of kernel pages starts with zero offset
 * @vma: user vma to map to
 * @pages: pointer to array of source kernel pages
 * @num: number of pages in page array
 *
 * Similar to vm_map_pages(), except that it explicitly sets the offset
 * to 0. This function is intended for the drivers that did not consider
 * vm_pgoff.
 *
 * Context: Process context. Called by mmap handlers.
 * Return: 0 on success and error code otherwise.
 */
int vm_map_pages_zero(struct vm_area_struct *vma, struct page **pages,
				unsigned long num)
{
	return __vm_map_pages(vma, pages, num, 0);
}
EXPORT_SYMBOL(vm_map_pages_zero);

static vm_fault_t insert_pfn(struct vm_area_struct *vma, unsigned long addr,
			pfn_t pfn, pgprot_t prot, bool mkwrite)
{
	struct mm_struct *mm = vma->vm_mm;
	pte_t *pte, entry;
	spinlock_t *ptl;

	pte = get_locked_pte(mm, addr, &ptl);
	if (!pte)
		return VM_FAULT_OOM;
	entry = ptep_get(pte);
	if (!pte_none(entry)) {
		if (mkwrite) {
			/*
			 * For read faults on private mappings the PFN passed
			 * in may not match the PFN we have mapped if the
			 * mapped PFN is a writeable COW page.  In the mkwrite
			 * case we are creating a writable PTE for a shared
			 * mapping and we expect the PFNs to match. If they
			 * don't match, we are likely racing with block
			 * allocation and mapping invalidation so just skip the
			 * update.
			 */
			if (pte_pfn(entry) != pfn_t_to_pfn(pfn)) {
				WARN_ON_ONCE(!is_zero_pfn(pte_pfn(entry)));
				goto out_unlock;
			}
			entry = pte_mkyoung(entry);
			entry = maybe_mkwrite(pte_mkdirty(entry), vma);
			if (ptep_set_access_flags(vma, addr, pte, entry, 1))
				update_mmu_cache(vma, addr, pte);
		}
		goto out_unlock;
	}

	/* Ok, finally just insert the thing.. */
	if (pfn_t_devmap(pfn))
		entry = pte_mkdevmap(pfn_t_pte(pfn, prot));
	else
		entry = pte_mkspecial(pfn_t_pte(pfn, prot));

	if (mkwrite) {
		entry = pte_mkyoung(entry);
		entry = maybe_mkwrite(pte_mkdirty(entry), vma);
	}

	set_pte_at(mm, addr, pte, entry);
	update_mmu_cache(vma, addr, pte); /* XXX: why not for insert_page? */

out_unlock:
	pte_unmap_unlock(pte, ptl);
	return VM_FAULT_NOPAGE;
}

/**
 * vmf_insert_pfn_prot - insert single pfn into user vma with specified pgprot
 * @vma: user vma to map to
 * @addr: target user address of this page
 * @pfn: source kernel pfn
 * @pgprot: pgprot flags for the inserted page
 *
 * This is exactly like vmf_insert_pfn(), except that it allows drivers
 * to override pgprot on a per-page basis.
 *
 * This only makes sense for IO mappings, and it makes no sense for
 * COW mappings.  In general, using multiple vmas is preferable;
 * vmf_insert_pfn_prot should only be used if using multiple VMAs is
 * impractical.
 *
 * pgprot typically only differs from @vma->vm_page_prot when drivers set
 * caching- and encryption bits different than those of @vma->vm_page_prot,
 * because the caching- or encryption mode may not be known at mmap() time.
 *
 * This is ok as long as @vma->vm_page_prot is not used by the core vm
 * to set caching and encryption bits for those vmas (except for COW pages).
 * This is ensured by core vm only modifying these page table entries using
 * functions that don't touch caching- or encryption bits, using pte_modify()
 * if needed. (See for example mprotect()).
 *
 * Also when new page-table entries are created, this is only done using the
 * fault() callback, and never using the value of vma->vm_page_prot,
 * except for page-table entries that point to anonymous pages as the result
 * of COW.
 *
 * Context: Process context.  May allocate using %GFP_KERNEL.
 * Return: vm_fault_t value.
 */
vm_fault_t vmf_insert_pfn_prot(struct vm_area_struct *vma, unsigned long addr,
			unsigned long pfn, pgprot_t pgprot)
{
	/*
	 * Technically, architectures with pte_special can avoid all these
	 * restrictions (same for remap_pfn_range).  However we would like
	 * consistency in testing and feature parity among all, so we should
	 * try to keep these invariants in place for everybody.
	 */
	BUG_ON(!(vma->vm_flags & (VM_PFNMAP|VM_MIXEDMAP)));
	BUG_ON((vma->vm_flags & (VM_PFNMAP|VM_MIXEDMAP)) ==
						(VM_PFNMAP|VM_MIXEDMAP));
	BUG_ON((vma->vm_flags & VM_PFNMAP) && is_cow_mapping(vma->vm_flags));
	BUG_ON((vma->vm_flags & VM_MIXEDMAP) && pfn_valid(pfn));

	if (addr < vma->vm_start || addr >= vma->vm_end)
		return VM_FAULT_SIGBUS;

	if (!pfn_modify_allowed(pfn, pgprot))
		return VM_FAULT_SIGBUS;

	track_pfn_insert(vma, &pgprot, __pfn_to_pfn_t(pfn, PFN_DEV));

	return insert_pfn(vma, addr, __pfn_to_pfn_t(pfn, PFN_DEV), pgprot,
			false);
}
EXPORT_SYMBOL(vmf_insert_pfn_prot);

/**
 * vmf_insert_pfn - insert single pfn into user vma
 * @vma: user vma to map to
 * @addr: target user address of this page
 * @pfn: source kernel pfn
 *
 * Similar to vm_insert_page, this allows drivers to insert individual pages
 * they've allocated into a user vma. Same comments apply.
 *
 * This function should only be called from a vm_ops->fault handler, and
 * in that case the handler should return the result of this function.
 *
 * vma cannot be a COW mapping.
 *
 * As this is called only for pages that do not currently exist, we
 * do not need to flush old virtual caches or the TLB.
 *
 * Context: Process context.  May allocate using %GFP_KERNEL.
 * Return: vm_fault_t value.
 */
vm_fault_t vmf_insert_pfn(struct vm_area_struct *vma, unsigned long addr,
			unsigned long pfn)
{
	return vmf_insert_pfn_prot(vma, addr, pfn, vma->vm_page_prot);
}
EXPORT_SYMBOL(vmf_insert_pfn);

static bool vm_mixed_ok(struct vm_area_struct *vma, pfn_t pfn, bool mkwrite)
{
	if (unlikely(is_zero_pfn(pfn_t_to_pfn(pfn))) &&
	    (mkwrite || !vm_mixed_zeropage_allowed(vma)))
		return false;
	/* these checks mirror the abort conditions in vm_normal_page */
	if (vma->vm_flags & VM_MIXEDMAP)
		return true;
	if (pfn_t_devmap(pfn))
		return true;
	if (pfn_t_special(pfn))
		return true;
	if (is_zero_pfn(pfn_t_to_pfn(pfn)))
		return true;
	return false;
}

static vm_fault_t __vm_insert_mixed(struct vm_area_struct *vma,
		unsigned long addr, pfn_t pfn, bool mkwrite)
{
	pgprot_t pgprot = vma->vm_page_prot;
	int err;

	if (!vm_mixed_ok(vma, pfn, mkwrite))
		return VM_FAULT_SIGBUS;

	if (addr < vma->vm_start || addr >= vma->vm_end)
		return VM_FAULT_SIGBUS;

	track_pfn_insert(vma, &pgprot, pfn);

	if (!pfn_modify_allowed(pfn_t_to_pfn(pfn), pgprot))
		return VM_FAULT_SIGBUS;

	/*
	 * If we don't have pte special, then we have to use the pfn_valid()
	 * based VM_MIXEDMAP scheme (see vm_normal_page), and thus we *must*
	 * refcount the page if pfn_valid is true (hence insert_page rather
	 * than insert_pfn).  If a zero_pfn were inserted into a VM_MIXEDMAP
	 * without pte special, it would there be refcounted as a normal page.
	 */
	if (!IS_ENABLED(CONFIG_ARCH_HAS_PTE_SPECIAL) &&
	    !pfn_t_devmap(pfn) && pfn_t_valid(pfn)) {
		struct page *page;

		/*
		 * At this point we are committed to insert_page()
		 * regardless of whether the caller specified flags that
		 * result in pfn_t_has_page() == false.
		 */
		page = pfn_to_page(pfn_t_to_pfn(pfn));
		err = insert_page(vma, addr, page, pgprot);
	} else {
		return insert_pfn(vma, addr, pfn, pgprot, mkwrite);
	}

	if (err == -ENOMEM)
		return VM_FAULT_OOM;
	if (err < 0 && err != -EBUSY)
		return VM_FAULT_SIGBUS;

	return VM_FAULT_NOPAGE;
}

vm_fault_t vmf_insert_mixed(struct vm_area_struct *vma, unsigned long addr,
		pfn_t pfn)
{
	return __vm_insert_mixed(vma, addr, pfn, false);
}
EXPORT_SYMBOL(vmf_insert_mixed);

/*
 *  If the insertion of PTE failed because someone else already added a
 *  different entry in the mean time, we treat that as success as we assume
 *  the same entry was actually inserted.
 */
vm_fault_t vmf_insert_mixed_mkwrite(struct vm_area_struct *vma,
		unsigned long addr, pfn_t pfn)
{
	return __vm_insert_mixed(vma, addr, pfn, true);
}

/*
 * maps a range of physical memory into the requested pages. the old
 * mappings are removed. any references to nonexistent pages results
 * in null mappings (currently treated as "copy-on-access")
 */
static int remap_pte_range(struct mm_struct *mm, pmd_t *pmd,
			unsigned long addr, unsigned long end,
			unsigned long pfn, pgprot_t prot)
{
	pte_t *pte, *mapped_pte;
	spinlock_t *ptl;
	int err = 0;

	mapped_pte = pte = pte_alloc_map_lock(mm, pmd, addr, &ptl);
	if (!pte)
		return -ENOMEM;
	arch_enter_lazy_mmu_mode();
	do {
		BUG_ON(!pte_none(ptep_get(pte)));
		if (!pfn_modify_allowed(pfn, prot)) {
			err = -EACCES;
			break;
		}
		set_pte_at(mm, addr, pte, pte_mkspecial(pfn_pte(pfn, prot)));
		pfn++;
	} while (pte++, addr += PAGE_SIZE, addr != end);
	arch_leave_lazy_mmu_mode();
	pte_unmap_unlock(mapped_pte, ptl);
	return err;
}

static inline int remap_pmd_range(struct mm_struct *mm, pud_t *pud,
			unsigned long addr, unsigned long end,
			unsigned long pfn, pgprot_t prot)
{
	pmd_t *pmd;
	unsigned long next;
	int err;

	pfn -= addr >> PAGE_SHIFT;
	pmd = pmd_alloc(mm, pud, addr);
	if (!pmd)
		return -ENOMEM;
	VM_BUG_ON(pmd_trans_huge(*pmd));
	do {
		next = pmd_addr_end(addr, end);
		err = remap_pte_range(mm, pmd, addr, next,
				pfn + (addr >> PAGE_SHIFT), prot);
		if (err)
			return err;
	} while (pmd++, addr = next, addr != end);
	return 0;
}

static inline int remap_pud_range(struct mm_struct *mm, p4d_t *p4d,
			unsigned long addr, unsigned long end,
			unsigned long pfn, pgprot_t prot)
{
	pud_t *pud;
	unsigned long next;
	int err;

	pfn -= addr >> PAGE_SHIFT;
	pud = pud_alloc(mm, p4d, addr);
	if (!pud)
		return -ENOMEM;
	do {
		next = pud_addr_end(addr, end);
		err = remap_pmd_range(mm, pud, addr, next,
				pfn + (addr >> PAGE_SHIFT), prot);
		if (err)
			return err;
	} while (pud++, addr = next, addr != end);
	return 0;
}

static inline int remap_p4d_range(struct mm_struct *mm, pgd_t *pgd,
			unsigned long addr, unsigned long end,
			unsigned long pfn, pgprot_t prot)
{
	p4d_t *p4d;
	unsigned long next;
	int err;

	pfn -= addr >> PAGE_SHIFT;
	p4d = p4d_alloc(mm, pgd, addr);
	if (!p4d)
		return -ENOMEM;
	do {
		next = p4d_addr_end(addr, end);
		err = remap_pud_range(mm, p4d, addr, next,
				pfn + (addr >> PAGE_SHIFT), prot);
		if (err)
			return err;
	} while (p4d++, addr = next, addr != end);
	return 0;
}

static int remap_pfn_range_internal(struct vm_area_struct *vma, unsigned long addr,
		unsigned long pfn, unsigned long size, pgprot_t prot)
{
	pgd_t *pgd;
	unsigned long next;
	unsigned long end = addr + PAGE_ALIGN(size);
	struct mm_struct *mm = vma->vm_mm;
	int err;

	if (WARN_ON_ONCE(!PAGE_ALIGNED(addr)))
		return -EINVAL;

	/*
	 * Physically remapped pages are special. Tell the
	 * rest of the world about it:
	 *   VM_IO tells people not to look at these pages
	 *	(accesses can have side effects).
	 *   VM_PFNMAP tells the core MM that the base pages are just
	 *	raw PFN mappings, and do not have a "struct page" associated
	 *	with them.
	 *   VM_DONTEXPAND
	 *      Disable vma merging and expanding with mremap().
	 *   VM_DONTDUMP
	 *      Omit vma from core dump, even when VM_IO turned off.
	 *
	 * There's a horrible special case to handle copy-on-write
	 * behaviour that some programs depend on. We mark the "original"
	 * un-COW'ed pages by matching them up with "vma->vm_pgoff".
	 * See vm_normal_page() for details.
	 */
	if (is_cow_mapping(vma->vm_flags)) {
		if (addr != vma->vm_start || end != vma->vm_end)
			return -EINVAL;
		vma->vm_pgoff = pfn;
	}

	vm_flags_set(vma, VM_IO | VM_PFNMAP | VM_DONTEXPAND | VM_DONTDUMP);

	BUG_ON(addr >= end);
	pfn -= addr >> PAGE_SHIFT;
	pgd = pgd_offset(mm, addr);
	flush_cache_range(vma, addr, end);
	do {
		next = pgd_addr_end(addr, end);
		err = remap_p4d_range(mm, pgd, addr, next,
				pfn + (addr >> PAGE_SHIFT), prot);
		if (err)
			return err;
	} while (pgd++, addr = next, addr != end);

	return 0;
}

/*
 * Variant of remap_pfn_range that does not call track_pfn_remap.  The caller
 * must have pre-validated the caching bits of the pgprot_t.
 */
int remap_pfn_range_notrack(struct vm_area_struct *vma, unsigned long addr,
		unsigned long pfn, unsigned long size, pgprot_t prot)
{
	int error = remap_pfn_range_internal(vma, addr, pfn, size, prot);

	if (!error)
		return 0;

	/*
	 * A partial pfn range mapping is dangerous: it does not
	 * maintain page reference counts, and callers may free
	 * pages due to the error. So zap it early.
	 */
	zap_page_range_single(vma, addr, size, NULL);
	return error;
}

/**
 * remap_pfn_range - remap kernel memory to userspace
 * @vma: user vma to map to
 * @addr: target page aligned user address to start at
 * @pfn: page frame number of kernel physical memory address
 * @size: size of mapping area
 * @prot: page protection flags for this mapping
 *
 * Note: this is only safe if the mm semaphore is held when called.
 *
 * Return: %0 on success, negative error code otherwise.
 */
int remap_pfn_range(struct vm_area_struct *vma, unsigned long addr,
		    unsigned long pfn, unsigned long size, pgprot_t prot)
{
	int err;

	err = track_pfn_remap(vma, &prot, pfn, addr, PAGE_ALIGN(size));
	if (err)
		return -EINVAL;

	err = remap_pfn_range_notrack(vma, addr, pfn, size, prot);
	if (err)
		untrack_pfn(vma, pfn, PAGE_ALIGN(size), true);
	return err;
}
EXPORT_SYMBOL(remap_pfn_range);

/**
 * vm_iomap_memory - remap memory to userspace
 * @vma: user vma to map to
 * @start: start of the physical memory to be mapped
 * @len: size of area
 *
 * This is a simplified io_remap_pfn_range() for common driver use. The
 * driver just needs to give us the physical memory range to be mapped,
 * we'll figure out the rest from the vma information.
 *
 * NOTE! Some drivers might want to tweak vma->vm_page_prot first to get
 * whatever write-combining details or similar.
 *
 * Return: %0 on success, negative error code otherwise.
 */
int vm_iomap_memory(struct vm_area_struct *vma, phys_addr_t start, unsigned long len)
{
	unsigned long vm_len, pfn, pages;

	/* Check that the physical memory area passed in looks valid */
	if (start + len < start)
		return -EINVAL;
	/*
	 * You *really* shouldn't map things that aren't page-aligned,
	 * but we've historically allowed it because IO memory might
	 * just have smaller alignment.
	 */
	len += start & ~PAGE_MASK;
	pfn = start >> PAGE_SHIFT;
	pages = (len + ~PAGE_MASK) >> PAGE_SHIFT;
	if (pfn + pages < pfn)
		return -EINVAL;

	/* We start the mapping 'vm_pgoff' pages into the area */
	if (vma->vm_pgoff > pages)
		return -EINVAL;
	pfn += vma->vm_pgoff;
	pages -= vma->vm_pgoff;

	/* Can we fit all of the mapping? */
	vm_len = vma->vm_end - vma->vm_start;
	if (vm_len >> PAGE_SHIFT > pages)
		return -EINVAL;

	/* Ok, let it rip */
	return io_remap_pfn_range(vma, vma->vm_start, pfn, vm_len, vma->vm_page_prot);
}
EXPORT_SYMBOL(vm_iomap_memory);

static int apply_to_pte_range(struct mm_struct *mm, pmd_t *pmd,
				     unsigned long addr, unsigned long end,
				     pte_fn_t fn, void *data, bool create,
				     pgtbl_mod_mask *mask)
{
	pte_t *pte, *mapped_pte;
	int err = 0;
	spinlock_t *ptl;

	if (create) {
		mapped_pte = pte = (mm == &init_mm) ?
			pte_alloc_kernel_track(pmd, addr, mask) :
			pte_alloc_map_lock(mm, pmd, addr, &ptl);
		if (!pte)
			return -ENOMEM;
	} else {
		mapped_pte = pte = (mm == &init_mm) ?
			pte_offset_kernel(pmd, addr) :
			pte_offset_map_lock(mm, pmd, addr, &ptl);
		if (!pte)
			return -EINVAL;
	}

	arch_enter_lazy_mmu_mode();

	if (fn) {
		do {
			if (create || !pte_none(ptep_get(pte))) {
				err = fn(pte++, addr, data);
				if (err)
					break;
			}
		} while (addr += PAGE_SIZE, addr != end);
	}
	*mask |= PGTBL_PTE_MODIFIED;

	arch_leave_lazy_mmu_mode();

	if (mm != &init_mm)
		pte_unmap_unlock(mapped_pte, ptl);
	return err;
}

static int apply_to_pmd_range(struct mm_struct *mm, pud_t *pud,
				     unsigned long addr, unsigned long end,
				     pte_fn_t fn, void *data, bool create,
				     pgtbl_mod_mask *mask)
{
	pmd_t *pmd;
	unsigned long next;
	int err = 0;

	BUG_ON(pud_leaf(*pud));

	if (create) {
		pmd = pmd_alloc_track(mm, pud, addr, mask);
		if (!pmd)
			return -ENOMEM;
	} else {
		pmd = pmd_offset(pud, addr);
	}
	do {
		next = pmd_addr_end(addr, end);
		if (pmd_none(*pmd) && !create)
			continue;
		if (WARN_ON_ONCE(pmd_leaf(*pmd)))
			return -EINVAL;
		if (!pmd_none(*pmd) && WARN_ON_ONCE(pmd_bad(*pmd))) {
			if (!create)
				continue;
			pmd_clear_bad(pmd);
		}
		err = apply_to_pte_range(mm, pmd, addr, next,
					 fn, data, create, mask);
		if (err)
			break;
	} while (pmd++, addr = next, addr != end);

	return err;
}

static int apply_to_pud_range(struct mm_struct *mm, p4d_t *p4d,
				     unsigned long addr, unsigned long end,
				     pte_fn_t fn, void *data, bool create,
				     pgtbl_mod_mask *mask)
{
	pud_t *pud;
	unsigned long next;
	int err = 0;

	if (create) {
		pud = pud_alloc_track(mm, p4d, addr, mask);
		if (!pud)
			return -ENOMEM;
	} else {
		pud = pud_offset(p4d, addr);
	}
	do {
		next = pud_addr_end(addr, end);
		if (pud_none(*pud) && !create)
			continue;
		if (WARN_ON_ONCE(pud_leaf(*pud)))
			return -EINVAL;
		if (!pud_none(*pud) && WARN_ON_ONCE(pud_bad(*pud))) {
			if (!create)
				continue;
			pud_clear_bad(pud);
		}
		err = apply_to_pmd_range(mm, pud, addr, next,
					 fn, data, create, mask);
		if (err)
			break;
	} while (pud++, addr = next, addr != end);

	return err;
}

static int apply_to_p4d_range(struct mm_struct *mm, pgd_t *pgd,
				     unsigned long addr, unsigned long end,
				     pte_fn_t fn, void *data, bool create,
				     pgtbl_mod_mask *mask)
{
	p4d_t *p4d;
	unsigned long next;
	int err = 0;

	if (create) {
		p4d = p4d_alloc_track(mm, pgd, addr, mask);
		if (!p4d)
			return -ENOMEM;
	} else {
		p4d = p4d_offset(pgd, addr);
	}
	do {
		next = p4d_addr_end(addr, end);
		if (p4d_none(*p4d) && !create)
			continue;
		if (WARN_ON_ONCE(p4d_leaf(*p4d)))
			return -EINVAL;
		if (!p4d_none(*p4d) && WARN_ON_ONCE(p4d_bad(*p4d))) {
			if (!create)
				continue;
			p4d_clear_bad(p4d);
		}
		err = apply_to_pud_range(mm, p4d, addr, next,
					 fn, data, create, mask);
		if (err)
			break;
	} while (p4d++, addr = next, addr != end);

	return err;
}

static int __apply_to_page_range(struct mm_struct *mm, unsigned long addr,
				 unsigned long size, pte_fn_t fn,
				 void *data, bool create)
{
	pgd_t *pgd;
	unsigned long start = addr, next;
	unsigned long end = addr + size;
	pgtbl_mod_mask mask = 0;
	int err = 0;

	if (WARN_ON(addr >= end))
		return -EINVAL;

	pgd = pgd_offset(mm, addr);
	do {
		next = pgd_addr_end(addr, end);
		if (pgd_none(*pgd) && !create)
			continue;
		if (WARN_ON_ONCE(pgd_leaf(*pgd)))
			return -EINVAL;
		if (!pgd_none(*pgd) && WARN_ON_ONCE(pgd_bad(*pgd))) {
			if (!create)
				continue;
			pgd_clear_bad(pgd);
		}
		err = apply_to_p4d_range(mm, pgd, addr, next,
					 fn, data, create, &mask);
		if (err)
			break;
	} while (pgd++, addr = next, addr != end);

	if (mask & ARCH_PAGE_TABLE_SYNC_MASK)
		arch_sync_kernel_mappings(start, start + size);

	return err;
}

/*
 * Scan a region of virtual memory, filling in page tables as necessary
 * and calling a provided function on each leaf page table.
 */
int apply_to_page_range(struct mm_struct *mm, unsigned long addr,
			unsigned long size, pte_fn_t fn, void *data)
{
	return __apply_to_page_range(mm, addr, size, fn, data, true);
}
EXPORT_SYMBOL_GPL(apply_to_page_range);

/*
 * Scan a region of virtual memory, calling a provided function on
 * each leaf page table where it exists.
 *
 * Unlike apply_to_page_range, this does _not_ fill in page tables
 * where they are absent.
 */
int apply_to_existing_page_range(struct mm_struct *mm, unsigned long addr,
				 unsigned long size, pte_fn_t fn, void *data)
{
	return __apply_to_page_range(mm, addr, size, fn, data, false);
}
EXPORT_SYMBOL_GPL(apply_to_existing_page_range);

/*
 * handle_pte_fault chooses page fault handler according to an entry which was
 * read non-atomically.  Before making any commitment, on those architectures
 * or configurations (e.g. i386 with PAE) which might give a mix of unmatched
 * parts, do_swap_page must check under lock before unmapping the pte and
 * proceeding (but do_wp_page is only called after already making such a check;
 * and do_anonymous_page can safely check later on).
 */
static inline int pte_unmap_same(struct vm_fault *vmf)
{
	int same = 1;
#if defined(CONFIG_SMP) || defined(CONFIG_PREEMPTION)
	if (sizeof(pte_t) > sizeof(unsigned long)) {
		spin_lock(vmf->ptl);
		same = pte_same(ptep_get(vmf->pte), vmf->orig_pte);
		spin_unlock(vmf->ptl);
	}
#endif
	pte_unmap(vmf->pte);
	vmf->pte = NULL;
	return same;
}

/*
 * Return:
 *	0:		copied succeeded
 *	-EHWPOISON:	copy failed due to hwpoison in source page
 *	-EAGAIN:	copied failed (some other reason)
 */
static inline int __wp_page_copy_user(struct page *dst, struct page *src,
				      struct vm_fault *vmf)
{
	int ret;
	void *kaddr;
	void __user *uaddr;
	struct vm_area_struct *vma = vmf->vma;
	struct mm_struct *mm = vma->vm_mm;
	unsigned long addr = vmf->address;

	if (likely(src)) {
		if (copy_mc_user_highpage(dst, src, addr, vma))
			return -EHWPOISON;
		return 0;
	}

	/*
	 * If the source page was a PFN mapping, we don't have
	 * a "struct page" for it. We do a best-effort copy by
	 * just copying from the original user address. If that
	 * fails, we just zero-fill it. Live with it.
	 */
	kaddr = kmap_local_page(dst);
	pagefault_disable();
	uaddr = (void __user *)(addr & PAGE_MASK);

	/*
	 * On architectures with software "accessed" bits, we would
	 * take a double page fault, so mark it accessed here.
	 */
	vmf->pte = NULL;
	if (!arch_has_hw_pte_young() && !pte_young(vmf->orig_pte)) {
		pte_t entry;

		vmf->pte = pte_offset_map_lock(mm, vmf->pmd, addr, &vmf->ptl);
		if (unlikely(!vmf->pte || !pte_same(ptep_get(vmf->pte), vmf->orig_pte))) {
			/*
			 * Other thread has already handled the fault
			 * and update local tlb only
			 */
			if (vmf->pte)
				update_mmu_tlb(vma, addr, vmf->pte);
			ret = -EAGAIN;
			goto pte_unlock;
		}

		entry = pte_mkyoung(vmf->orig_pte);
		if (ptep_set_access_flags(vma, addr, vmf->pte, entry, 0))
			update_mmu_cache_range(vmf, vma, addr, vmf->pte, 1);
	}

	/*
	 * This really shouldn't fail, because the page is there
	 * in the page tables. But it might just be unreadable,
	 * in which case we just give up and fill the result with
	 * zeroes.
	 */
	if (__copy_from_user_inatomic(kaddr, uaddr, PAGE_SIZE)) {
		if (vmf->pte)
			goto warn;

		/* Re-validate under PTL if the page is still mapped */
		vmf->pte = pte_offset_map_lock(mm, vmf->pmd, addr, &vmf->ptl);
		if (unlikely(!vmf->pte || !pte_same(ptep_get(vmf->pte), vmf->orig_pte))) {
			/* The PTE changed under us, update local tlb */
			if (vmf->pte)
				update_mmu_tlb(vma, addr, vmf->pte);
			ret = -EAGAIN;
			goto pte_unlock;
		}

		/*
		 * The same page can be mapped back since last copy attempt.
		 * Try to copy again under PTL.
		 */
		if (__copy_from_user_inatomic(kaddr, uaddr, PAGE_SIZE)) {
			/*
			 * Give a warn in case there can be some obscure
			 * use-case
			 */
warn:
			WARN_ON_ONCE(1);
			clear_page(kaddr);
		}
	}

	ret = 0;

pte_unlock:
	if (vmf->pte)
		pte_unmap_unlock(vmf->pte, vmf->ptl);
	pagefault_enable();
	kunmap_local(kaddr);
	flush_dcache_page(dst);

	return ret;
}

static gfp_t __get_fault_gfp_mask(struct vm_area_struct *vma)
{
	struct file *vm_file = vma->vm_file;

	if (vm_file)
		return mapping_gfp_mask(vm_file->f_mapping) | __GFP_FS | __GFP_IO;

	/*
	 * Special mappings (e.g. VDSO) do not have any file so fake
	 * a default GFP_KERNEL for them.
	 */
	return GFP_KERNEL;
}

/*
 * Notify the address space that the page is about to become writable so that
 * it can prohibit this or wait for the page to get into an appropriate state.
 *
 * We do this without the lock held, so that it can sleep if it needs to.
 */
static vm_fault_t do_page_mkwrite(struct vm_fault *vmf, struct folio *folio)
{
	vm_fault_t ret;
	unsigned int old_flags = vmf->flags;

	vmf->flags = FAULT_FLAG_WRITE|FAULT_FLAG_MKWRITE;

	if (vmf->vma->vm_file &&
	    IS_SWAPFILE(vmf->vma->vm_file->f_mapping->host))
		return VM_FAULT_SIGBUS;

	ret = vmf->vma->vm_ops->page_mkwrite(vmf);
	/* Restore original flags so that caller is not surprised */
	vmf->flags = old_flags;
	if (unlikely(ret & (VM_FAULT_ERROR | VM_FAULT_NOPAGE)))
		return ret;
	if (unlikely(!(ret & VM_FAULT_LOCKED))) {
		folio_lock(folio);
		if (!folio->mapping) {
			folio_unlock(folio);
			return 0; /* retry */
		}
		ret |= VM_FAULT_LOCKED;
	} else
		VM_BUG_ON_FOLIO(!folio_test_locked(folio), folio);
	return ret;
}

/*
 * Handle dirtying of a page in shared file mapping on a write fault.
 *
 * The function expects the page to be locked and unlocks it.
 */
static vm_fault_t fault_dirty_shared_page(struct vm_fault *vmf)
{
	struct vm_area_struct *vma = vmf->vma;
	struct address_space *mapping;
	struct folio *folio = page_folio(vmf->page);
	bool dirtied;
	bool page_mkwrite = vma->vm_ops && vma->vm_ops->page_mkwrite;

	dirtied = folio_mark_dirty(folio);
	VM_BUG_ON_FOLIO(folio_test_anon(folio), folio);
	/*
	 * Take a local copy of the address_space - folio.mapping may be zeroed
	 * by truncate after folio_unlock().   The address_space itself remains
	 * pinned by vma->vm_file's reference.  We rely on folio_unlock()'s
	 * release semantics to prevent the compiler from undoing this copying.
	 */
	mapping = folio_raw_mapping(folio);
	folio_unlock(folio);

	if (!page_mkwrite)
		file_update_time(vma->vm_file);

	/*
	 * Throttle page dirtying rate down to writeback speed.
	 *
	 * mapping may be NULL here because some device drivers do not
	 * set page.mapping but still dirty their pages
	 *
	 * Drop the mmap_lock before waiting on IO, if we can. The file
	 * is pinning the mapping, as per above.
	 */
	if ((dirtied || page_mkwrite) && mapping) {
		struct file *fpin;

		fpin = maybe_unlock_mmap_for_io(vmf, NULL);
		balance_dirty_pages_ratelimited(mapping);
		if (fpin) {
			fput(fpin);
			return VM_FAULT_COMPLETED;
		}
	}

	return 0;
}

/*
 * Handle write page faults for pages that can be reused in the current vma
 *
 * This can happen either due to the mapping being with the VM_SHARED flag,
 * or due to us being the last reference standing to the page. In either
 * case, all we need to do here is to mark the page as writable and update
 * any related book-keeping.
 */
static inline void wp_page_reuse(struct vm_fault *vmf, struct folio *folio)
	__releases(vmf->ptl)
{
	struct vm_area_struct *vma = vmf->vma;
	pte_t entry;

	VM_BUG_ON(!(vmf->flags & FAULT_FLAG_WRITE));
	VM_WARN_ON(is_zero_pfn(pte_pfn(vmf->orig_pte)));

	if (folio) {
		VM_BUG_ON(folio_test_anon(folio) &&
			  !PageAnonExclusive(vmf->page));
		/*
		 * Clear the folio's cpupid information as the existing
		 * information potentially belongs to a now completely
		 * unrelated process.
		 */
		folio_xchg_last_cpupid(folio, (1 << LAST_CPUPID_SHIFT) - 1);
	}

	flush_cache_page(vma, vmf->address, pte_pfn(vmf->orig_pte));
	entry = pte_mkyoung(vmf->orig_pte);
	entry = maybe_mkwrite(pte_mkdirty(entry), vma);
	if (ptep_set_access_flags(vma, vmf->address, vmf->pte, entry, 1))
		update_mmu_cache_range(vmf, vma, vmf->address, vmf->pte, 1);
	pte_unmap_unlock(vmf->pte, vmf->ptl);
	count_vm_event(PGREUSE);
}

/*
 * We could add a bitflag somewhere, but for now, we know that all
 * vm_ops that have a ->map_pages have been audited and don't need
 * the mmap_lock to be held.
 */
static inline vm_fault_t vmf_can_call_fault(const struct vm_fault *vmf)
{
	struct vm_area_struct *vma = vmf->vma;

	if (vma->vm_ops->map_pages || !(vmf->flags & FAULT_FLAG_VMA_LOCK))
		return 0;
	vma_end_read(vma);
	return VM_FAULT_RETRY;
}

/**
 * __vmf_anon_prepare - Prepare to handle an anonymous fault.
 * @vmf: The vm_fault descriptor passed from the fault handler.
 *
 * When preparing to insert an anonymous page into a VMA from a
 * fault handler, call this function rather than anon_vma_prepare().
 * If this vma does not already have an associated anon_vma and we are
 * only protected by the per-VMA lock, the caller must retry with the
 * mmap_lock held.  __anon_vma_prepare() will look at adjacent VMAs to
 * determine if this VMA can share its anon_vma, and that's not safe to
 * do with only the per-VMA lock held for this VMA.
 *
 * Return: 0 if fault handling can proceed.  Any other value should be
 * returned to the caller.
 */
vm_fault_t __vmf_anon_prepare(struct vm_fault *vmf)
{
	struct vm_area_struct *vma = vmf->vma;
	vm_fault_t ret = 0;

	if (likely(vma->anon_vma))
		return 0;
	if (vmf->flags & FAULT_FLAG_VMA_LOCK) {
		if (!mmap_read_trylock(vma->vm_mm))
			return VM_FAULT_RETRY;
	}
	if (__anon_vma_prepare(vma))
		ret = VM_FAULT_OOM;
	if (vmf->flags & FAULT_FLAG_VMA_LOCK)
		mmap_read_unlock(vma->vm_mm);
	return ret;
}

/*
 * Handle the case of a page which we actually need to copy to a new page,
 * either due to COW or unsharing.
 *
 * Called with mmap_lock locked and the old page referenced, but
 * without the ptl held.
 *
 * High level logic flow:
 *
 * - Allocate a page, copy the content of the old page to the new one.
 * - Handle book keeping and accounting - cgroups, mmu-notifiers, etc.
 * - Take the PTL. If the pte changed, bail out and release the allocated page
 * - If the pte is still the way we remember it, update the page table and all
 *   relevant references. This includes dropping the reference the page-table
 *   held to the old page, as well as updating the rmap.
 * - In any case, unlock the PTL and drop the reference we took to the old page.
 */
static vm_fault_t wp_page_copy(struct vm_fault *vmf)
{
	const bool unshare = vmf->flags & FAULT_FLAG_UNSHARE;
	struct vm_area_struct *vma = vmf->vma;
	struct mm_struct *mm = vma->vm_mm;
	struct folio *old_folio = NULL;
	struct folio *new_folio = NULL;
	pte_t entry;
	int page_copied = 0;
	struct mmu_notifier_range range;
	vm_fault_t ret;
	bool pfn_is_zero;

	delayacct_wpcopy_start();

	if (vmf->page)
		old_folio = page_folio(vmf->page);
	ret = vmf_anon_prepare(vmf);
	if (unlikely(ret))
		goto out;

	pfn_is_zero = is_zero_pfn(pte_pfn(vmf->orig_pte));
	new_folio = folio_prealloc(mm, vma, vmf->address, pfn_is_zero);
	if (!new_folio)
		goto oom;

	if (!pfn_is_zero) {
		int err;

		err = __wp_page_copy_user(&new_folio->page, vmf->page, vmf);
		if (err) {
			/*
			 * COW failed, if the fault was solved by other,
			 * it's fine. If not, userspace would re-fault on
			 * the same address and we will handle the fault
			 * from the second attempt.
			 * The -EHWPOISON case will not be retried.
			 */
			folio_put(new_folio);
			if (old_folio)
				folio_put(old_folio);

			delayacct_wpcopy_end();
			return err == -EHWPOISON ? VM_FAULT_HWPOISON : 0;
		}
		kmsan_copy_page_meta(&new_folio->page, vmf->page);
	}

	__folio_mark_uptodate(new_folio);

	mmu_notifier_range_init(&range, MMU_NOTIFY_CLEAR, 0, mm,
				vmf->address & PAGE_MASK,
				(vmf->address & PAGE_MASK) + PAGE_SIZE);
	mmu_notifier_invalidate_range_start(&range);

	/*
	 * Re-check the pte - we dropped the lock
	 */
	vmf->pte = pte_offset_map_lock(mm, vmf->pmd, vmf->address, &vmf->ptl);
	if (likely(vmf->pte && pte_same(ptep_get(vmf->pte), vmf->orig_pte))) {
		if (old_folio) {
			if (!folio_test_anon(old_folio)) {
				dec_mm_counter(mm, mm_counter_file(old_folio));
				inc_mm_counter(mm, MM_ANONPAGES);
			}
		} else {
			ksm_might_unmap_zero_page(mm, vmf->orig_pte);
			inc_mm_counter(mm, MM_ANONPAGES);
		}
		flush_cache_page(vma, vmf->address, pte_pfn(vmf->orig_pte));
		entry = mk_pte(&new_folio->page, vma->vm_page_prot);
		entry = pte_sw_mkyoung(entry);
		if (unlikely(unshare)) {
			if (pte_soft_dirty(vmf->orig_pte))
				entry = pte_mksoft_dirty(entry);
			if (pte_uffd_wp(vmf->orig_pte))
				entry = pte_mkuffd_wp(entry);
		} else {
			entry = maybe_mkwrite(pte_mkdirty(entry), vma);
		}

		/*
		 * Clear the pte entry and flush it first, before updating the
		 * pte with the new entry, to keep TLBs on different CPUs in
		 * sync. This code used to set the new PTE then flush TLBs, but
		 * that left a window where the new PTE could be loaded into
		 * some TLBs while the old PTE remains in others.
		 */
		ptep_clear_flush(vma, vmf->address, vmf->pte);
		folio_add_new_anon_rmap(new_folio, vma, vmf->address, RMAP_EXCLUSIVE);
		folio_add_lru_vma(new_folio, vma);
		BUG_ON(unshare && pte_write(entry));
		set_pte_at(mm, vmf->address, vmf->pte, entry);
		update_mmu_cache_range(vmf, vma, vmf->address, vmf->pte, 1);
		if (old_folio) {
			/*
			 * Only after switching the pte to the new page may
			 * we remove the mapcount here. Otherwise another
			 * process may come and find the rmap count decremented
			 * before the pte is switched to the new page, and
			 * "reuse" the old page writing into it while our pte
			 * here still points into it and can be read by other
			 * threads.
			 *
			 * The critical issue is to order this
			 * folio_remove_rmap_pte() with the ptp_clear_flush
			 * above. Those stores are ordered by (if nothing else,)
			 * the barrier present in the atomic_add_negative
			 * in folio_remove_rmap_pte();
			 *
			 * Then the TLB flush in ptep_clear_flush ensures that
			 * no process can access the old page before the
			 * decremented mapcount is visible. And the old page
			 * cannot be reused until after the decremented
			 * mapcount is visible. So transitively, TLBs to
			 * old page will be flushed before it can be reused.
			 */
			folio_remove_rmap_pte(old_folio, vmf->page, vma);
		}

		/* Free the old page.. */
		new_folio = old_folio;
		page_copied = 1;
		pte_unmap_unlock(vmf->pte, vmf->ptl);
	} else if (vmf->pte) {
		update_mmu_tlb(vma, vmf->address, vmf->pte);
		pte_unmap_unlock(vmf->pte, vmf->ptl);
	}

	mmu_notifier_invalidate_range_end(&range);

	if (new_folio)
		folio_put(new_folio);
	if (old_folio) {
		if (page_copied)
			free_swap_cache(old_folio);
		folio_put(old_folio);
	}

	delayacct_wpcopy_end();
	return 0;
oom:
	ret = VM_FAULT_OOM;
out:
	if (old_folio)
		folio_put(old_folio);

	delayacct_wpcopy_end();
	return ret;
}

/**
 * finish_mkwrite_fault - finish page fault for a shared mapping, making PTE
 *			  writeable once the page is prepared
 *
 * @vmf: structure describing the fault
 * @folio: the folio of vmf->page
 *
 * This function handles all that is needed to finish a write page fault in a
 * shared mapping due to PTE being read-only once the mapped page is prepared.
 * It handles locking of PTE and modifying it.
 *
 * The function expects the page to be locked or other protection against
 * concurrent faults / writeback (such as DAX radix tree locks).
 *
 * Return: %0 on success, %VM_FAULT_NOPAGE when PTE got changed before
 * we acquired PTE lock.
 */
static vm_fault_t finish_mkwrite_fault(struct vm_fault *vmf, struct folio *folio)
{
	WARN_ON_ONCE(!(vmf->vma->vm_flags & VM_SHARED));
	vmf->pte = pte_offset_map_lock(vmf->vma->vm_mm, vmf->pmd, vmf->address,
				       &vmf->ptl);
	if (!vmf->pte)
		return VM_FAULT_NOPAGE;
	/*
	 * We might have raced with another page fault while we released the
	 * pte_offset_map_lock.
	 */
	if (!pte_same(ptep_get(vmf->pte), vmf->orig_pte)) {
		update_mmu_tlb(vmf->vma, vmf->address, vmf->pte);
		pte_unmap_unlock(vmf->pte, vmf->ptl);
		return VM_FAULT_NOPAGE;
	}
	wp_page_reuse(vmf, folio);
	return 0;
}

/*
 * Handle write page faults for VM_MIXEDMAP or VM_PFNMAP for a VM_SHARED
 * mapping
 */
static vm_fault_t wp_pfn_shared(struct vm_fault *vmf)
{
	struct vm_area_struct *vma = vmf->vma;

	if (vma->vm_ops && vma->vm_ops->pfn_mkwrite) {
		vm_fault_t ret;

		pte_unmap_unlock(vmf->pte, vmf->ptl);
		ret = vmf_can_call_fault(vmf);
		if (ret)
			return ret;

		vmf->flags |= FAULT_FLAG_MKWRITE;
		ret = vma->vm_ops->pfn_mkwrite(vmf);
		if (ret & (VM_FAULT_ERROR | VM_FAULT_NOPAGE))
			return ret;
		return finish_mkwrite_fault(vmf, NULL);
	}
	wp_page_reuse(vmf, NULL);
	return 0;
}

static vm_fault_t wp_page_shared(struct vm_fault *vmf, struct folio *folio)
	__releases(vmf->ptl)
{
	struct vm_area_struct *vma = vmf->vma;
	vm_fault_t ret = 0;

	folio_get(folio);

	if (vma->vm_ops && vma->vm_ops->page_mkwrite) {
		vm_fault_t tmp;

		pte_unmap_unlock(vmf->pte, vmf->ptl);
		tmp = vmf_can_call_fault(vmf);
		if (tmp) {
			folio_put(folio);
			return tmp;
		}

		tmp = do_page_mkwrite(vmf, folio);
		if (unlikely(!tmp || (tmp &
				      (VM_FAULT_ERROR | VM_FAULT_NOPAGE)))) {
			folio_put(folio);
			return tmp;
		}
		tmp = finish_mkwrite_fault(vmf, folio);
		if (unlikely(tmp & (VM_FAULT_ERROR | VM_FAULT_NOPAGE))) {
			folio_unlock(folio);
			folio_put(folio);
			return tmp;
		}
	} else {
		wp_page_reuse(vmf, folio);
		folio_lock(folio);
	}
	ret |= fault_dirty_shared_page(vmf);
	folio_put(folio);

	return ret;
}

static bool wp_can_reuse_anon_folio(struct folio *folio,
				    struct vm_area_struct *vma)
{
	/*
	 * We could currently only reuse a subpage of a large folio if no
	 * other subpages of the large folios are still mapped. However,
	 * let's just consistently not reuse subpages even if we could
	 * reuse in that scenario, and give back a large folio a bit
	 * sooner.
	 */
	if (folio_test_large(folio))
		return false;

	/*
	 * We have to verify under folio lock: these early checks are
	 * just an optimization to avoid locking the folio and freeing
	 * the swapcache if there is little hope that we can reuse.
	 *
	 * KSM doesn't necessarily raise the folio refcount.
	 */
	if (folio_test_ksm(folio) || folio_ref_count(folio) > 3)
		return false;
	if (!folio_test_lru(folio))
		/*
		 * We cannot easily detect+handle references from
		 * remote LRU caches or references to LRU folios.
		 */
		lru_add_drain();
	if (folio_ref_count(folio) > 1 + folio_test_swapcache(folio))
		return false;
	if (!folio_trylock(folio))
		return false;
	if (folio_test_swapcache(folio))
		folio_free_swap(folio);
	if (folio_test_ksm(folio) || folio_ref_count(folio) != 1) {
		folio_unlock(folio);
		return false;
	}
	/*
	 * Ok, we've got the only folio reference from our mapping
	 * and the folio is locked, it's dark out, and we're wearing
	 * sunglasses. Hit it.
	 */
	folio_move_anon_rmap(folio, vma);
	folio_unlock(folio);
	return true;
}

/*
 * This routine handles present pages, when
 * * users try to write to a shared page (FAULT_FLAG_WRITE)
 * * GUP wants to take a R/O pin on a possibly shared anonymous page
 *   (FAULT_FLAG_UNSHARE)
 *
 * It is done by copying the page to a new address and decrementing the
 * shared-page counter for the old page.
 *
 * Note that this routine assumes that the protection checks have been
 * done by the caller (the low-level page fault routine in most cases).
 * Thus, with FAULT_FLAG_WRITE, we can safely just mark it writable once we've
 * done any necessary COW.
 *
 * In case of FAULT_FLAG_WRITE, we also mark the page dirty at this point even
 * though the page will change only once the write actually happens. This
 * avoids a few races, and potentially makes it more efficient.
 *
 * We enter with non-exclusive mmap_lock (to exclude vma changes,
 * but allow concurrent faults), with pte both mapped and locked.
 * We return with mmap_lock still held, but pte unmapped and unlocked.
 */
static vm_fault_t do_wp_page(struct vm_fault *vmf)
	__releases(vmf->ptl)
{
	const bool unshare = vmf->flags & FAULT_FLAG_UNSHARE;
	struct vm_area_struct *vma = vmf->vma;
	struct folio *folio = NULL;
	pte_t pte;

	if (likely(!unshare)) {
		if (userfaultfd_pte_wp(vma, ptep_get(vmf->pte))) {
			if (!userfaultfd_wp_async(vma)) {
				pte_unmap_unlock(vmf->pte, vmf->ptl);
				return handle_userfault(vmf, VM_UFFD_WP);
			}

			/*
			 * Nothing needed (cache flush, TLB invalidations,
			 * etc.) because we're only removing the uffd-wp bit,
			 * which is completely invisible to the user.
			 */
			pte = pte_clear_uffd_wp(ptep_get(vmf->pte));

			set_pte_at(vma->vm_mm, vmf->address, vmf->pte, pte);
			/*
			 * Update this to be prepared for following up CoW
			 * handling
			 */
			vmf->orig_pte = pte;
		}

		/*
		 * Userfaultfd write-protect can defer flushes. Ensure the TLB
		 * is flushed in this case before copying.
		 */
		if (unlikely(userfaultfd_wp(vmf->vma) &&
			     mm_tlb_flush_pending(vmf->vma->vm_mm)))
			flush_tlb_page(vmf->vma, vmf->address);
	}

	vmf->page = vm_normal_page(vma, vmf->address, vmf->orig_pte);

	if (vmf->page)
		folio = page_folio(vmf->page);

	/*
	 * Shared mapping: we are guaranteed to have VM_WRITE and
	 * FAULT_FLAG_WRITE set at this point.
	 */
	if (vma->vm_flags & (VM_SHARED | VM_MAYSHARE)) {
		/*
		 * VM_MIXEDMAP !pfn_valid() case, or VM_SOFTDIRTY clear on a
		 * VM_PFNMAP VMA.
		 *
		 * We should not cow pages in a shared writeable mapping.
		 * Just mark the pages writable and/or call ops->pfn_mkwrite.
		 */
		if (!vmf->page)
			return wp_pfn_shared(vmf);
		return wp_page_shared(vmf, folio);
	}

	/*
	 * Private mapping: create an exclusive anonymous page copy if reuse
	 * is impossible. We might miss VM_WRITE for FOLL_FORCE handling.
	 *
	 * If we encounter a page that is marked exclusive, we must reuse
	 * the page without further checks.
	 */
	if (folio && folio_test_anon(folio) &&
	    (PageAnonExclusive(vmf->page) || wp_can_reuse_anon_folio(folio, vma))) {
		if (!PageAnonExclusive(vmf->page))
			SetPageAnonExclusive(vmf->page);
		if (unlikely(unshare)) {
			pte_unmap_unlock(vmf->pte, vmf->ptl);
			return 0;
		}
		wp_page_reuse(vmf, folio);
		return 0;
	}
	/*
	 * Ok, we need to copy. Oh, well..
	 */
	if (folio)
		folio_get(folio);

	pte_unmap_unlock(vmf->pte, vmf->ptl);
#ifdef CONFIG_KSM
	if (folio && folio_test_ksm(folio))
		count_vm_event(COW_KSM);
#endif
	return wp_page_copy(vmf);
}

static void unmap_mapping_range_vma(struct vm_area_struct *vma,
		unsigned long start_addr, unsigned long end_addr,
		struct zap_details *details)
{
	zap_page_range_single(vma, start_addr, end_addr - start_addr, details);
}

static inline void unmap_mapping_range_tree(struct rb_root_cached *root,
					    pgoff_t first_index,
					    pgoff_t last_index,
					    struct zap_details *details)
{
	struct vm_area_struct *vma;
	pgoff_t vba, vea, zba, zea;

	vma_interval_tree_foreach(vma, root, first_index, last_index) {
		vba = vma->vm_pgoff;
		vea = vba + vma_pages(vma) - 1;
		zba = max(first_index, vba);
		zea = min(last_index, vea);

		unmap_mapping_range_vma(vma,
			((zba - vba) << PAGE_SHIFT) + vma->vm_start,
			((zea - vba + 1) << PAGE_SHIFT) + vma->vm_start,
				details);
	}
}

/**
 * unmap_mapping_folio() - Unmap single folio from processes.
 * @folio: The locked folio to be unmapped.
 *
 * Unmap this folio from any userspace process which still has it mmaped.
 * Typically, for efficiency, the range of nearby pages has already been
 * unmapped by unmap_mapping_pages() or unmap_mapping_range().  But once
 * truncation or invalidation holds the lock on a folio, it may find that
 * the page has been remapped again: and then uses unmap_mapping_folio()
 * to unmap it finally.
 */
void unmap_mapping_folio(struct folio *folio)
{
	struct address_space *mapping = folio->mapping;
	struct zap_details details = { };
	pgoff_t	first_index;
	pgoff_t	last_index;

	VM_BUG_ON(!folio_test_locked(folio));

	first_index = folio->index;
	last_index = folio_next_index(folio) - 1;

	details.even_cows = false;
	details.single_folio = folio;
	details.zap_flags = ZAP_FLAG_DROP_MARKER;

	i_mmap_lock_read(mapping);
	if (unlikely(!RB_EMPTY_ROOT(&mapping->i_mmap.rb_root)))
		unmap_mapping_range_tree(&mapping->i_mmap, first_index,
					 last_index, &details);
	i_mmap_unlock_read(mapping);
}

/**
 * unmap_mapping_pages() - Unmap pages from processes.
 * @mapping: The address space containing pages to be unmapped.
 * @start: Index of first page to be unmapped.
 * @nr: Number of pages to be unmapped.  0 to unmap to end of file.
 * @even_cows: Whether to unmap even private COWed pages.
 *
 * Unmap the pages in this address space from any userspace process which
 * has them mmaped.  Generally, you want to remove COWed pages as well when
 * a file is being truncated, but not when invalidating pages from the page
 * cache.
 */
void unmap_mapping_pages(struct address_space *mapping, pgoff_t start,
		pgoff_t nr, bool even_cows)
{
	struct zap_details details = { };
	pgoff_t	first_index = start;
	pgoff_t	last_index = start + nr - 1;

	details.even_cows = even_cows;
	if (last_index < first_index)
		last_index = ULONG_MAX;

	i_mmap_lock_read(mapping);
	if (unlikely(!RB_EMPTY_ROOT(&mapping->i_mmap.rb_root)))
		unmap_mapping_range_tree(&mapping->i_mmap, first_index,
					 last_index, &details);
	i_mmap_unlock_read(mapping);
}
EXPORT_SYMBOL_GPL(unmap_mapping_pages);

/**
 * unmap_mapping_range - unmap the portion of all mmaps in the specified
 * address_space corresponding to the specified byte range in the underlying
 * file.
 *
 * @mapping: the address space containing mmaps to be unmapped.
 * @holebegin: byte in first page to unmap, relative to the start of
 * the underlying file.  This will be rounded down to a PAGE_SIZE
 * boundary.  Note that this is different from truncate_pagecache(), which
 * must keep the partial page.  In contrast, we must get rid of
 * partial pages.
 * @holelen: size of prospective hole in bytes.  This will be rounded
 * up to a PAGE_SIZE boundary.  A holelen of zero truncates to the
 * end of the file.
 * @even_cows: 1 when truncating a file, unmap even private COWed pages;
 * but 0 when invalidating pagecache, don't throw away private data.
 */
void unmap_mapping_range(struct address_space *mapping,
		loff_t const holebegin, loff_t const holelen, int even_cows)
{
	pgoff_t hba = (pgoff_t)(holebegin) >> PAGE_SHIFT;
	pgoff_t hlen = ((pgoff_t)(holelen) + PAGE_SIZE - 1) >> PAGE_SHIFT;

	/* Check for overflow. */
	if (sizeof(holelen) > sizeof(hlen)) {
		long long holeend =
			(holebegin + holelen + PAGE_SIZE - 1) >> PAGE_SHIFT;
		if (holeend & ~(long long)ULONG_MAX)
			hlen = ULONG_MAX - hba + 1;
	}

	unmap_mapping_pages(mapping, hba, hlen, even_cows);
}
EXPORT_SYMBOL(unmap_mapping_range);

/*
 * Restore a potential device exclusive pte to a working pte entry
 */
static vm_fault_t remove_device_exclusive_entry(struct vm_fault *vmf)
{
	struct folio *folio = page_folio(vmf->page);
	struct vm_area_struct *vma = vmf->vma;
	struct mmu_notifier_range range;
	vm_fault_t ret;

	/*
	 * We need a reference to lock the folio because we don't hold
	 * the PTL so a racing thread can remove the device-exclusive
	 * entry and unmap it. If the folio is free the entry must
	 * have been removed already. If it happens to have already
	 * been re-allocated after being freed all we do is lock and
	 * unlock it.
	 */
	if (!folio_try_get(folio))
		return 0;

	ret = folio_lock_or_retry(folio, vmf);
	if (ret) {
		folio_put(folio);
		return ret;
	}
	mmu_notifier_range_init_owner(&range, MMU_NOTIFY_EXCLUSIVE, 0,
				vma->vm_mm, vmf->address & PAGE_MASK,
				(vmf->address & PAGE_MASK) + PAGE_SIZE, NULL);
	mmu_notifier_invalidate_range_start(&range);

	vmf->pte = pte_offset_map_lock(vma->vm_mm, vmf->pmd, vmf->address,
				&vmf->ptl);
	if (likely(vmf->pte && pte_same(ptep_get(vmf->pte), vmf->orig_pte)))
		restore_exclusive_pte(vma, vmf->page, vmf->address, vmf->pte);

	if (vmf->pte)
		pte_unmap_unlock(vmf->pte, vmf->ptl);
	folio_unlock(folio);
	folio_put(folio);

	mmu_notifier_invalidate_range_end(&range);
	return 0;
}

static inline bool should_try_to_free_swap(struct folio *folio,
					   struct vm_area_struct *vma,
					   unsigned int fault_flags)
{
	if (!folio_test_swapcache(folio))
		return false;
	if (mem_cgroup_swap_full(folio) || (vma->vm_flags & VM_LOCKED) ||
	    folio_test_mlocked(folio))
		return true;
	/*
	 * If we want to map a page that's in the swapcache writable, we
	 * have to detect via the refcount if we're really the exclusive
	 * user. Try freeing the swapcache to get rid of the swapcache
	 * reference only in case it's likely that we'll be the exlusive user.
	 */
	return (fault_flags & FAULT_FLAG_WRITE) && !folio_test_ksm(folio) &&
		folio_ref_count(folio) == (1 + folio_nr_pages(folio));
}

static vm_fault_t pte_marker_clear(struct vm_fault *vmf)
{
	vmf->pte = pte_offset_map_lock(vmf->vma->vm_mm, vmf->pmd,
				       vmf->address, &vmf->ptl);
	if (!vmf->pte)
		return 0;
	/*
	 * Be careful so that we will only recover a special uffd-wp pte into a
	 * none pte.  Otherwise it means the pte could have changed, so retry.
	 *
	 * This should also cover the case where e.g. the pte changed
	 * quickly from a PTE_MARKER_UFFD_WP into PTE_MARKER_POISONED.
	 * So is_pte_marker() check is not enough to safely drop the pte.
	 */
	if (pte_same(vmf->orig_pte, ptep_get(vmf->pte)))
		pte_clear(vmf->vma->vm_mm, vmf->address, vmf->pte);
	pte_unmap_unlock(vmf->pte, vmf->ptl);
	return 0;
}

static vm_fault_t do_pte_missing(struct vm_fault *vmf)
{
	if (vma_is_anonymous(vmf->vma))
		return do_anonymous_page(vmf);
	else
		return do_fault(vmf);
}

/*
 * This is actually a page-missing access, but with uffd-wp special pte
 * installed.  It means this pte was wr-protected before being unmapped.
 */
static vm_fault_t pte_marker_handle_uffd_wp(struct vm_fault *vmf)
{
	/*
	 * Just in case there're leftover special ptes even after the region
	 * got unregistered - we can simply clear them.
	 */
	if (unlikely(!userfaultfd_wp(vmf->vma)))
		return pte_marker_clear(vmf);

	return do_pte_missing(vmf);
}

static vm_fault_t handle_pte_marker(struct vm_fault *vmf)
{
	swp_entry_t entry = pte_to_swp_entry(vmf->orig_pte);
	unsigned long marker = pte_marker_get(entry);

	/*
	 * PTE markers should never be empty.  If anything weird happened,
	 * the best thing to do is to kill the process along with its mm.
	 */
	if (WARN_ON_ONCE(!marker))
		return VM_FAULT_SIGBUS;

	/* Higher priority than uffd-wp when data corrupted */
	if (marker & PTE_MARKER_POISONED)
		return VM_FAULT_HWPOISON;

	if (pte_marker_entry_uffd_wp(entry))
		return pte_marker_handle_uffd_wp(vmf);

	/* This is an unknown pte marker */
	return VM_FAULT_SIGBUS;
}

static struct folio *__alloc_swap_folio(struct vm_fault *vmf)
{
	struct vm_area_struct *vma = vmf->vma;
	struct folio *folio;
	swp_entry_t entry;

	folio = vma_alloc_folio(GFP_HIGHUSER_MOVABLE, 0, vma,
				vmf->address, false);
	if (!folio)
		return NULL;

	entry = pte_to_swp_entry(vmf->orig_pte);
	if (mem_cgroup_swapin_charge_folio(folio, vma->vm_mm,
					   GFP_KERNEL, entry)) {
		folio_put(folio);
		return NULL;
	}

	return folio;
}

#ifdef CONFIG_TRANSPARENT_HUGEPAGE
static inline int non_swapcache_batch(swp_entry_t entry, int max_nr)
{
	struct swap_info_struct *si = swp_swap_info(entry);
	pgoff_t offset = swp_offset(entry);
	int i;

	/*
	 * While allocating a large folio and doing swap_read_folio, which is
	 * the case the being faulted pte doesn't have swapcache. We need to
	 * ensure all PTEs have no cache as well, otherwise, we might go to
	 * swap devices while the content is in swapcache.
	 */
	for (i = 0; i < max_nr; i++) {
		if ((si->swap_map[offset + i] & SWAP_HAS_CACHE))
			return i;
	}

	return i;
}

/*
 * Check if the PTEs within a range are contiguous swap entries
 * and have consistent swapcache, zeromap.
 */
static bool can_swapin_thp(struct vm_fault *vmf, pte_t *ptep, int nr_pages)
{
	unsigned long addr;
	swp_entry_t entry;
	int idx;
	pte_t pte;

	addr = ALIGN_DOWN(vmf->address, nr_pages * PAGE_SIZE);
	idx = (vmf->address - addr) / PAGE_SIZE;
	pte = ptep_get(ptep);

	if (!pte_same(pte, pte_move_swp_offset(vmf->orig_pte, -idx)))
		return false;
	entry = pte_to_swp_entry(pte);
	if (swap_pte_batch(ptep, nr_pages, pte) != nr_pages)
		return false;

	/*
	 * swap_read_folio() can't handle the case a large folio is hybridly
	 * from different backends. And they are likely corner cases. Similar
	 * things might be added once zswap support large folios.
	 */
	if (unlikely(swap_zeromap_batch(entry, nr_pages, NULL) != nr_pages))
		return false;
	if (unlikely(non_swapcache_batch(entry, nr_pages) != nr_pages))
		return false;

	return true;
}

static inline unsigned long thp_swap_suitable_orders(pgoff_t swp_offset,
						     unsigned long addr,
						     unsigned long orders)
{
	int order, nr;

	order = highest_order(orders);

	/*
	 * To swap in a THP with nr pages, we require that its first swap_offset
	 * is aligned with that number, as it was when the THP was swapped out.
	 * This helps filter out most invalid entries.
	 */
	while (orders) {
		nr = 1 << order;
		if ((addr >> PAGE_SHIFT) % nr == swp_offset % nr)
			break;
		order = next_order(&orders, order);
	}

	return orders;
}

static struct folio *alloc_swap_folio(struct vm_fault *vmf)
{
	struct vm_area_struct *vma = vmf->vma;
	unsigned long orders;
	struct folio *folio;
	unsigned long addr;
	swp_entry_t entry;
	spinlock_t *ptl;
	pte_t *pte;
	gfp_t gfp;
	int order;

	/*
	 * If uffd is active for the vma we need per-page fault fidelity to
	 * maintain the uffd semantics.
	 */
	if (unlikely(userfaultfd_armed(vma)))
		goto fallback;

	/*
	 * A large swapped out folio could be partially or fully in zswap. We
	 * lack handling for such cases, so fallback to swapping in order-0
	 * folio.
	 */
	if (!zswap_never_enabled())
		goto fallback;

	entry = pte_to_swp_entry(vmf->orig_pte);
	/*
	 * Get a list of all the (large) orders below PMD_ORDER that are enabled
	 * and suitable for swapping THP.
	 */
	orders = thp_vma_allowable_orders(vma, vma->vm_flags,
			TVA_IN_PF | TVA_ENFORCE_SYSFS, BIT(PMD_ORDER) - 1);
	orders = thp_vma_suitable_orders(vma, vmf->address, orders);
	orders = thp_swap_suitable_orders(swp_offset(entry),
					  vmf->address, orders);

	if (!orders)
		goto fallback;

	pte = pte_offset_map_lock(vmf->vma->vm_mm, vmf->pmd,
				  vmf->address & PMD_MASK, &ptl);
	if (unlikely(!pte))
		goto fallback;

	/*
	 * For do_swap_page, find the highest order where the aligned range is
	 * completely swap entries with contiguous swap offsets.
	 */
	order = highest_order(orders);
	while (orders) {
		addr = ALIGN_DOWN(vmf->address, PAGE_SIZE << order);
		if (can_swapin_thp(vmf, pte + pte_index(addr), 1 << order))
			break;
		order = next_order(&orders, order);
	}

	pte_unmap_unlock(pte, ptl);

	/* Try allocating the highest of the remaining orders. */
	gfp = vma_thp_gfp_mask(vma);
	while (orders) {
		addr = ALIGN_DOWN(vmf->address, PAGE_SIZE << order);
		folio = vma_alloc_folio(gfp, order, vma, addr, true);
		if (folio) {
			if (!mem_cgroup_swapin_charge_folio(folio, vma->vm_mm,
							    gfp, entry))
				return folio;
			folio_put(folio);
		}
		order = next_order(&orders, order);
	}

fallback:
	return __alloc_swap_folio(vmf);
}
#else /* !CONFIG_TRANSPARENT_HUGEPAGE */
static struct folio *alloc_swap_folio(struct vm_fault *vmf)
{
	return __alloc_swap_folio(vmf);
}
#endif /* CONFIG_TRANSPARENT_HUGEPAGE */

<<<<<<< HEAD
=======
static DECLARE_WAIT_QUEUE_HEAD(swapcache_wq);

>>>>>>> f7ead9e0
/*
 * We enter with non-exclusive mmap_lock (to exclude vma changes,
 * but allow concurrent faults), and pte mapped but not yet locked.
 * We return with pte unmapped and unlocked.
 *
 * We return with the mmap_lock locked or unlocked in the same cases
 * as does filemap_fault().
 */
vm_fault_t do_swap_page(struct vm_fault *vmf)
{
	struct vm_area_struct *vma = vmf->vma;
	struct folio *swapcache, *folio = NULL;
	DECLARE_WAITQUEUE(wait, current);
	struct page *page;
	struct swap_info_struct *si = NULL;
	rmap_t rmap_flags = RMAP_NONE;
	bool need_clear_cache = false;
	bool exclusive = false;
	swp_entry_t entry;
	pte_t pte;
	vm_fault_t ret = 0;
	void *shadow = NULL;
	int nr_pages;
	unsigned long page_idx;
	unsigned long address;
	pte_t *ptep;

	if (!pte_unmap_same(vmf))
		goto out;

	entry = pte_to_swp_entry(vmf->orig_pte);
	if (unlikely(non_swap_entry(entry))) {
		if (is_migration_entry(entry)) {
			migration_entry_wait(vma->vm_mm, vmf->pmd,
					     vmf->address);
		} else if (is_device_exclusive_entry(entry)) {
			vmf->page = pfn_swap_entry_to_page(entry);
			ret = remove_device_exclusive_entry(vmf);
		} else if (is_device_private_entry(entry)) {
			if (vmf->flags & FAULT_FLAG_VMA_LOCK) {
				/*
				 * migrate_to_ram is not yet ready to operate
				 * under VMA lock.
				 */
				vma_end_read(vma);
				ret = VM_FAULT_RETRY;
				goto out;
			}

			vmf->page = pfn_swap_entry_to_page(entry);
			vmf->pte = pte_offset_map_lock(vma->vm_mm, vmf->pmd,
					vmf->address, &vmf->ptl);
			if (unlikely(!vmf->pte ||
				     !pte_same(ptep_get(vmf->pte),
							vmf->orig_pte)))
				goto unlock;

			/*
			 * Get a page reference while we know the page can't be
			 * freed.
			 */
			get_page(vmf->page);
			pte_unmap_unlock(vmf->pte, vmf->ptl);
			ret = vmf->page->pgmap->ops->migrate_to_ram(vmf);
			put_page(vmf->page);
		} else if (is_hwpoison_entry(entry)) {
			ret = VM_FAULT_HWPOISON;
		} else if (is_pte_marker_entry(entry)) {
			ret = handle_pte_marker(vmf);
		} else {
			print_bad_pte(vma, vmf->address, vmf->orig_pte, NULL);
			ret = VM_FAULT_SIGBUS;
		}
		goto out;
	}

	/* Prevent swapoff from happening to us. */
	si = get_swap_device(entry);
	if (unlikely(!si))
		goto out;

	folio = swap_cache_get_folio(entry, vma, vmf->address);
	if (folio)
		page = folio_file_page(folio, swp_offset(entry));
	swapcache = folio;

	if (!folio) {
		if (data_race(si->flags & SWP_SYNCHRONOUS_IO) &&
		    __swap_count(entry) == 1) {
			/* skip swapcache */
			folio = alloc_swap_folio(vmf);
			if (folio) {
				__folio_set_locked(folio);
				__folio_set_swapbacked(folio);

				nr_pages = folio_nr_pages(folio);
				if (folio_test_large(folio))
					entry.val = ALIGN_DOWN(entry.val, nr_pages);
				/*
				 * Prevent parallel swapin from proceeding with
				 * the cache flag. Otherwise, another thread
				 * may finish swapin first, free the entry, and
				 * swapout reusing the same entry. It's
				 * undetectable as pte_same() returns true due
				 * to entry reuse.
				 */
				if (swapcache_prepare(entry, nr_pages)) {
					/*
					 * Relax a bit to prevent rapid
					 * repeated page faults.
					 */
<<<<<<< HEAD
					schedule_timeout_uninterruptible(1);
=======
					add_wait_queue(&swapcache_wq, &wait);
					schedule_timeout_uninterruptible(1);
					remove_wait_queue(&swapcache_wq, &wait);
>>>>>>> f7ead9e0
					goto out_page;
				}
				need_clear_cache = true;

				mem_cgroup_swapin_uncharge_swap(entry, nr_pages);

				shadow = get_shadow_from_swap_cache(entry);
				if (shadow)
					workingset_refault(folio, shadow);

				folio_add_lru(folio);

				/* To provide entry to swap_read_folio() */
				folio->swap = entry;
				swap_read_folio(folio, NULL);
				folio->private = NULL;
			}
		} else {
			folio = swapin_readahead(entry, GFP_HIGHUSER_MOVABLE,
						vmf);
			swapcache = folio;
		}

		if (!folio) {
			/*
			 * Back out if somebody else faulted in this pte
			 * while we released the pte lock.
			 */
			vmf->pte = pte_offset_map_lock(vma->vm_mm, vmf->pmd,
					vmf->address, &vmf->ptl);
			if (likely(vmf->pte &&
				   pte_same(ptep_get(vmf->pte), vmf->orig_pte)))
				ret = VM_FAULT_OOM;
			goto unlock;
		}

		/* Had to read the page from swap area: Major fault */
		ret = VM_FAULT_MAJOR;
		count_vm_event(PGMAJFAULT);
		count_memcg_event_mm(vma->vm_mm, PGMAJFAULT);
		page = folio_file_page(folio, swp_offset(entry));
	} else if (PageHWPoison(page)) {
		/*
		 * hwpoisoned dirty swapcache pages are kept for killing
		 * owner processes (which may be unknown at hwpoison time)
		 */
		ret = VM_FAULT_HWPOISON;
		goto out_release;
	}

	ret |= folio_lock_or_retry(folio, vmf);
	if (ret & VM_FAULT_RETRY)
		goto out_release;

	if (swapcache) {
		/*
		 * Make sure folio_free_swap() or swapoff did not release the
		 * swapcache from under us.  The page pin, and pte_same test
		 * below, are not enough to exclude that.  Even if it is still
		 * swapcache, we need to check that the page's swap has not
		 * changed.
		 */
		if (unlikely(!folio_test_swapcache(folio) ||
			     page_swap_entry(page).val != entry.val))
			goto out_page;

		/*
		 * KSM sometimes has to copy on read faults, for example, if
		 * page->index of !PageKSM() pages would be nonlinear inside the
		 * anon VMA -- PageKSM() is lost on actual swapout.
		 */
		folio = ksm_might_need_to_copy(folio, vma, vmf->address);
		if (unlikely(!folio)) {
			ret = VM_FAULT_OOM;
			folio = swapcache;
			goto out_page;
		} else if (unlikely(folio == ERR_PTR(-EHWPOISON))) {
			ret = VM_FAULT_HWPOISON;
			folio = swapcache;
			goto out_page;
		}
		if (folio != swapcache)
			page = folio_page(folio, 0);

		/*
		 * If we want to map a page that's in the swapcache writable, we
		 * have to detect via the refcount if we're really the exclusive
		 * owner. Try removing the extra reference from the local LRU
		 * caches if required.
		 */
		if ((vmf->flags & FAULT_FLAG_WRITE) && folio == swapcache &&
		    !folio_test_ksm(folio) && !folio_test_lru(folio))
			lru_add_drain();
	}

	folio_throttle_swaprate(folio, GFP_KERNEL);

	/*
	 * Back out if somebody else already faulted in this pte.
	 */
	vmf->pte = pte_offset_map_lock(vma->vm_mm, vmf->pmd, vmf->address,
			&vmf->ptl);
	if (unlikely(!vmf->pte || !pte_same(ptep_get(vmf->pte), vmf->orig_pte)))
		goto out_nomap;

	if (unlikely(!folio_test_uptodate(folio))) {
		ret = VM_FAULT_SIGBUS;
		goto out_nomap;
	}

	/* allocated large folios for SWP_SYNCHRONOUS_IO */
	if (folio_test_large(folio) && !folio_test_swapcache(folio)) {
		unsigned long nr = folio_nr_pages(folio);
		unsigned long folio_start = ALIGN_DOWN(vmf->address, nr * PAGE_SIZE);
		unsigned long idx = (vmf->address - folio_start) / PAGE_SIZE;
		pte_t *folio_ptep = vmf->pte - idx;
		pte_t folio_pte = ptep_get(folio_ptep);

		if (!pte_same(folio_pte, pte_move_swp_offset(vmf->orig_pte, -idx)) ||
		    swap_pte_batch(folio_ptep, nr, folio_pte) != nr)
			goto out_nomap;

		page_idx = idx;
		address = folio_start;
		ptep = folio_ptep;
		goto check_folio;
	}

	nr_pages = 1;
	page_idx = 0;
	address = vmf->address;
	ptep = vmf->pte;
	if (folio_test_large(folio) && folio_test_swapcache(folio)) {
		int nr = folio_nr_pages(folio);
		unsigned long idx = folio_page_idx(folio, page);
		unsigned long folio_start = address - idx * PAGE_SIZE;
		unsigned long folio_end = folio_start + nr * PAGE_SIZE;
		pte_t *folio_ptep;
		pte_t folio_pte;

		if (unlikely(folio_start < max(address & PMD_MASK, vma->vm_start)))
			goto check_folio;
		if (unlikely(folio_end > pmd_addr_end(address, vma->vm_end)))
			goto check_folio;

		folio_ptep = vmf->pte - idx;
		folio_pte = ptep_get(folio_ptep);
		if (!pte_same(folio_pte, pte_move_swp_offset(vmf->orig_pte, -idx)) ||
		    swap_pte_batch(folio_ptep, nr, folio_pte) != nr)
			goto check_folio;

		page_idx = idx;
		address = folio_start;
		ptep = folio_ptep;
		nr_pages = nr;
		entry = folio->swap;
		page = &folio->page;
	}

check_folio:
	/*
	 * PG_anon_exclusive reuses PG_mappedtodisk for anon pages. A swap pte
	 * must never point at an anonymous page in the swapcache that is
	 * PG_anon_exclusive. Sanity check that this holds and especially, that
	 * no filesystem set PG_mappedtodisk on a page in the swapcache. Sanity
	 * check after taking the PT lock and making sure that nobody
	 * concurrently faulted in this page and set PG_anon_exclusive.
	 */
	BUG_ON(!folio_test_anon(folio) && folio_test_mappedtodisk(folio));
	BUG_ON(folio_test_anon(folio) && PageAnonExclusive(page));

	/*
	 * Check under PT lock (to protect against concurrent fork() sharing
	 * the swap entry concurrently) for certainly exclusive pages.
	 */
	if (!folio_test_ksm(folio)) {
		exclusive = pte_swp_exclusive(vmf->orig_pte);
		if (folio != swapcache) {
			/*
			 * We have a fresh page that is not exposed to the
			 * swapcache -> certainly exclusive.
			 */
			exclusive = true;
		} else if (exclusive && folio_test_writeback(folio) &&
			  data_race(si->flags & SWP_STABLE_WRITES)) {
			/*
			 * This is tricky: not all swap backends support
			 * concurrent page modifications while under writeback.
			 *
			 * So if we stumble over such a page in the swapcache
			 * we must not set the page exclusive, otherwise we can
			 * map it writable without further checks and modify it
			 * while still under writeback.
			 *
			 * For these problematic swap backends, simply drop the
			 * exclusive marker: this is perfectly fine as we start
			 * writeback only if we fully unmapped the page and
			 * there are no unexpected references on the page after
			 * unmapping succeeded. After fully unmapped, no
			 * further GUP references (FOLL_GET and FOLL_PIN) can
			 * appear, so dropping the exclusive marker and mapping
			 * it only R/O is fine.
			 */
			exclusive = false;
		}
	}

	/*
	 * Some architectures may have to restore extra metadata to the page
	 * when reading from swap. This metadata may be indexed by swap entry
	 * so this must be called before swap_free().
	 */
	arch_swap_restore(folio_swap(entry, folio), folio);

	/*
	 * Remove the swap entry and conditionally try to free up the swapcache.
	 * We're already holding a reference on the page but haven't mapped it
	 * yet.
	 */
	swap_free_nr(entry, nr_pages);
	if (should_try_to_free_swap(folio, vma, vmf->flags))
		folio_free_swap(folio);

	add_mm_counter(vma->vm_mm, MM_ANONPAGES, nr_pages);
	add_mm_counter(vma->vm_mm, MM_SWAPENTS, -nr_pages);
	pte = mk_pte(page, vma->vm_page_prot);
	if (pte_swp_soft_dirty(vmf->orig_pte))
		pte = pte_mksoft_dirty(pte);
	if (pte_swp_uffd_wp(vmf->orig_pte))
		pte = pte_mkuffd_wp(pte);

	/*
	 * Same logic as in do_wp_page(); however, optimize for pages that are
	 * certainly not shared either because we just allocated them without
	 * exposing them to the swapcache or because the swap entry indicates
	 * exclusivity.
	 */
	if (!folio_test_ksm(folio) &&
	    (exclusive || folio_ref_count(folio) == 1)) {
		if ((vma->vm_flags & VM_WRITE) && !userfaultfd_pte_wp(vma, pte) &&
		    !pte_needs_soft_dirty_wp(vma, pte)) {
			pte = pte_mkwrite(pte, vma);
			if (vmf->flags & FAULT_FLAG_WRITE) {
				pte = pte_mkdirty(pte);
				vmf->flags &= ~FAULT_FLAG_WRITE;
			}
		}
		rmap_flags |= RMAP_EXCLUSIVE;
	}
	folio_ref_add(folio, nr_pages - 1);
	flush_icache_pages(vma, page, nr_pages);
	vmf->orig_pte = pte_advance_pfn(pte, page_idx);

	/* ksm created a completely new copy */
	if (unlikely(folio != swapcache && swapcache)) {
		folio_add_new_anon_rmap(folio, vma, address, RMAP_EXCLUSIVE);
		folio_add_lru_vma(folio, vma);
	} else if (!folio_test_anon(folio)) {
		/*
		 * We currently only expect small !anon folios which are either
		 * fully exclusive or fully shared, or new allocated large
		 * folios which are fully exclusive. If we ever get large
		 * folios within swapcache here, we have to be careful.
		 */
		VM_WARN_ON_ONCE(folio_test_large(folio) && folio_test_swapcache(folio));
		VM_WARN_ON_FOLIO(!folio_test_locked(folio), folio);
		folio_add_new_anon_rmap(folio, vma, address, rmap_flags);
	} else {
		folio_add_anon_rmap_ptes(folio, page, nr_pages, vma, address,
					rmap_flags);
	}

	VM_BUG_ON(!folio_test_anon(folio) ||
			(pte_write(pte) && !PageAnonExclusive(page)));
	set_ptes(vma->vm_mm, address, ptep, pte, nr_pages);
	arch_do_swap_page_nr(vma->vm_mm, vma, address,
			pte, pte, nr_pages);

	folio_unlock(folio);
	if (folio != swapcache && swapcache) {
		/*
		 * Hold the lock to avoid the swap entry to be reused
		 * until we take the PT lock for the pte_same() check
		 * (to avoid false positives from pte_same). For
		 * further safety release the lock after the swap_free
		 * so that the swap count won't change under a
		 * parallel locked swapcache.
		 */
		folio_unlock(swapcache);
		folio_put(swapcache);
	}

	if (vmf->flags & FAULT_FLAG_WRITE) {
		ret |= do_wp_page(vmf);
		if (ret & VM_FAULT_ERROR)
			ret &= VM_FAULT_ERROR;
		goto out;
	}

	/* No need to invalidate - it was non-present before */
	update_mmu_cache_range(vmf, vma, address, ptep, nr_pages);
unlock:
	if (vmf->pte)
		pte_unmap_unlock(vmf->pte, vmf->ptl);
out:
	/* Clear the swap cache pin for direct swapin after PTL unlock */
<<<<<<< HEAD
	if (need_clear_cache)
		swapcache_clear(si, entry, nr_pages);
=======
	if (need_clear_cache) {
		swapcache_clear(si, entry, nr_pages);
		if (waitqueue_active(&swapcache_wq))
			wake_up(&swapcache_wq);
	}
>>>>>>> f7ead9e0
	if (si)
		put_swap_device(si);
	return ret;
out_nomap:
	if (vmf->pte)
		pte_unmap_unlock(vmf->pte, vmf->ptl);
out_page:
	folio_unlock(folio);
out_release:
	folio_put(folio);
	if (folio != swapcache && swapcache) {
		folio_unlock(swapcache);
		folio_put(swapcache);
	}
<<<<<<< HEAD
	if (need_clear_cache)
		swapcache_clear(si, entry, nr_pages);
=======
	if (need_clear_cache) {
		swapcache_clear(si, entry, nr_pages);
		if (waitqueue_active(&swapcache_wq))
			wake_up(&swapcache_wq);
	}
>>>>>>> f7ead9e0
	if (si)
		put_swap_device(si);
	return ret;
}

static bool pte_range_none(pte_t *pte, int nr_pages)
{
	int i;

	for (i = 0; i < nr_pages; i++) {
		if (!pte_none(ptep_get_lockless(pte + i)))
			return false;
	}

	return true;
}

static struct folio *alloc_anon_folio(struct vm_fault *vmf)
{
	struct vm_area_struct *vma = vmf->vma;
#ifdef CONFIG_TRANSPARENT_HUGEPAGE
	unsigned long orders;
	struct folio *folio;
	unsigned long addr;
	pte_t *pte;
	gfp_t gfp;
	int order;

	/*
	 * If uffd is active for the vma we need per-page fault fidelity to
	 * maintain the uffd semantics.
	 */
	if (unlikely(userfaultfd_armed(vma)))
		goto fallback;

	/*
	 * Get a list of all the (large) orders below PMD_ORDER that are enabled
	 * for this vma. Then filter out the orders that can't be allocated over
	 * the faulting address and still be fully contained in the vma.
	 */
	orders = thp_vma_allowable_orders(vma, vma->vm_flags,
			TVA_IN_PF | TVA_ENFORCE_SYSFS, BIT(PMD_ORDER) - 1);
	orders = thp_vma_suitable_orders(vma, vmf->address, orders);

	if (!orders)
		goto fallback;

	pte = pte_offset_map(vmf->pmd, vmf->address & PMD_MASK);
	if (!pte)
		return ERR_PTR(-EAGAIN);

	/*
	 * Find the highest order where the aligned range is completely
	 * pte_none(). Note that all remaining orders will be completely
	 * pte_none().
	 */
	order = highest_order(orders);
	while (orders) {
		addr = ALIGN_DOWN(vmf->address, PAGE_SIZE << order);
		if (pte_range_none(pte + pte_index(addr), 1 << order))
			break;
		order = next_order(&orders, order);
	}

	pte_unmap(pte);

	if (!orders)
		goto fallback;

	/* Try allocating the highest of the remaining orders. */
	gfp = vma_thp_gfp_mask(vma);
	while (orders) {
		addr = ALIGN_DOWN(vmf->address, PAGE_SIZE << order);
		folio = vma_alloc_folio(gfp, order, vma, addr, true);
		if (folio) {
			if (mem_cgroup_charge(folio, vma->vm_mm, gfp)) {
				count_mthp_stat(order, MTHP_STAT_ANON_FAULT_FALLBACK_CHARGE);
				folio_put(folio);
				goto next;
			}
			folio_throttle_swaprate(folio, gfp);
			folio_zero_user(folio, vmf->address);
			return folio;
		}
next:
		count_mthp_stat(order, MTHP_STAT_ANON_FAULT_FALLBACK);
		order = next_order(&orders, order);
	}

fallback:
#endif
	return folio_prealloc(vma->vm_mm, vma, vmf->address, true);
}

/*
 * We enter with non-exclusive mmap_lock (to exclude vma changes,
 * but allow concurrent faults), and pte mapped but not yet locked.
 * We return with mmap_lock still held, but pte unmapped and unlocked.
 */
static vm_fault_t do_anonymous_page(struct vm_fault *vmf)
{
	struct vm_area_struct *vma = vmf->vma;
	unsigned long addr = vmf->address;
	struct folio *folio;
	vm_fault_t ret = 0;
	int nr_pages = 1;
	pte_t entry;

	/* File mapping without ->vm_ops ? */
	if (vma->vm_flags & VM_SHARED)
		return VM_FAULT_SIGBUS;

	/*
	 * Use pte_alloc() instead of pte_alloc_map(), so that OOM can
	 * be distinguished from a transient failure of pte_offset_map().
	 */
	if (pte_alloc(vma->vm_mm, vmf->pmd))
		return VM_FAULT_OOM;

	/* Use the zero-page for reads */
	if (!(vmf->flags & FAULT_FLAG_WRITE) &&
			!mm_forbids_zeropage(vma->vm_mm)) {
		entry = pte_mkspecial(pfn_pte(my_zero_pfn(vmf->address),
						vma->vm_page_prot));
		vmf->pte = pte_offset_map_lock(vma->vm_mm, vmf->pmd,
				vmf->address, &vmf->ptl);
		if (!vmf->pte)
			goto unlock;
		if (vmf_pte_changed(vmf)) {
			update_mmu_tlb(vma, vmf->address, vmf->pte);
			goto unlock;
		}
		ret = check_stable_address_space(vma->vm_mm);
		if (ret)
			goto unlock;
		/* Deliver the page fault to userland, check inside PT lock */
		if (userfaultfd_missing(vma)) {
			pte_unmap_unlock(vmf->pte, vmf->ptl);
			return handle_userfault(vmf, VM_UFFD_MISSING);
		}
		goto setpte;
	}

	/* Allocate our own private page. */
	ret = vmf_anon_prepare(vmf);
	if (ret)
		return ret;
	/* Returns NULL on OOM or ERR_PTR(-EAGAIN) if we must retry the fault */
	folio = alloc_anon_folio(vmf);
	if (IS_ERR(folio))
		return 0;
	if (!folio)
		goto oom;

	nr_pages = folio_nr_pages(folio);
	addr = ALIGN_DOWN(vmf->address, nr_pages * PAGE_SIZE);

	/*
	 * The memory barrier inside __folio_mark_uptodate makes sure that
	 * preceding stores to the page contents become visible before
	 * the set_pte_at() write.
	 */
	__folio_mark_uptodate(folio);

	entry = mk_pte(&folio->page, vma->vm_page_prot);
	entry = pte_sw_mkyoung(entry);
	if (vma->vm_flags & VM_WRITE)
		entry = pte_mkwrite(pte_mkdirty(entry), vma);

	vmf->pte = pte_offset_map_lock(vma->vm_mm, vmf->pmd, addr, &vmf->ptl);
	if (!vmf->pte)
		goto release;
	if (nr_pages == 1 && vmf_pte_changed(vmf)) {
		update_mmu_tlb(vma, addr, vmf->pte);
		goto release;
	} else if (nr_pages > 1 && !pte_range_none(vmf->pte, nr_pages)) {
		update_mmu_tlb_range(vma, addr, vmf->pte, nr_pages);
		goto release;
	}

	ret = check_stable_address_space(vma->vm_mm);
	if (ret)
		goto release;

	/* Deliver the page fault to userland, check inside PT lock */
	if (userfaultfd_missing(vma)) {
		pte_unmap_unlock(vmf->pte, vmf->ptl);
		folio_put(folio);
		return handle_userfault(vmf, VM_UFFD_MISSING);
	}

	folio_ref_add(folio, nr_pages - 1);
	add_mm_counter(vma->vm_mm, MM_ANONPAGES, nr_pages);
	count_mthp_stat(folio_order(folio), MTHP_STAT_ANON_FAULT_ALLOC);
	folio_add_new_anon_rmap(folio, vma, addr, RMAP_EXCLUSIVE);
	folio_add_lru_vma(folio, vma);
setpte:
	if (vmf_orig_pte_uffd_wp(vmf))
		entry = pte_mkuffd_wp(entry);
	set_ptes(vma->vm_mm, addr, vmf->pte, entry, nr_pages);

	/* No need to invalidate - it was non-present before */
	update_mmu_cache_range(vmf, vma, addr, vmf->pte, nr_pages);
unlock:
	if (vmf->pte)
		pte_unmap_unlock(vmf->pte, vmf->ptl);
	return ret;
release:
	folio_put(folio);
	goto unlock;
oom:
	return VM_FAULT_OOM;
}

/*
 * The mmap_lock must have been held on entry, and may have been
 * released depending on flags and vma->vm_ops->fault() return value.
 * See filemap_fault() and __lock_page_retry().
 */
static vm_fault_t __do_fault(struct vm_fault *vmf)
{
	struct vm_area_struct *vma = vmf->vma;
	struct folio *folio;
	vm_fault_t ret;

	/*
	 * Preallocate pte before we take page_lock because this might lead to
	 * deadlocks for memcg reclaim which waits for pages under writeback:
	 *				lock_page(A)
	 *				SetPageWriteback(A)
	 *				unlock_page(A)
	 * lock_page(B)
	 *				lock_page(B)
	 * pte_alloc_one
	 *   shrink_folio_list
	 *     wait_on_page_writeback(A)
	 *				SetPageWriteback(B)
	 *				unlock_page(B)
	 *				# flush A, B to clear the writeback
	 */
	if (pmd_none(*vmf->pmd) && !vmf->prealloc_pte) {
		vmf->prealloc_pte = pte_alloc_one(vma->vm_mm);
		if (!vmf->prealloc_pte)
			return VM_FAULT_OOM;
	}

	ret = vma->vm_ops->fault(vmf);
	if (unlikely(ret & (VM_FAULT_ERROR | VM_FAULT_NOPAGE | VM_FAULT_RETRY |
			    VM_FAULT_DONE_COW)))
		return ret;

	folio = page_folio(vmf->page);
	if (unlikely(PageHWPoison(vmf->page))) {
		vm_fault_t poisonret = VM_FAULT_HWPOISON;
		if (ret & VM_FAULT_LOCKED) {
			if (page_mapped(vmf->page))
				unmap_mapping_folio(folio);
			/* Retry if a clean folio was removed from the cache. */
			if (mapping_evict_folio(folio->mapping, folio))
				poisonret = VM_FAULT_NOPAGE;
			folio_unlock(folio);
		}
		folio_put(folio);
		vmf->page = NULL;
		return poisonret;
	}

	if (unlikely(!(ret & VM_FAULT_LOCKED)))
		folio_lock(folio);
	else
		VM_BUG_ON_PAGE(!folio_test_locked(folio), vmf->page);

	return ret;
}

#ifdef CONFIG_TRANSPARENT_HUGEPAGE
static void deposit_prealloc_pte(struct vm_fault *vmf)
{
	struct vm_area_struct *vma = vmf->vma;

	pgtable_trans_huge_deposit(vma->vm_mm, vmf->pmd, vmf->prealloc_pte);
	/*
	 * We are going to consume the prealloc table,
	 * count that as nr_ptes.
	 */
	mm_inc_nr_ptes(vma->vm_mm);
	vmf->prealloc_pte = NULL;
}

vm_fault_t do_set_pmd(struct vm_fault *vmf, struct page *page)
{
	struct folio *folio = page_folio(page);
	struct vm_area_struct *vma = vmf->vma;
	bool write = vmf->flags & FAULT_FLAG_WRITE;
	unsigned long haddr = vmf->address & HPAGE_PMD_MASK;
	pmd_t entry;
	vm_fault_t ret = VM_FAULT_FALLBACK;

	/*
	 * It is too late to allocate a small folio, we already have a large
	 * folio in the pagecache: especially s390 KVM cannot tolerate any
	 * PMD mappings, but PTE-mapped THP are fine. So let's simply refuse any
	 * PMD mappings if THPs are disabled.
	 */
	if (thp_disabled_by_hw() || vma_thp_disabled(vma, vma->vm_flags))
		return ret;

	if (!thp_vma_suitable_order(vma, haddr, PMD_ORDER))
		return ret;

	if (folio_order(folio) != HPAGE_PMD_ORDER)
		return ret;
	page = &folio->page;

	/*
	 * Just backoff if any subpage of a THP is corrupted otherwise
	 * the corrupted page may mapped by PMD silently to escape the
	 * check.  This kind of THP just can be PTE mapped.  Access to
	 * the corrupted subpage should trigger SIGBUS as expected.
	 */
	if (unlikely(folio_test_has_hwpoisoned(folio)))
		return ret;

	/*
	 * Archs like ppc64 need additional space to store information
	 * related to pte entry. Use the preallocated table for that.
	 */
	if (arch_needs_pgtable_deposit() && !vmf->prealloc_pte) {
		vmf->prealloc_pte = pte_alloc_one(vma->vm_mm);
		if (!vmf->prealloc_pte)
			return VM_FAULT_OOM;
	}

	vmf->ptl = pmd_lock(vma->vm_mm, vmf->pmd);
	if (unlikely(!pmd_none(*vmf->pmd)))
		goto out;

	flush_icache_pages(vma, page, HPAGE_PMD_NR);

	entry = mk_huge_pmd(page, vma->vm_page_prot);
	if (write)
		entry = maybe_pmd_mkwrite(pmd_mkdirty(entry), vma);

	add_mm_counter(vma->vm_mm, mm_counter_file(folio), HPAGE_PMD_NR);
	folio_add_file_rmap_pmd(folio, page, vma);

	/*
	 * deposit and withdraw with pmd lock held
	 */
	if (arch_needs_pgtable_deposit())
		deposit_prealloc_pte(vmf);

	set_pmd_at(vma->vm_mm, haddr, vmf->pmd, entry);

	update_mmu_cache_pmd(vma, haddr, vmf->pmd);

	/* fault is handled */
	ret = 0;
	count_vm_event(THP_FILE_MAPPED);
out:
	spin_unlock(vmf->ptl);
	return ret;
}
#else
vm_fault_t do_set_pmd(struct vm_fault *vmf, struct page *page)
{
	return VM_FAULT_FALLBACK;
}
#endif

/**
 * set_pte_range - Set a range of PTEs to point to pages in a folio.
 * @vmf: Fault decription.
 * @folio: The folio that contains @page.
 * @page: The first page to create a PTE for.
 * @nr: The number of PTEs to create.
 * @addr: The first address to create a PTE for.
 */
void set_pte_range(struct vm_fault *vmf, struct folio *folio,
		struct page *page, unsigned int nr, unsigned long addr)
{
	struct vm_area_struct *vma = vmf->vma;
	bool write = vmf->flags & FAULT_FLAG_WRITE;
	bool prefault = !in_range(vmf->address, addr, nr * PAGE_SIZE);
	pte_t entry;

	flush_icache_pages(vma, page, nr);
	entry = mk_pte(page, vma->vm_page_prot);

	if (prefault && arch_wants_old_prefaulted_pte())
		entry = pte_mkold(entry);
	else
		entry = pte_sw_mkyoung(entry);

	if (write)
		entry = maybe_mkwrite(pte_mkdirty(entry), vma);
	if (unlikely(vmf_orig_pte_uffd_wp(vmf)))
		entry = pte_mkuffd_wp(entry);
	/* copy-on-write page */
	if (write && !(vma->vm_flags & VM_SHARED)) {
		VM_BUG_ON_FOLIO(nr != 1, folio);
		folio_add_new_anon_rmap(folio, vma, addr, RMAP_EXCLUSIVE);
		folio_add_lru_vma(folio, vma);
	} else {
		folio_add_file_rmap_ptes(folio, page, nr, vma);
	}
	set_ptes(vma->vm_mm, addr, vmf->pte, entry, nr);

	/* no need to invalidate: a not-present page won't be cached */
	update_mmu_cache_range(vmf, vma, addr, vmf->pte, nr);
}

static bool vmf_pte_changed(struct vm_fault *vmf)
{
	if (vmf->flags & FAULT_FLAG_ORIG_PTE_VALID)
		return !pte_same(ptep_get(vmf->pte), vmf->orig_pte);

	return !pte_none(ptep_get(vmf->pte));
}

/**
 * finish_fault - finish page fault once we have prepared the page to fault
 *
 * @vmf: structure describing the fault
 *
 * This function handles all that is needed to finish a page fault once the
 * page to fault in is prepared. It handles locking of PTEs, inserts PTE for
 * given page, adds reverse page mapping, handles memcg charges and LRU
 * addition.
 *
 * The function expects the page to be locked and on success it consumes a
 * reference of a page being mapped (for the PTE which maps it).
 *
 * Return: %0 on success, %VM_FAULT_ code in case of error.
 */
vm_fault_t finish_fault(struct vm_fault *vmf)
{
	struct vm_area_struct *vma = vmf->vma;
	struct page *page;
	struct folio *folio;
	vm_fault_t ret;
	bool is_cow = (vmf->flags & FAULT_FLAG_WRITE) &&
		      !(vma->vm_flags & VM_SHARED);
	int type, nr_pages;
	unsigned long addr = vmf->address;

	/* Did we COW the page? */
	if (is_cow)
		page = vmf->cow_page;
	else
		page = vmf->page;

	/*
	 * check even for read faults because we might have lost our CoWed
	 * page
	 */
	if (!(vma->vm_flags & VM_SHARED)) {
		ret = check_stable_address_space(vma->vm_mm);
		if (ret)
			return ret;
	}

	if (pmd_none(*vmf->pmd)) {
		if (PageTransCompound(page)) {
			ret = do_set_pmd(vmf, page);
			if (ret != VM_FAULT_FALLBACK)
				return ret;
		}

		if (vmf->prealloc_pte)
			pmd_install(vma->vm_mm, vmf->pmd, &vmf->prealloc_pte);
		else if (unlikely(pte_alloc(vma->vm_mm, vmf->pmd)))
			return VM_FAULT_OOM;
	}

	folio = page_folio(page);
	nr_pages = folio_nr_pages(folio);

	/*
	 * Using per-page fault to maintain the uffd semantics, and same
	 * approach also applies to non-anonymous-shmem faults to avoid
	 * inflating the RSS of the process.
	 */
	if (!vma_is_anon_shmem(vma) || unlikely(userfaultfd_armed(vma))) {
		nr_pages = 1;
	} else if (nr_pages > 1) {
		pgoff_t idx = folio_page_idx(folio, page);
		/* The page offset of vmf->address within the VMA. */
		pgoff_t vma_off = vmf->pgoff - vmf->vma->vm_pgoff;
		/* The index of the entry in the pagetable for fault page. */
		pgoff_t pte_off = pte_index(vmf->address);

		/*
		 * Fallback to per-page fault in case the folio size in page
		 * cache beyond the VMA limits and PMD pagetable limits.
		 */
		if (unlikely(vma_off < idx ||
			    vma_off + (nr_pages - idx) > vma_pages(vma) ||
			    pte_off < idx ||
			    pte_off + (nr_pages - idx)  > PTRS_PER_PTE)) {
			nr_pages = 1;
		} else {
			/* Now we can set mappings for the whole large folio. */
			addr = vmf->address - idx * PAGE_SIZE;
			page = &folio->page;
		}
	}

	vmf->pte = pte_offset_map_lock(vma->vm_mm, vmf->pmd,
				       addr, &vmf->ptl);
	if (!vmf->pte)
		return VM_FAULT_NOPAGE;

	/* Re-check under ptl */
	if (nr_pages == 1 && unlikely(vmf_pte_changed(vmf))) {
		update_mmu_tlb(vma, addr, vmf->pte);
		ret = VM_FAULT_NOPAGE;
		goto unlock;
	} else if (nr_pages > 1 && !pte_range_none(vmf->pte, nr_pages)) {
		update_mmu_tlb_range(vma, addr, vmf->pte, nr_pages);
		ret = VM_FAULT_NOPAGE;
		goto unlock;
	}

	folio_ref_add(folio, nr_pages - 1);
	set_pte_range(vmf, folio, page, nr_pages, addr);
	type = is_cow ? MM_ANONPAGES : mm_counter_file(folio);
	add_mm_counter(vma->vm_mm, type, nr_pages);
	ret = 0;

unlock:
	pte_unmap_unlock(vmf->pte, vmf->ptl);
	return ret;
}

static unsigned long fault_around_pages __read_mostly =
	65536 >> PAGE_SHIFT;

#ifdef CONFIG_DEBUG_FS
static int fault_around_bytes_get(void *data, u64 *val)
{
	*val = fault_around_pages << PAGE_SHIFT;
	return 0;
}

/*
 * fault_around_bytes must be rounded down to the nearest page order as it's
 * what do_fault_around() expects to see.
 */
static int fault_around_bytes_set(void *data, u64 val)
{
	if (val / PAGE_SIZE > PTRS_PER_PTE)
		return -EINVAL;

	/*
	 * The minimum value is 1 page, however this results in no fault-around
	 * at all. See should_fault_around().
	 */
	val = max(val, PAGE_SIZE);
	fault_around_pages = rounddown_pow_of_two(val) >> PAGE_SHIFT;

	return 0;
}
DEFINE_DEBUGFS_ATTRIBUTE(fault_around_bytes_fops,
		fault_around_bytes_get, fault_around_bytes_set, "%llu\n");

static int __init fault_around_debugfs(void)
{
	debugfs_create_file_unsafe("fault_around_bytes", 0644, NULL, NULL,
				   &fault_around_bytes_fops);
	return 0;
}
late_initcall(fault_around_debugfs);
#endif

/*
 * do_fault_around() tries to map few pages around the fault address. The hope
 * is that the pages will be needed soon and this will lower the number of
 * faults to handle.
 *
 * It uses vm_ops->map_pages() to map the pages, which skips the page if it's
 * not ready to be mapped: not up-to-date, locked, etc.
 *
 * This function doesn't cross VMA or page table boundaries, in order to call
 * map_pages() and acquire a PTE lock only once.
 *
 * fault_around_pages defines how many pages we'll try to map.
 * do_fault_around() expects it to be set to a power of two less than or equal
 * to PTRS_PER_PTE.
 *
 * The virtual address of the area that we map is naturally aligned to
 * fault_around_pages * PAGE_SIZE rounded down to the machine page size
 * (and therefore to page order).  This way it's easier to guarantee
 * that we don't cross page table boundaries.
 */
static vm_fault_t do_fault_around(struct vm_fault *vmf)
{
	pgoff_t nr_pages = READ_ONCE(fault_around_pages);
	pgoff_t pte_off = pte_index(vmf->address);
	/* The page offset of vmf->address within the VMA. */
	pgoff_t vma_off = vmf->pgoff - vmf->vma->vm_pgoff;
	pgoff_t from_pte, to_pte;
	vm_fault_t ret;

	/* The PTE offset of the start address, clamped to the VMA. */
	from_pte = max(ALIGN_DOWN(pte_off, nr_pages),
		       pte_off - min(pte_off, vma_off));

	/* The PTE offset of the end address, clamped to the VMA and PTE. */
	to_pte = min3(from_pte + nr_pages, (pgoff_t)PTRS_PER_PTE,
		      pte_off + vma_pages(vmf->vma) - vma_off) - 1;

	if (pmd_none(*vmf->pmd)) {
		vmf->prealloc_pte = pte_alloc_one(vmf->vma->vm_mm);
		if (!vmf->prealloc_pte)
			return VM_FAULT_OOM;
	}

	rcu_read_lock();
	ret = vmf->vma->vm_ops->map_pages(vmf,
			vmf->pgoff + from_pte - pte_off,
			vmf->pgoff + to_pte - pte_off);
	rcu_read_unlock();

	return ret;
}

/* Return true if we should do read fault-around, false otherwise */
static inline bool should_fault_around(struct vm_fault *vmf)
{
	/* No ->map_pages?  No way to fault around... */
	if (!vmf->vma->vm_ops->map_pages)
		return false;

	if (uffd_disable_fault_around(vmf->vma))
		return false;

	/* A single page implies no faulting 'around' at all. */
	return fault_around_pages > 1;
}

static vm_fault_t do_read_fault(struct vm_fault *vmf)
{
	vm_fault_t ret = 0;
	struct folio *folio;

	/*
	 * Let's call ->map_pages() first and use ->fault() as fallback
	 * if page by the offset is not ready to be mapped (cold cache or
	 * something).
	 */
	if (should_fault_around(vmf)) {
		ret = do_fault_around(vmf);
		if (ret)
			return ret;
	}

	ret = vmf_can_call_fault(vmf);
	if (ret)
		return ret;

	ret = __do_fault(vmf);
	if (unlikely(ret & (VM_FAULT_ERROR | VM_FAULT_NOPAGE | VM_FAULT_RETRY)))
		return ret;

	ret |= finish_fault(vmf);
	folio = page_folio(vmf->page);
	folio_unlock(folio);
	if (unlikely(ret & (VM_FAULT_ERROR | VM_FAULT_NOPAGE | VM_FAULT_RETRY)))
		folio_put(folio);
	return ret;
}

static vm_fault_t do_cow_fault(struct vm_fault *vmf)
{
	struct vm_area_struct *vma = vmf->vma;
	struct folio *folio;
	vm_fault_t ret;

	ret = vmf_can_call_fault(vmf);
	if (!ret)
		ret = vmf_anon_prepare(vmf);
	if (ret)
		return ret;

	folio = folio_prealloc(vma->vm_mm, vma, vmf->address, false);
	if (!folio)
		return VM_FAULT_OOM;

	vmf->cow_page = &folio->page;

	ret = __do_fault(vmf);
	if (unlikely(ret & (VM_FAULT_ERROR | VM_FAULT_NOPAGE | VM_FAULT_RETRY)))
		goto uncharge_out;
	if (ret & VM_FAULT_DONE_COW)
		return ret;

	if (copy_mc_user_highpage(vmf->cow_page, vmf->page, vmf->address, vma)) {
		ret = VM_FAULT_HWPOISON;
		goto unlock;
	}
	__folio_mark_uptodate(folio);

	ret |= finish_fault(vmf);
unlock:
	unlock_page(vmf->page);
	put_page(vmf->page);
	if (unlikely(ret & (VM_FAULT_ERROR | VM_FAULT_NOPAGE | VM_FAULT_RETRY)))
		goto uncharge_out;
	return ret;
uncharge_out:
	folio_put(folio);
	return ret;
}

static vm_fault_t do_shared_fault(struct vm_fault *vmf)
{
	struct vm_area_struct *vma = vmf->vma;
	vm_fault_t ret, tmp;
	struct folio *folio;

	ret = vmf_can_call_fault(vmf);
	if (ret)
		return ret;

	ret = __do_fault(vmf);
	if (unlikely(ret & (VM_FAULT_ERROR | VM_FAULT_NOPAGE | VM_FAULT_RETRY)))
		return ret;

	folio = page_folio(vmf->page);

	/*
	 * Check if the backing address space wants to know that the page is
	 * about to become writable
	 */
	if (vma->vm_ops->page_mkwrite) {
		folio_unlock(folio);
		tmp = do_page_mkwrite(vmf, folio);
		if (unlikely(!tmp ||
				(tmp & (VM_FAULT_ERROR | VM_FAULT_NOPAGE)))) {
			folio_put(folio);
			return tmp;
		}
	}

	ret |= finish_fault(vmf);
	if (unlikely(ret & (VM_FAULT_ERROR | VM_FAULT_NOPAGE |
					VM_FAULT_RETRY))) {
		folio_unlock(folio);
		folio_put(folio);
		return ret;
	}

	ret |= fault_dirty_shared_page(vmf);
	return ret;
}

/*
 * We enter with non-exclusive mmap_lock (to exclude vma changes,
 * but allow concurrent faults).
 * The mmap_lock may have been released depending on flags and our
 * return value.  See filemap_fault() and __folio_lock_or_retry().
 * If mmap_lock is released, vma may become invalid (for example
 * by other thread calling munmap()).
 */
static vm_fault_t do_fault(struct vm_fault *vmf)
{
	struct vm_area_struct *vma = vmf->vma;
	struct mm_struct *vm_mm = vma->vm_mm;
	vm_fault_t ret;

	/*
	 * The VMA was not fully populated on mmap() or missing VM_DONTEXPAND
	 */
	if (!vma->vm_ops->fault) {
		vmf->pte = pte_offset_map_lock(vmf->vma->vm_mm, vmf->pmd,
					       vmf->address, &vmf->ptl);
		if (unlikely(!vmf->pte))
			ret = VM_FAULT_SIGBUS;
		else {
			/*
			 * Make sure this is not a temporary clearing of pte
			 * by holding ptl and checking again. A R/M/W update
			 * of pte involves: take ptl, clearing the pte so that
			 * we don't have concurrent modification by hardware
			 * followed by an update.
			 */
			if (unlikely(pte_none(ptep_get(vmf->pte))))
				ret = VM_FAULT_SIGBUS;
			else
				ret = VM_FAULT_NOPAGE;

			pte_unmap_unlock(vmf->pte, vmf->ptl);
		}
	} else if (!(vmf->flags & FAULT_FLAG_WRITE))
		ret = do_read_fault(vmf);
	else if (!(vma->vm_flags & VM_SHARED))
		ret = do_cow_fault(vmf);
	else
		ret = do_shared_fault(vmf);

	/* preallocated pagetable is unused: free it */
	if (vmf->prealloc_pte) {
		pte_free(vm_mm, vmf->prealloc_pte);
		vmf->prealloc_pte = NULL;
	}
	return ret;
}

int numa_migrate_check(struct folio *folio, struct vm_fault *vmf,
		      unsigned long addr, int *flags,
		      bool writable, int *last_cpupid)
{
	struct vm_area_struct *vma = vmf->vma;

	/*
	 * Avoid grouping on RO pages in general. RO pages shouldn't hurt as
	 * much anyway since they can be in shared cache state. This misses
	 * the case where a mapping is writable but the process never writes
	 * to it but pte_write gets cleared during protection updates and
	 * pte_dirty has unpredictable behaviour between PTE scan updates,
	 * background writeback, dirty balancing and application behaviour.
	 */
	if (!writable)
		*flags |= TNF_NO_GROUP;

	/*
	 * Flag if the folio is shared between multiple address spaces. This
	 * is later used when determining whether to group tasks together
	 */
	if (folio_likely_mapped_shared(folio) && (vma->vm_flags & VM_SHARED))
		*flags |= TNF_SHARED;
	/*
	 * For memory tiering mode, cpupid of slow memory page is used
	 * to record page access time.  So use default value.
	 */
	if (folio_use_access_time(folio))
		*last_cpupid = (-1 & LAST_CPUPID_MASK);
	else
		*last_cpupid = folio_last_cpupid(folio);

	/* Record the current PID acceesing VMA */
	vma_set_access_pid_bit(vma);

	count_vm_numa_event(NUMA_HINT_FAULTS);
#ifdef CONFIG_NUMA_BALANCING
	count_memcg_folio_events(folio, NUMA_HINT_FAULTS, 1);
#endif
	if (folio_nid(folio) == numa_node_id()) {
		count_vm_numa_event(NUMA_HINT_FAULTS_LOCAL);
		*flags |= TNF_FAULT_LOCAL;
	}

	return mpol_misplaced(folio, vmf, addr);
}

static void numa_rebuild_single_mapping(struct vm_fault *vmf, struct vm_area_struct *vma,
					unsigned long fault_addr, pte_t *fault_pte,
					bool writable)
{
	pte_t pte, old_pte;

	old_pte = ptep_modify_prot_start(vma, fault_addr, fault_pte);
	pte = pte_modify(old_pte, vma->vm_page_prot);
	pte = pte_mkyoung(pte);
	if (writable)
		pte = pte_mkwrite(pte, vma);
	ptep_modify_prot_commit(vma, fault_addr, fault_pte, old_pte, pte);
	update_mmu_cache_range(vmf, vma, fault_addr, fault_pte, 1);
}

static void numa_rebuild_large_mapping(struct vm_fault *vmf, struct vm_area_struct *vma,
				       struct folio *folio, pte_t fault_pte,
				       bool ignore_writable, bool pte_write_upgrade)
{
	int nr = pte_pfn(fault_pte) - folio_pfn(folio);
	unsigned long start, end, addr = vmf->address;
	unsigned long addr_start = addr - (nr << PAGE_SHIFT);
	unsigned long pt_start = ALIGN_DOWN(addr, PMD_SIZE);
	pte_t *start_ptep;

	/* Stay within the VMA and within the page table. */
	start = max3(addr_start, pt_start, vma->vm_start);
	end = min3(addr_start + folio_size(folio), pt_start + PMD_SIZE,
		   vma->vm_end);
	start_ptep = vmf->pte - ((addr - start) >> PAGE_SHIFT);

	/* Restore all PTEs' mapping of the large folio */
	for (addr = start; addr != end; start_ptep++, addr += PAGE_SIZE) {
		pte_t ptent = ptep_get(start_ptep);
		bool writable = false;

		if (!pte_present(ptent) || !pte_protnone(ptent))
			continue;

		if (pfn_folio(pte_pfn(ptent)) != folio)
			continue;

		if (!ignore_writable) {
			ptent = pte_modify(ptent, vma->vm_page_prot);
			writable = pte_write(ptent);
			if (!writable && pte_write_upgrade &&
			    can_change_pte_writable(vma, addr, ptent))
				writable = true;
		}

		numa_rebuild_single_mapping(vmf, vma, addr, start_ptep, writable);
	}
}

static vm_fault_t do_numa_page(struct vm_fault *vmf)
{
	struct vm_area_struct *vma = vmf->vma;
	struct folio *folio = NULL;
	int nid = NUMA_NO_NODE;
	bool writable = false, ignore_writable = false;
	bool pte_write_upgrade = vma_wants_manual_pte_write_upgrade(vma);
	int last_cpupid;
	int target_nid;
	pte_t pte, old_pte;
	int flags = 0, nr_pages;

	/*
	 * The pte cannot be used safely until we verify, while holding the page
	 * table lock, that its contents have not changed during fault handling.
	 */
	spin_lock(vmf->ptl);
	/* Read the live PTE from the page tables: */
	old_pte = ptep_get(vmf->pte);

	if (unlikely(!pte_same(old_pte, vmf->orig_pte))) {
		pte_unmap_unlock(vmf->pte, vmf->ptl);
		return 0;
	}

	pte = pte_modify(old_pte, vma->vm_page_prot);

	/*
	 * Detect now whether the PTE could be writable; this information
	 * is only valid while holding the PT lock.
	 */
	writable = pte_write(pte);
	if (!writable && pte_write_upgrade &&
	    can_change_pte_writable(vma, vmf->address, pte))
		writable = true;

	folio = vm_normal_folio(vma, vmf->address, pte);
	if (!folio || folio_is_zone_device(folio))
		goto out_map;

	nid = folio_nid(folio);
	nr_pages = folio_nr_pages(folio);

	target_nid = numa_migrate_check(folio, vmf, vmf->address, &flags,
					writable, &last_cpupid);
	if (target_nid == NUMA_NO_NODE)
		goto out_map;
	if (migrate_misplaced_folio_prepare(folio, vma, target_nid)) {
		flags |= TNF_MIGRATE_FAIL;
		goto out_map;
	}
	/* The folio is isolated and isolation code holds a folio reference. */
	pte_unmap_unlock(vmf->pte, vmf->ptl);
	writable = false;
	ignore_writable = true;

	/* Migrate to the requested node */
	if (!migrate_misplaced_folio(folio, vma, target_nid)) {
		nid = target_nid;
		flags |= TNF_MIGRATED;
		task_numa_fault(last_cpupid, nid, nr_pages, flags);
		return 0;
	}

	flags |= TNF_MIGRATE_FAIL;
	vmf->pte = pte_offset_map_lock(vma->vm_mm, vmf->pmd,
				       vmf->address, &vmf->ptl);
	if (unlikely(!vmf->pte))
		return 0;
	if (unlikely(!pte_same(ptep_get(vmf->pte), vmf->orig_pte))) {
		pte_unmap_unlock(vmf->pte, vmf->ptl);
		return 0;
	}
out_map:
	/*
	 * Make it present again, depending on how arch implements
	 * non-accessible ptes, some can allow access by kernel mode.
	 */
	if (folio && folio_test_large(folio))
		numa_rebuild_large_mapping(vmf, vma, folio, pte, ignore_writable,
					   pte_write_upgrade);
	else
		numa_rebuild_single_mapping(vmf, vma, vmf->address, vmf->pte,
					    writable);
	pte_unmap_unlock(vmf->pte, vmf->ptl);

	if (nid != NUMA_NO_NODE)
		task_numa_fault(last_cpupid, nid, nr_pages, flags);
	return 0;
}

static inline vm_fault_t create_huge_pmd(struct vm_fault *vmf)
{
	struct vm_area_struct *vma = vmf->vma;
	if (vma_is_anonymous(vma))
		return do_huge_pmd_anonymous_page(vmf);
	if (vma->vm_ops->huge_fault)
		return vma->vm_ops->huge_fault(vmf, PMD_ORDER);
	return VM_FAULT_FALLBACK;
}

/* `inline' is required to avoid gcc 4.1.2 build error */
static inline vm_fault_t wp_huge_pmd(struct vm_fault *vmf)
{
	struct vm_area_struct *vma = vmf->vma;
	const bool unshare = vmf->flags & FAULT_FLAG_UNSHARE;
	vm_fault_t ret;

	if (vma_is_anonymous(vma)) {
		if (likely(!unshare) &&
		    userfaultfd_huge_pmd_wp(vma, vmf->orig_pmd)) {
			if (userfaultfd_wp_async(vmf->vma))
				goto split;
			return handle_userfault(vmf, VM_UFFD_WP);
		}
		return do_huge_pmd_wp_page(vmf);
	}

	if (vma->vm_flags & (VM_SHARED | VM_MAYSHARE)) {
		if (vma->vm_ops->huge_fault) {
			ret = vma->vm_ops->huge_fault(vmf, PMD_ORDER);
			if (!(ret & VM_FAULT_FALLBACK))
				return ret;
		}
	}

split:
	/* COW or write-notify handled on pte level: split pmd. */
	__split_huge_pmd(vma, vmf->pmd, vmf->address, false, NULL);

	return VM_FAULT_FALLBACK;
}

static vm_fault_t create_huge_pud(struct vm_fault *vmf)
{
#if defined(CONFIG_TRANSPARENT_HUGEPAGE) &&			\
	defined(CONFIG_HAVE_ARCH_TRANSPARENT_HUGEPAGE_PUD)
	struct vm_area_struct *vma = vmf->vma;
	/* No support for anonymous transparent PUD pages yet */
	if (vma_is_anonymous(vma))
		return VM_FAULT_FALLBACK;
	if (vma->vm_ops->huge_fault)
		return vma->vm_ops->huge_fault(vmf, PUD_ORDER);
#endif /* CONFIG_TRANSPARENT_HUGEPAGE */
	return VM_FAULT_FALLBACK;
}

static vm_fault_t wp_huge_pud(struct vm_fault *vmf, pud_t orig_pud)
{
#if defined(CONFIG_TRANSPARENT_HUGEPAGE) &&			\
	defined(CONFIG_HAVE_ARCH_TRANSPARENT_HUGEPAGE_PUD)
	struct vm_area_struct *vma = vmf->vma;
	vm_fault_t ret;

	/* No support for anonymous transparent PUD pages yet */
	if (vma_is_anonymous(vma))
		goto split;
	if (vma->vm_flags & (VM_SHARED | VM_MAYSHARE)) {
		if (vma->vm_ops->huge_fault) {
			ret = vma->vm_ops->huge_fault(vmf, PUD_ORDER);
			if (!(ret & VM_FAULT_FALLBACK))
				return ret;
		}
	}
split:
	/* COW or write-notify not handled on PUD level: split pud.*/
	__split_huge_pud(vma, vmf->pud, vmf->address);
#endif /* CONFIG_TRANSPARENT_HUGEPAGE && CONFIG_HAVE_ARCH_TRANSPARENT_HUGEPAGE_PUD */
	return VM_FAULT_FALLBACK;
}

/*
 * These routines also need to handle stuff like marking pages dirty
 * and/or accessed for architectures that don't do it in hardware (most
 * RISC architectures).  The early dirtying is also good on the i386.
 *
 * There is also a hook called "update_mmu_cache()" that architectures
 * with external mmu caches can use to update those (ie the Sparc or
 * PowerPC hashed page tables that act as extended TLBs).
 *
 * We enter with non-exclusive mmap_lock (to exclude vma changes, but allow
 * concurrent faults).
 *
 * The mmap_lock may have been released depending on flags and our return value.
 * See filemap_fault() and __folio_lock_or_retry().
 */
static vm_fault_t handle_pte_fault(struct vm_fault *vmf)
{
	pte_t entry;

	if (unlikely(pmd_none(*vmf->pmd))) {
		/*
		 * Leave __pte_alloc() until later: because vm_ops->fault may
		 * want to allocate huge page, and if we expose page table
		 * for an instant, it will be difficult to retract from
		 * concurrent faults and from rmap lookups.
		 */
		vmf->pte = NULL;
		vmf->flags &= ~FAULT_FLAG_ORIG_PTE_VALID;
	} else {
		/*
		 * A regular pmd is established and it can't morph into a huge
		 * pmd by anon khugepaged, since that takes mmap_lock in write
		 * mode; but shmem or file collapse to THP could still morph
		 * it into a huge pmd: just retry later if so.
		 */
		vmf->pte = pte_offset_map_nolock(vmf->vma->vm_mm, vmf->pmd,
						 vmf->address, &vmf->ptl);
		if (unlikely(!vmf->pte))
			return 0;
		vmf->orig_pte = ptep_get_lockless(vmf->pte);
		vmf->flags |= FAULT_FLAG_ORIG_PTE_VALID;

		if (pte_none(vmf->orig_pte)) {
			pte_unmap(vmf->pte);
			vmf->pte = NULL;
		}
	}

	if (!vmf->pte)
		return do_pte_missing(vmf);

	if (!pte_present(vmf->orig_pte))
		return do_swap_page(vmf);

	if (pte_protnone(vmf->orig_pte) && vma_is_accessible(vmf->vma))
		return do_numa_page(vmf);

	spin_lock(vmf->ptl);
	entry = vmf->orig_pte;
	if (unlikely(!pte_same(ptep_get(vmf->pte), entry))) {
		update_mmu_tlb(vmf->vma, vmf->address, vmf->pte);
		goto unlock;
	}
	if (vmf->flags & (FAULT_FLAG_WRITE|FAULT_FLAG_UNSHARE)) {
		if (!pte_write(entry))
			return do_wp_page(vmf);
		else if (likely(vmf->flags & FAULT_FLAG_WRITE))
			entry = pte_mkdirty(entry);
	}
	entry = pte_mkyoung(entry);
	if (ptep_set_access_flags(vmf->vma, vmf->address, vmf->pte, entry,
				vmf->flags & FAULT_FLAG_WRITE)) {
		update_mmu_cache_range(vmf, vmf->vma, vmf->address,
				vmf->pte, 1);
	} else {
		/* Skip spurious TLB flush for retried page fault */
		if (vmf->flags & FAULT_FLAG_TRIED)
			goto unlock;
		/*
		 * This is needed only for protection faults but the arch code
		 * is not yet telling us if this is a protection fault or not.
		 * This still avoids useless tlb flushes for .text page faults
		 * with threads.
		 */
		if (vmf->flags & FAULT_FLAG_WRITE)
			flush_tlb_fix_spurious_fault(vmf->vma, vmf->address,
						     vmf->pte);
	}
unlock:
	pte_unmap_unlock(vmf->pte, vmf->ptl);
	return 0;
}

/*
 * On entry, we hold either the VMA lock or the mmap_lock
 * (FAULT_FLAG_VMA_LOCK tells you which).  If VM_FAULT_RETRY is set in
 * the result, the mmap_lock is not held on exit.  See filemap_fault()
 * and __folio_lock_or_retry().
 */
static vm_fault_t __handle_mm_fault(struct vm_area_struct *vma,
		unsigned long address, unsigned int flags)
{
	struct vm_fault vmf = {
		.vma = vma,
		.address = address & PAGE_MASK,
		.real_address = address,
		.flags = flags,
		.pgoff = linear_page_index(vma, address),
		.gfp_mask = __get_fault_gfp_mask(vma),
	};
	struct mm_struct *mm = vma->vm_mm;
	unsigned long vm_flags = vma->vm_flags;
	pgd_t *pgd;
	p4d_t *p4d;
	vm_fault_t ret;

	pgd = pgd_offset(mm, address);
	p4d = p4d_alloc(mm, pgd, address);
	if (!p4d)
		return VM_FAULT_OOM;

	vmf.pud = pud_alloc(mm, p4d, address);
	if (!vmf.pud)
		return VM_FAULT_OOM;
retry_pud:
	if (pud_none(*vmf.pud) &&
	    thp_vma_allowable_order(vma, vm_flags,
				TVA_IN_PF | TVA_ENFORCE_SYSFS, PUD_ORDER)) {
		ret = create_huge_pud(&vmf);
		if (!(ret & VM_FAULT_FALLBACK))
			return ret;
	} else {
		pud_t orig_pud = *vmf.pud;

		barrier();
		if (pud_trans_huge(orig_pud) || pud_devmap(orig_pud)) {

			/*
			 * TODO once we support anonymous PUDs: NUMA case and
			 * FAULT_FLAG_UNSHARE handling.
			 */
			if ((flags & FAULT_FLAG_WRITE) && !pud_write(orig_pud)) {
				ret = wp_huge_pud(&vmf, orig_pud);
				if (!(ret & VM_FAULT_FALLBACK))
					return ret;
			} else {
				huge_pud_set_accessed(&vmf, orig_pud);
				return 0;
			}
		}
	}

	vmf.pmd = pmd_alloc(mm, vmf.pud, address);
	if (!vmf.pmd)
		return VM_FAULT_OOM;

	/* Huge pud page fault raced with pmd_alloc? */
	if (pud_trans_unstable(vmf.pud))
		goto retry_pud;

	if (pmd_none(*vmf.pmd) &&
	    thp_vma_allowable_order(vma, vm_flags,
				TVA_IN_PF | TVA_ENFORCE_SYSFS, PMD_ORDER)) {
		ret = create_huge_pmd(&vmf);
		if (!(ret & VM_FAULT_FALLBACK))
			return ret;
	} else {
		vmf.orig_pmd = pmdp_get_lockless(vmf.pmd);

		if (unlikely(is_swap_pmd(vmf.orig_pmd))) {
			VM_BUG_ON(thp_migration_supported() &&
					  !is_pmd_migration_entry(vmf.orig_pmd));
			if (is_pmd_migration_entry(vmf.orig_pmd))
				pmd_migration_entry_wait(mm, vmf.pmd);
			return 0;
		}
		if (pmd_trans_huge(vmf.orig_pmd) || pmd_devmap(vmf.orig_pmd)) {
			if (pmd_protnone(vmf.orig_pmd) && vma_is_accessible(vma))
				return do_huge_pmd_numa_page(&vmf);

			if ((flags & (FAULT_FLAG_WRITE|FAULT_FLAG_UNSHARE)) &&
			    !pmd_write(vmf.orig_pmd)) {
				ret = wp_huge_pmd(&vmf);
				if (!(ret & VM_FAULT_FALLBACK))
					return ret;
			} else {
				huge_pmd_set_accessed(&vmf);
				return 0;
			}
		}
	}

	return handle_pte_fault(&vmf);
}

/**
 * mm_account_fault - Do page fault accounting
 * @mm: mm from which memcg should be extracted. It can be NULL.
 * @regs: the pt_regs struct pointer.  When set to NULL, will skip accounting
 *        of perf event counters, but we'll still do the per-task accounting to
 *        the task who triggered this page fault.
 * @address: the faulted address.
 * @flags: the fault flags.
 * @ret: the fault retcode.
 *
 * This will take care of most of the page fault accounting.  Meanwhile, it
 * will also include the PERF_COUNT_SW_PAGE_FAULTS_[MAJ|MIN] perf counter
 * updates.  However, note that the handling of PERF_COUNT_SW_PAGE_FAULTS should
 * still be in per-arch page fault handlers at the entry of page fault.
 */
static inline void mm_account_fault(struct mm_struct *mm, struct pt_regs *regs,
				    unsigned long address, unsigned int flags,
				    vm_fault_t ret)
{
	bool major;

	/* Incomplete faults will be accounted upon completion. */
	if (ret & VM_FAULT_RETRY)
		return;

	/*
	 * To preserve the behavior of older kernels, PGFAULT counters record
	 * both successful and failed faults, as opposed to perf counters,
	 * which ignore failed cases.
	 */
	count_vm_event(PGFAULT);
	count_memcg_event_mm(mm, PGFAULT);

	/*
	 * Do not account for unsuccessful faults (e.g. when the address wasn't
	 * valid).  That includes arch_vma_access_permitted() failing before
	 * reaching here. So this is not a "this many hardware page faults"
	 * counter.  We should use the hw profiling for that.
	 */
	if (ret & VM_FAULT_ERROR)
		return;

	/*
	 * We define the fault as a major fault when the final successful fault
	 * is VM_FAULT_MAJOR, or if it retried (which implies that we couldn't
	 * handle it immediately previously).
	 */
	major = (ret & VM_FAULT_MAJOR) || (flags & FAULT_FLAG_TRIED);

	if (major)
		current->maj_flt++;
	else
		current->min_flt++;

	/*
	 * If the fault is done for GUP, regs will be NULL.  We only do the
	 * accounting for the per thread fault counters who triggered the
	 * fault, and we skip the perf event updates.
	 */
	if (!regs)
		return;

	if (major)
		perf_sw_event(PERF_COUNT_SW_PAGE_FAULTS_MAJ, 1, regs, address);
	else
		perf_sw_event(PERF_COUNT_SW_PAGE_FAULTS_MIN, 1, regs, address);
}

#ifdef CONFIG_LRU_GEN
static void lru_gen_enter_fault(struct vm_area_struct *vma)
{
	/* the LRU algorithm only applies to accesses with recency */
	current->in_lru_fault = vma_has_recency(vma);
}

static void lru_gen_exit_fault(void)
{
	current->in_lru_fault = false;
}
#else
static void lru_gen_enter_fault(struct vm_area_struct *vma)
{
}

static void lru_gen_exit_fault(void)
{
}
#endif /* CONFIG_LRU_GEN */

static vm_fault_t sanitize_fault_flags(struct vm_area_struct *vma,
				       unsigned int *flags)
{
	if (unlikely(*flags & FAULT_FLAG_UNSHARE)) {
		if (WARN_ON_ONCE(*flags & FAULT_FLAG_WRITE))
			return VM_FAULT_SIGSEGV;
		/*
		 * FAULT_FLAG_UNSHARE only applies to COW mappings. Let's
		 * just treat it like an ordinary read-fault otherwise.
		 */
		if (!is_cow_mapping(vma->vm_flags))
			*flags &= ~FAULT_FLAG_UNSHARE;
	} else if (*flags & FAULT_FLAG_WRITE) {
		/* Write faults on read-only mappings are impossible ... */
		if (WARN_ON_ONCE(!(vma->vm_flags & VM_MAYWRITE)))
			return VM_FAULT_SIGSEGV;
		/* ... and FOLL_FORCE only applies to COW mappings. */
		if (WARN_ON_ONCE(!(vma->vm_flags & VM_WRITE) &&
				 !is_cow_mapping(vma->vm_flags)))
			return VM_FAULT_SIGSEGV;
	}
#ifdef CONFIG_PER_VMA_LOCK
	/*
	 * Per-VMA locks can't be used with FAULT_FLAG_RETRY_NOWAIT because of
	 * the assumption that lock is dropped on VM_FAULT_RETRY.
	 */
	if (WARN_ON_ONCE((*flags &
			(FAULT_FLAG_VMA_LOCK | FAULT_FLAG_RETRY_NOWAIT)) ==
			(FAULT_FLAG_VMA_LOCK | FAULT_FLAG_RETRY_NOWAIT)))
		return VM_FAULT_SIGSEGV;
#endif

	return 0;
}

/*
 * By the time we get here, we already hold the mm semaphore
 *
 * The mmap_lock may have been released depending on flags and our
 * return value.  See filemap_fault() and __folio_lock_or_retry().
 */
vm_fault_t handle_mm_fault(struct vm_area_struct *vma, unsigned long address,
			   unsigned int flags, struct pt_regs *regs)
{
	/* If the fault handler drops the mmap_lock, vma may be freed */
	struct mm_struct *mm = vma->vm_mm;
	vm_fault_t ret;
	bool is_droppable;

	__set_current_state(TASK_RUNNING);

	ret = sanitize_fault_flags(vma, &flags);
	if (ret)
		goto out;

	if (!arch_vma_access_permitted(vma, flags & FAULT_FLAG_WRITE,
					    flags & FAULT_FLAG_INSTRUCTION,
					    flags & FAULT_FLAG_REMOTE)) {
		ret = VM_FAULT_SIGSEGV;
		goto out;
	}

	is_droppable = !!(vma->vm_flags & VM_DROPPABLE);

	/*
	 * Enable the memcg OOM handling for faults triggered in user
	 * space.  Kernel faults are handled more gracefully.
	 */
	if (flags & FAULT_FLAG_USER)
		mem_cgroup_enter_user_fault();

	lru_gen_enter_fault(vma);

	if (unlikely(is_vm_hugetlb_page(vma)))
		ret = hugetlb_fault(vma->vm_mm, vma, address, flags);
	else
		ret = __handle_mm_fault(vma, address, flags);

	/*
	 * Warning: It is no longer safe to dereference vma-> after this point,
	 * because mmap_lock might have been dropped by __handle_mm_fault(), so
	 * vma might be destroyed from underneath us.
	 */

	lru_gen_exit_fault();

	/* If the mapping is droppable, then errors due to OOM aren't fatal. */
	if (is_droppable)
		ret &= ~VM_FAULT_OOM;

	if (flags & FAULT_FLAG_USER) {
		mem_cgroup_exit_user_fault();
		/*
		 * The task may have entered a memcg OOM situation but
		 * if the allocation error was handled gracefully (no
		 * VM_FAULT_OOM), there is no need to kill anything.
		 * Just clean up the OOM state peacefully.
		 */
		if (task_in_memcg_oom(current) && !(ret & VM_FAULT_OOM))
			mem_cgroup_oom_synchronize(false);
	}
out:
	mm_account_fault(mm, regs, address, flags, ret);

	return ret;
}
EXPORT_SYMBOL_GPL(handle_mm_fault);

#ifdef CONFIG_LOCK_MM_AND_FIND_VMA
#include <linux/extable.h>

static inline bool get_mmap_lock_carefully(struct mm_struct *mm, struct pt_regs *regs)
{
	if (likely(mmap_read_trylock(mm)))
		return true;

	if (regs && !user_mode(regs)) {
		unsigned long ip = exception_ip(regs);
		if (!search_exception_tables(ip))
			return false;
	}

	return !mmap_read_lock_killable(mm);
}

static inline bool mmap_upgrade_trylock(struct mm_struct *mm)
{
	/*
	 * We don't have this operation yet.
	 *
	 * It should be easy enough to do: it's basically a
	 *    atomic_long_try_cmpxchg_acquire()
	 * from RWSEM_READER_BIAS -> RWSEM_WRITER_LOCKED, but
	 * it also needs the proper lockdep magic etc.
	 */
	return false;
}

static inline bool upgrade_mmap_lock_carefully(struct mm_struct *mm, struct pt_regs *regs)
{
	mmap_read_unlock(mm);
	if (regs && !user_mode(regs)) {
		unsigned long ip = exception_ip(regs);
		if (!search_exception_tables(ip))
			return false;
	}
	return !mmap_write_lock_killable(mm);
}

/*
 * Helper for page fault handling.
 *
 * This is kind of equivalend to "mmap_read_lock()" followed
 * by "find_extend_vma()", except it's a lot more careful about
 * the locking (and will drop the lock on failure).
 *
 * For example, if we have a kernel bug that causes a page
 * fault, we don't want to just use mmap_read_lock() to get
 * the mm lock, because that would deadlock if the bug were
 * to happen while we're holding the mm lock for writing.
 *
 * So this checks the exception tables on kernel faults in
 * order to only do this all for instructions that are actually
 * expected to fault.
 *
 * We can also actually take the mm lock for writing if we
 * need to extend the vma, which helps the VM layer a lot.
 */
struct vm_area_struct *lock_mm_and_find_vma(struct mm_struct *mm,
			unsigned long addr, struct pt_regs *regs)
{
	struct vm_area_struct *vma;

	if (!get_mmap_lock_carefully(mm, regs))
		return NULL;

	vma = find_vma(mm, addr);
	if (likely(vma && (vma->vm_start <= addr)))
		return vma;

	/*
	 * Well, dang. We might still be successful, but only
	 * if we can extend a vma to do so.
	 */
	if (!vma || !(vma->vm_flags & VM_GROWSDOWN)) {
		mmap_read_unlock(mm);
		return NULL;
	}

	/*
	 * We can try to upgrade the mmap lock atomically,
	 * in which case we can continue to use the vma
	 * we already looked up.
	 *
	 * Otherwise we'll have to drop the mmap lock and
	 * re-take it, and also look up the vma again,
	 * re-checking it.
	 */
	if (!mmap_upgrade_trylock(mm)) {
		if (!upgrade_mmap_lock_carefully(mm, regs))
			return NULL;

		vma = find_vma(mm, addr);
		if (!vma)
			goto fail;
		if (vma->vm_start <= addr)
			goto success;
		if (!(vma->vm_flags & VM_GROWSDOWN))
			goto fail;
	}

	if (expand_stack_locked(vma, addr))
		goto fail;

success:
	mmap_write_downgrade(mm);
	return vma;

fail:
	mmap_write_unlock(mm);
	return NULL;
}
#endif

#ifdef CONFIG_PER_VMA_LOCK
/*
 * Lookup and lock a VMA under RCU protection. Returned VMA is guaranteed to be
 * stable and not isolated. If the VMA is not found or is being modified the
 * function returns NULL.
 */
struct vm_area_struct *lock_vma_under_rcu(struct mm_struct *mm,
					  unsigned long address)
{
	MA_STATE(mas, &mm->mm_mt, address, address);
	struct vm_area_struct *vma;

	rcu_read_lock();
retry:
	vma = mas_walk(&mas);
	if (!vma)
		goto inval;

	if (!vma_start_read(vma))
		goto inval;

	/* Check if the VMA got isolated after we found it */
	if (vma->detached) {
		vma_end_read(vma);
		count_vm_vma_lock_event(VMA_LOCK_MISS);
		/* The area was replaced with another one */
		goto retry;
	}
	/*
	 * At this point, we have a stable reference to a VMA: The VMA is
	 * locked and we know it hasn't already been isolated.
	 * From here on, we can access the VMA without worrying about which
	 * fields are accessible for RCU readers.
	 */

	/* Check since vm_start/vm_end might change before we lock the VMA */
	if (unlikely(address < vma->vm_start || address >= vma->vm_end))
		goto inval_end_read;

	rcu_read_unlock();
	return vma;

inval_end_read:
	vma_end_read(vma);
inval:
	rcu_read_unlock();
	count_vm_vma_lock_event(VMA_LOCK_ABORT);
	return NULL;
}
#endif /* CONFIG_PER_VMA_LOCK */

#ifndef __PAGETABLE_P4D_FOLDED
/*
 * Allocate p4d page table.
 * We've already handled the fast-path in-line.
 */
int __p4d_alloc(struct mm_struct *mm, pgd_t *pgd, unsigned long address)
{
	p4d_t *new = p4d_alloc_one(mm, address);
	if (!new)
		return -ENOMEM;

	spin_lock(&mm->page_table_lock);
	if (pgd_present(*pgd)) {	/* Another has populated it */
		p4d_free(mm, new);
	} else {
		smp_wmb(); /* See comment in pmd_install() */
		pgd_populate(mm, pgd, new);
	}
	spin_unlock(&mm->page_table_lock);
	return 0;
}
#endif /* __PAGETABLE_P4D_FOLDED */

#ifndef __PAGETABLE_PUD_FOLDED
/*
 * Allocate page upper directory.
 * We've already handled the fast-path in-line.
 */
int __pud_alloc(struct mm_struct *mm, p4d_t *p4d, unsigned long address)
{
	pud_t *new = pud_alloc_one(mm, address);
	if (!new)
		return -ENOMEM;

	spin_lock(&mm->page_table_lock);
	if (!p4d_present(*p4d)) {
		mm_inc_nr_puds(mm);
		smp_wmb(); /* See comment in pmd_install() */
		p4d_populate(mm, p4d, new);
	} else	/* Another has populated it */
		pud_free(mm, new);
	spin_unlock(&mm->page_table_lock);
	return 0;
}
#endif /* __PAGETABLE_PUD_FOLDED */

#ifndef __PAGETABLE_PMD_FOLDED
/*
 * Allocate page middle directory.
 * We've already handled the fast-path in-line.
 */
int __pmd_alloc(struct mm_struct *mm, pud_t *pud, unsigned long address)
{
	spinlock_t *ptl;
	pmd_t *new = pmd_alloc_one(mm, address);
	if (!new)
		return -ENOMEM;

	ptl = pud_lock(mm, pud);
	if (!pud_present(*pud)) {
		mm_inc_nr_pmds(mm);
		smp_wmb(); /* See comment in pmd_install() */
		pud_populate(mm, pud, new);
	} else {	/* Another has populated it */
		pmd_free(mm, new);
	}
	spin_unlock(ptl);
	return 0;
}
#endif /* __PAGETABLE_PMD_FOLDED */

static inline void pfnmap_args_setup(struct follow_pfnmap_args *args,
				     spinlock_t *lock, pte_t *ptep,
				     pgprot_t pgprot, unsigned long pfn_base,
				     unsigned long addr_mask, bool writable,
				     bool special)
{
	args->lock = lock;
	args->ptep = ptep;
	args->pfn = pfn_base + ((args->address & ~addr_mask) >> PAGE_SHIFT);
	args->pgprot = pgprot;
	args->writable = writable;
	args->special = special;
}

static inline void pfnmap_lockdep_assert(struct vm_area_struct *vma)
{
#ifdef CONFIG_LOCKDEP
	struct file *file = vma->vm_file;
	struct address_space *mapping = file ? file->f_mapping : NULL;

	if (mapping)
		lockdep_assert(lockdep_is_held(&vma->vm_file->f_mapping->i_mmap_rwsem) ||
			       lockdep_is_held(&vma->vm_mm->mmap_lock));
	else
		lockdep_assert(lockdep_is_held(&vma->vm_mm->mmap_lock));
#endif
}

/**
 * follow_pfnmap_start() - Look up a pfn mapping at a user virtual address
 * @args: Pointer to struct @follow_pfnmap_args
 *
 * The caller needs to setup args->vma and args->address to point to the
 * virtual address as the target of such lookup.  On a successful return,
 * the results will be put into other output fields.
 *
 * After the caller finished using the fields, the caller must invoke
 * another follow_pfnmap_end() to proper releases the locks and resources
 * of such look up request.
 *
 * During the start() and end() calls, the results in @args will be valid
 * as proper locks will be held.  After the end() is called, all the fields
 * in @follow_pfnmap_args will be invalid to be further accessed.  Further
 * use of such information after end() may require proper synchronizations
 * by the caller with page table updates, otherwise it can create a
 * security bug.
 *
 * If the PTE maps a refcounted page, callers are responsible to protect
 * against invalidation with MMU notifiers; otherwise access to the PFN at
 * a later point in time can trigger use-after-free.
 *
 * Only IO mappings and raw PFN mappings are allowed.  The mmap semaphore
 * should be taken for read, and the mmap semaphore cannot be released
 * before the end() is invoked.
 *
 * This function must not be used to modify PTE content.
 *
 * Return: zero on success, negative otherwise.
 */
int follow_pfnmap_start(struct follow_pfnmap_args *args)
{
	struct vm_area_struct *vma = args->vma;
	unsigned long address = args->address;
	struct mm_struct *mm = vma->vm_mm;
	spinlock_t *lock;
	pgd_t *pgdp;
	p4d_t *p4dp, p4d;
	pud_t *pudp, pud;
	pmd_t *pmdp, pmd;
	pte_t *ptep, pte;

	pfnmap_lockdep_assert(vma);

	if (unlikely(address < vma->vm_start || address >= vma->vm_end))
		goto out;

	if (!(vma->vm_flags & (VM_IO | VM_PFNMAP)))
		goto out;
retry:
	pgdp = pgd_offset(mm, address);
	if (pgd_none(*pgdp) || unlikely(pgd_bad(*pgdp)))
		goto out;

	p4dp = p4d_offset(pgdp, address);
	p4d = READ_ONCE(*p4dp);
	if (p4d_none(p4d) || unlikely(p4d_bad(p4d)))
		goto out;

	pudp = pud_offset(p4dp, address);
	pud = READ_ONCE(*pudp);
	if (pud_none(pud))
		goto out;
	if (pud_leaf(pud)) {
		lock = pud_lock(mm, pudp);
		if (!unlikely(pud_leaf(pud))) {
			spin_unlock(lock);
			goto retry;
		}
		pfnmap_args_setup(args, lock, NULL, pud_pgprot(pud),
				  pud_pfn(pud), PUD_MASK, pud_write(pud),
				  pud_special(pud));
		return 0;
	}

	pmdp = pmd_offset(pudp, address);
	pmd = pmdp_get_lockless(pmdp);
	if (pmd_leaf(pmd)) {
		lock = pmd_lock(mm, pmdp);
		if (!unlikely(pmd_leaf(pmd))) {
			spin_unlock(lock);
			goto retry;
		}
		pfnmap_args_setup(args, lock, NULL, pmd_pgprot(pmd),
				  pmd_pfn(pmd), PMD_MASK, pmd_write(pmd),
				  pmd_special(pmd));
		return 0;
	}

	ptep = pte_offset_map_lock(mm, pmdp, address, &lock);
	if (!ptep)
		goto out;
	pte = ptep_get(ptep);
	if (!pte_present(pte))
		goto unlock;
	pfnmap_args_setup(args, lock, ptep, pte_pgprot(pte),
			  pte_pfn(pte), PAGE_MASK, pte_write(pte),
			  pte_special(pte));
	return 0;
unlock:
	pte_unmap_unlock(ptep, lock);
out:
	return -EINVAL;
}
EXPORT_SYMBOL_GPL(follow_pfnmap_start);

/**
 * follow_pfnmap_end(): End a follow_pfnmap_start() process
 * @args: Pointer to struct @follow_pfnmap_args
 *
 * Must be used in pair of follow_pfnmap_start().  See the start() function
 * above for more information.
 */
void follow_pfnmap_end(struct follow_pfnmap_args *args)
{
	if (args->lock)
		spin_unlock(args->lock);
	if (args->ptep)
		pte_unmap(args->ptep);
}
EXPORT_SYMBOL_GPL(follow_pfnmap_end);

#ifdef CONFIG_HAVE_IOREMAP_PROT
/**
 * generic_access_phys - generic implementation for iomem mmap access
 * @vma: the vma to access
 * @addr: userspace address, not relative offset within @vma
 * @buf: buffer to read/write
 * @len: length of transfer
 * @write: set to FOLL_WRITE when writing, otherwise reading
 *
 * This is a generic implementation for &vm_operations_struct.access for an
 * iomem mapping. This callback is used by access_process_vm() when the @vma is
 * not page based.
 */
int generic_access_phys(struct vm_area_struct *vma, unsigned long addr,
			void *buf, int len, int write)
{
	resource_size_t phys_addr;
	unsigned long prot = 0;
	void __iomem *maddr;
	int offset = offset_in_page(addr);
	int ret = -EINVAL;
	bool writable;
	struct follow_pfnmap_args args = { .vma = vma, .address = addr };

retry:
	if (follow_pfnmap_start(&args))
		return -EINVAL;
	prot = pgprot_val(args.pgprot);
	phys_addr = (resource_size_t)args.pfn << PAGE_SHIFT;
	writable = args.writable;
	follow_pfnmap_end(&args);

	if ((write & FOLL_WRITE) && !writable)
		return -EINVAL;

	maddr = ioremap_prot(phys_addr, PAGE_ALIGN(len + offset), prot);
	if (!maddr)
		return -ENOMEM;

	if (follow_pfnmap_start(&args))
		goto out_unmap;

	if ((prot != pgprot_val(args.pgprot)) ||
	    (phys_addr != (args.pfn << PAGE_SHIFT)) ||
	    (writable != args.writable)) {
		follow_pfnmap_end(&args);
		iounmap(maddr);
		goto retry;
	}

	if (write)
		memcpy_toio(maddr + offset, buf, len);
	else
		memcpy_fromio(buf, maddr + offset, len);
	ret = len;
	follow_pfnmap_end(&args);
out_unmap:
	iounmap(maddr);

	return ret;
}
EXPORT_SYMBOL_GPL(generic_access_phys);
#endif

/*
 * Access another process' address space as given in mm.
 */
static int __access_remote_vm(struct mm_struct *mm, unsigned long addr,
			      void *buf, int len, unsigned int gup_flags)
{
	void *old_buf = buf;
	int write = gup_flags & FOLL_WRITE;

	if (mmap_read_lock_killable(mm))
		return 0;

	/* Untag the address before looking up the VMA */
	addr = untagged_addr_remote(mm, addr);

	/* Avoid triggering the temporary warning in __get_user_pages */
	if (!vma_lookup(mm, addr) && !expand_stack(mm, addr))
		return 0;

	/* ignore errors, just check how much was successfully transferred */
	while (len) {
		int bytes, offset;
		void *maddr;
		struct vm_area_struct *vma = NULL;
		struct page *page = get_user_page_vma_remote(mm, addr,
							     gup_flags, &vma);

		if (IS_ERR(page)) {
			/* We might need to expand the stack to access it */
			vma = vma_lookup(mm, addr);
			if (!vma) {
				vma = expand_stack(mm, addr);

				/* mmap_lock was dropped on failure */
				if (!vma)
					return buf - old_buf;

				/* Try again if stack expansion worked */
				continue;
			}

			/*
			 * Check if this is a VM_IO | VM_PFNMAP VMA, which
			 * we can access using slightly different code.
			 */
			bytes = 0;
#ifdef CONFIG_HAVE_IOREMAP_PROT
			if (vma->vm_ops && vma->vm_ops->access)
				bytes = vma->vm_ops->access(vma, addr, buf,
							    len, write);
#endif
			if (bytes <= 0)
				break;
		} else {
			bytes = len;
			offset = addr & (PAGE_SIZE-1);
			if (bytes > PAGE_SIZE-offset)
				bytes = PAGE_SIZE-offset;

			maddr = kmap_local_page(page);
			if (write) {
				copy_to_user_page(vma, page, addr,
						  maddr + offset, buf, bytes);
				set_page_dirty_lock(page);
			} else {
				copy_from_user_page(vma, page, addr,
						    buf, maddr + offset, bytes);
			}
			unmap_and_put_page(page, maddr);
		}
		len -= bytes;
		buf += bytes;
		addr += bytes;
	}
	mmap_read_unlock(mm);

	return buf - old_buf;
}

/**
 * access_remote_vm - access another process' address space
 * @mm:		the mm_struct of the target address space
 * @addr:	start address to access
 * @buf:	source or destination buffer
 * @len:	number of bytes to transfer
 * @gup_flags:	flags modifying lookup behaviour
 *
 * The caller must hold a reference on @mm.
 *
 * Return: number of bytes copied from source to destination.
 */
int access_remote_vm(struct mm_struct *mm, unsigned long addr,
		void *buf, int len, unsigned int gup_flags)
{
	return __access_remote_vm(mm, addr, buf, len, gup_flags);
}

/*
 * Access another process' address space.
 * Source/target buffer must be kernel space,
 * Do not walk the page table directly, use get_user_pages
 */
int access_process_vm(struct task_struct *tsk, unsigned long addr,
		void *buf, int len, unsigned int gup_flags)
{
	struct mm_struct *mm;
	int ret;

	mm = get_task_mm(tsk);
	if (!mm)
		return 0;

	ret = __access_remote_vm(mm, addr, buf, len, gup_flags);

	mmput(mm);

	return ret;
}
EXPORT_SYMBOL_GPL(access_process_vm);

/*
 * Print the name of a VMA.
 */
void print_vma_addr(char *prefix, unsigned long ip)
{
	struct mm_struct *mm = current->mm;
	struct vm_area_struct *vma;

	/*
	 * we might be running from an atomic context so we cannot sleep
	 */
	if (!mmap_read_trylock(mm))
		return;

	vma = vma_lookup(mm, ip);
	if (vma && vma->vm_file) {
		struct file *f = vma->vm_file;
		ip -= vma->vm_start;
		ip += vma->vm_pgoff << PAGE_SHIFT;
		printk("%s%pD[%lx,%lx+%lx]", prefix, f, ip,
				vma->vm_start,
				vma->vm_end - vma->vm_start);
	}
	mmap_read_unlock(mm);
}

#if defined(CONFIG_PROVE_LOCKING) || defined(CONFIG_DEBUG_ATOMIC_SLEEP)
void __might_fault(const char *file, int line)
{
	if (pagefault_disabled())
		return;
	__might_sleep(file, line);
#if defined(CONFIG_DEBUG_ATOMIC_SLEEP)
	if (current->mm)
		might_lock_read(&current->mm->mmap_lock);
#endif
}
EXPORT_SYMBOL(__might_fault);
#endif

#if defined(CONFIG_TRANSPARENT_HUGEPAGE) || defined(CONFIG_HUGETLBFS)
/*
 * Process all subpages of the specified huge page with the specified
 * operation.  The target subpage will be processed last to keep its
 * cache lines hot.
 */
static inline int process_huge_page(
	unsigned long addr_hint, unsigned int nr_pages,
	int (*process_subpage)(unsigned long addr, int idx, void *arg),
	void *arg)
{
	int i, n, base, l, ret;
	unsigned long addr = addr_hint &
		~(((unsigned long)nr_pages << PAGE_SHIFT) - 1);

	/* Process target subpage last to keep its cache lines hot */
	might_sleep();
	n = (addr_hint - addr) / PAGE_SIZE;
	if (2 * n <= nr_pages) {
		/* If target subpage in first half of huge page */
		base = 0;
		l = n;
		/* Process subpages at the end of huge page */
		for (i = nr_pages - 1; i >= 2 * n; i--) {
			cond_resched();
			ret = process_subpage(addr + i * PAGE_SIZE, i, arg);
			if (ret)
				return ret;
		}
	} else {
		/* If target subpage in second half of huge page */
		base = nr_pages - 2 * (nr_pages - n);
		l = nr_pages - n;
		/* Process subpages at the begin of huge page */
		for (i = 0; i < base; i++) {
			cond_resched();
			ret = process_subpage(addr + i * PAGE_SIZE, i, arg);
			if (ret)
				return ret;
		}
	}
	/*
	 * Process remaining subpages in left-right-left-right pattern
	 * towards the target subpage
	 */
	for (i = 0; i < l; i++) {
		int left_idx = base + i;
		int right_idx = base + 2 * l - 1 - i;

		cond_resched();
		ret = process_subpage(addr + left_idx * PAGE_SIZE, left_idx, arg);
		if (ret)
			return ret;
		cond_resched();
		ret = process_subpage(addr + right_idx * PAGE_SIZE, right_idx, arg);
		if (ret)
			return ret;
	}
	return 0;
}

static void clear_gigantic_page(struct folio *folio, unsigned long addr,
				unsigned int nr_pages)
{
	int i;

	might_sleep();
	for (i = 0; i < nr_pages; i++) {
		cond_resched();
		clear_user_highpage(folio_page(folio, i), addr + i * PAGE_SIZE);
	}
}

static int clear_subpage(unsigned long addr, int idx, void *arg)
{
	struct folio *folio = arg;

	clear_user_highpage(folio_page(folio, idx), addr);
	return 0;
}

/**
 * folio_zero_user - Zero a folio which will be mapped to userspace.
 * @folio: The folio to zero.
 * @addr_hint: The address will be accessed or the base address if uncelar.
 */
void folio_zero_user(struct folio *folio, unsigned long addr_hint)
{
	unsigned int nr_pages = folio_nr_pages(folio);

	if (unlikely(nr_pages > MAX_ORDER_NR_PAGES))
		clear_gigantic_page(folio, addr_hint, nr_pages);
	else
		process_huge_page(addr_hint, nr_pages, clear_subpage, folio);
}

static int copy_user_gigantic_page(struct folio *dst, struct folio *src,
				   unsigned long addr,
				   struct vm_area_struct *vma,
				   unsigned int nr_pages)
{
	int i;
	struct page *dst_page;
	struct page *src_page;

	for (i = 0; i < nr_pages; i++) {
		dst_page = folio_page(dst, i);
		src_page = folio_page(src, i);

		cond_resched();
		if (copy_mc_user_highpage(dst_page, src_page,
					  addr + i*PAGE_SIZE, vma))
			return -EHWPOISON;
	}
	return 0;
}

struct copy_subpage_arg {
	struct folio *dst;
	struct folio *src;
	struct vm_area_struct *vma;
};

static int copy_subpage(unsigned long addr, int idx, void *arg)
{
	struct copy_subpage_arg *copy_arg = arg;
	struct page *dst = folio_page(copy_arg->dst, idx);
	struct page *src = folio_page(copy_arg->src, idx);

	if (copy_mc_user_highpage(dst, src, addr, copy_arg->vma))
		return -EHWPOISON;
	return 0;
}

int copy_user_large_folio(struct folio *dst, struct folio *src,
			  unsigned long addr_hint, struct vm_area_struct *vma)
{
	unsigned int nr_pages = folio_nr_pages(dst);
	struct copy_subpage_arg arg = {
		.dst = dst,
		.src = src,
		.vma = vma,
	};

	if (unlikely(nr_pages > MAX_ORDER_NR_PAGES))
		return copy_user_gigantic_page(dst, src, addr_hint, vma, nr_pages);

	return process_huge_page(addr_hint, nr_pages, copy_subpage, &arg);
}

long copy_folio_from_user(struct folio *dst_folio,
			   const void __user *usr_src,
			   bool allow_pagefault)
{
	void *kaddr;
	unsigned long i, rc = 0;
	unsigned int nr_pages = folio_nr_pages(dst_folio);
	unsigned long ret_val = nr_pages * PAGE_SIZE;
	struct page *subpage;

	for (i = 0; i < nr_pages; i++) {
		subpage = folio_page(dst_folio, i);
		kaddr = kmap_local_page(subpage);
		if (!allow_pagefault)
			pagefault_disable();
		rc = copy_from_user(kaddr, usr_src + i * PAGE_SIZE, PAGE_SIZE);
		if (!allow_pagefault)
			pagefault_enable();
		kunmap_local(kaddr);

		ret_val -= (PAGE_SIZE - rc);
		if (rc)
			break;

		flush_dcache_page(subpage);

		cond_resched();
	}
	return ret_val;
}
#endif /* CONFIG_TRANSPARENT_HUGEPAGE || CONFIG_HUGETLBFS */

#if defined(CONFIG_SPLIT_PTE_PTLOCKS) && ALLOC_SPLIT_PTLOCKS

static struct kmem_cache *page_ptl_cachep;

void __init ptlock_cache_init(void)
{
	page_ptl_cachep = kmem_cache_create("page->ptl", sizeof(spinlock_t), 0,
			SLAB_PANIC, NULL);
}

bool ptlock_alloc(struct ptdesc *ptdesc)
{
	spinlock_t *ptl;

	ptl = kmem_cache_alloc(page_ptl_cachep, GFP_KERNEL);
	if (!ptl)
		return false;
	ptdesc->ptl = ptl;
	return true;
}

void ptlock_free(struct ptdesc *ptdesc)
{
	kmem_cache_free(page_ptl_cachep, ptdesc->ptl);
}
#endif

void vma_pgtable_walk_begin(struct vm_area_struct *vma)
{
	if (is_vm_hugetlb_page(vma))
		hugetlb_vma_lock_read(vma);
}

void vma_pgtable_walk_end(struct vm_area_struct *vma)
{
	if (is_vm_hugetlb_page(vma))
		hugetlb_vma_unlock_read(vma);
}<|MERGE_RESOLUTION|>--- conflicted
+++ resolved
@@ -4187,11 +4187,8 @@
 }
 #endif /* CONFIG_TRANSPARENT_HUGEPAGE */
 
-<<<<<<< HEAD
-=======
 static DECLARE_WAIT_QUEUE_HEAD(swapcache_wq);
 
->>>>>>> f7ead9e0
 /*
  * We enter with non-exclusive mmap_lock (to exclude vma changes,
  * but allow concurrent faults), and pte mapped but not yet locked.
@@ -4303,13 +4300,9 @@
 					 * Relax a bit to prevent rapid
 					 * repeated page faults.
 					 */
-<<<<<<< HEAD
-					schedule_timeout_uninterruptible(1);
-=======
 					add_wait_queue(&swapcache_wq, &wait);
 					schedule_timeout_uninterruptible(1);
 					remove_wait_queue(&swapcache_wq, &wait);
->>>>>>> f7ead9e0
 					goto out_page;
 				}
 				need_clear_cache = true;
@@ -4616,16 +4609,11 @@
 		pte_unmap_unlock(vmf->pte, vmf->ptl);
 out:
 	/* Clear the swap cache pin for direct swapin after PTL unlock */
-<<<<<<< HEAD
-	if (need_clear_cache)
-		swapcache_clear(si, entry, nr_pages);
-=======
 	if (need_clear_cache) {
 		swapcache_clear(si, entry, nr_pages);
 		if (waitqueue_active(&swapcache_wq))
 			wake_up(&swapcache_wq);
 	}
->>>>>>> f7ead9e0
 	if (si)
 		put_swap_device(si);
 	return ret;
@@ -4640,16 +4628,11 @@
 		folio_unlock(swapcache);
 		folio_put(swapcache);
 	}
-<<<<<<< HEAD
-	if (need_clear_cache)
-		swapcache_clear(si, entry, nr_pages);
-=======
 	if (need_clear_cache) {
 		swapcache_clear(si, entry, nr_pages);
 		if (waitqueue_active(&swapcache_wq))
 			wake_up(&swapcache_wq);
 	}
->>>>>>> f7ead9e0
 	if (si)
 		put_swap_device(si);
 	return ret;
