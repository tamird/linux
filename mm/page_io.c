// SPDX-License-Identifier: GPL-2.0
/*
 *  linux/mm/page_io.c
 *
 *  Copyright (C) 1991, 1992, 1993, 1994  Linus Torvalds
 *
 *  Swap reorganised 29.12.95, 
 *  Asynchronous swapping added 30.12.95. Stephen Tweedie
 *  Removed race in async swapping. 14.4.1996. Bruno Haible
 *  Add swap of shared pages through the page cache. 20.2.1998. Stephen Tweedie
 *  Always use brw_page, life becomes simpler. 12 May 1998 Eric Biederman
 */

#include <linux/mm.h>
#include <linux/kernel_stat.h>
#include <linux/gfp.h>
#include <linux/pagemap.h>
#include <linux/swap.h>
#include <linux/bio.h>
#include <linux/swapops.h>
#include <linux/writeback.h>
#include <linux/blkdev.h>
#include <linux/psi.h>
#include <linux/uio.h>
#include <linux/sched/task.h>
#include <linux/delayacct.h>
#include <linux/zswap.h>
#include "swap.h"

static void __end_swap_bio_write(struct bio *bio)
{
	struct folio *folio = bio_first_folio_all(bio);

	if (bio->bi_status) {
		/*
		 * We failed to write the page out to swap-space.
		 * Re-dirty the page in order to avoid it being reclaimed.
		 * Also print a dire warning that things will go BAD (tm)
		 * very quickly.
		 *
		 * Also clear PG_reclaim to avoid folio_rotate_reclaimable()
		 */
		folio_mark_dirty(folio);
		pr_alert_ratelimited("Write-error on swap-device (%u:%u:%llu)\n",
				     MAJOR(bio_dev(bio)), MINOR(bio_dev(bio)),
				     (unsigned long long)bio->bi_iter.bi_sector);
		folio_clear_reclaim(folio);
	}
	folio_end_writeback(folio);
}

static void end_swap_bio_write(struct bio *bio)
{
	__end_swap_bio_write(bio);
	bio_put(bio);
}

static void __end_swap_bio_read(struct bio *bio)
{
	struct folio *folio = bio_first_folio_all(bio);

	if (bio->bi_status) {
		pr_alert_ratelimited("Read-error on swap-device (%u:%u:%llu)\n",
				     MAJOR(bio_dev(bio)), MINOR(bio_dev(bio)),
				     (unsigned long long)bio->bi_iter.bi_sector);
	} else {
		folio_mark_uptodate(folio);
	}
	folio_unlock(folio);
}

static void end_swap_bio_read(struct bio *bio)
{
	__end_swap_bio_read(bio);
	bio_put(bio);
}

int generic_swapfile_activate(struct swap_info_struct *sis,
				struct file *swap_file,
				sector_t *span)
{
	struct address_space *mapping = swap_file->f_mapping;
	struct inode *inode = mapping->host;
	unsigned blocks_per_page;
	unsigned long page_no;
	unsigned blkbits;
	sector_t probe_block;
	sector_t last_block;
	sector_t lowest_block = -1;
	sector_t highest_block = 0;
	int nr_extents = 0;
	int ret;

	blkbits = inode->i_blkbits;
	blocks_per_page = PAGE_SIZE >> blkbits;

	/*
	 * Map all the blocks into the extent tree.  This code doesn't try
	 * to be very smart.
	 */
	probe_block = 0;
	page_no = 0;
	last_block = i_size_read(inode) >> blkbits;
	while ((probe_block + blocks_per_page) <= last_block &&
			page_no < sis->max) {
		unsigned block_in_page;
		sector_t first_block;

		cond_resched();

		first_block = probe_block;
		ret = bmap(inode, &first_block);
		if (ret || !first_block)
			goto bad_bmap;

		/*
		 * It must be PAGE_SIZE aligned on-disk
		 */
		if (first_block & (blocks_per_page - 1)) {
			probe_block++;
			goto reprobe;
		}

		for (block_in_page = 1; block_in_page < blocks_per_page;
					block_in_page++) {
			sector_t block;

			block = probe_block + block_in_page;
			ret = bmap(inode, &block);
			if (ret || !block)
				goto bad_bmap;

			if (block != first_block + block_in_page) {
				/* Discontiguity */
				probe_block++;
				goto reprobe;
			}
		}

		first_block >>= (PAGE_SHIFT - blkbits);
		if (page_no) {	/* exclude the header page */
			if (first_block < lowest_block)
				lowest_block = first_block;
			if (first_block > highest_block)
				highest_block = first_block;
		}

		/*
		 * We found a PAGE_SIZE-length, PAGE_SIZE-aligned run of blocks
		 */
		ret = add_swap_extent(sis, page_no, 1, first_block);
		if (ret < 0)
			goto out;
		nr_extents += ret;
		page_no++;
		probe_block += blocks_per_page;
reprobe:
		continue;
	}
	ret = nr_extents;
	*span = 1 + highest_block - lowest_block;
	if (page_no == 0)
		page_no = 1;	/* force Empty message */
	sis->max = page_no;
	sis->pages = page_no - 1;
	sis->highest_bit = page_no - 1;
out:
	return ret;
bad_bmap:
	pr_err("swapon: swapfile has holes\n");
	ret = -EINVAL;
	goto out;
}

static bool is_folio_zero_filled(struct folio *folio)
{
	unsigned int pos, last_pos;
	unsigned long *data;
	unsigned int i;

	last_pos = PAGE_SIZE / sizeof(*data) - 1;
	for (i = 0; i < folio_nr_pages(folio); i++) {
		data = kmap_local_folio(folio, i * PAGE_SIZE);
		/*
		 * Check last word first, incase the page is zero-filled at
		 * the start and has non-zero data at the end, which is common
		 * in real-world workloads.
		 */
		if (data[last_pos]) {
			kunmap_local(data);
			return false;
		}
		for (pos = 0; pos < last_pos; pos++) {
			if (data[pos]) {
				kunmap_local(data);
				return false;
			}
		}
		kunmap_local(data);
	}

	return true;
}

static void swap_zeromap_folio_set(struct folio *folio)
{
	struct obj_cgroup *objcg = get_obj_cgroup_from_folio(folio);
	struct swap_info_struct *sis = swp_swap_info(folio->swap);
	int nr_pages = folio_nr_pages(folio);
	swp_entry_t entry;
	unsigned int i;

	for (i = 0; i < folio_nr_pages(folio); i++) {
		entry = page_swap_entry(folio_page(folio, i));
		set_bit(swp_offset(entry), sis->zeromap);
	}

	count_vm_events(SWPOUT_ZERO, nr_pages);
	if (objcg) {
		count_objcg_events(objcg, SWPOUT_ZERO, nr_pages);
		obj_cgroup_put(objcg);
	}
}

static void swap_zeromap_folio_clear(struct folio *folio)
{
	struct swap_info_struct *sis = swp_swap_info(folio->swap);
	swp_entry_t entry;
	unsigned int i;

	for (i = 0; i < folio_nr_pages(folio); i++) {
		entry = page_swap_entry(folio_page(folio, i));
		clear_bit(swp_offset(entry), sis->zeromap);
	}
}

/*
 * We may have stale swap cache pages in memory: notice
 * them here and get rid of the unnecessary final write.
 */
int swap_writepage(struct page *page, struct writeback_control *wbc)
{
	struct folio *folio = page_folio(page);
	int ret;

	if (folio_free_swap(folio)) {
		folio_unlock(folio);
		return 0;
	}
	/*
	 * Arch code may have to preserve more data than just the page
	 * contents, e.g. memory tags.
	 */
	ret = arch_prepare_to_swap(folio);
	if (ret) {
		folio_mark_dirty(folio);
		folio_unlock(folio);
		return ret;
	}

	/*
	 * Use a bitmap (zeromap) to avoid doing IO for zero-filled pages.
	 * The bits in zeromap are protected by the locked swapcache folio
	 * and atomic updates are used to protect against read-modify-write
	 * corruption due to other zero swap entries seeing concurrent updates.
	 */
	if (is_folio_zero_filled(folio)) {
		swap_zeromap_folio_set(folio);
		folio_unlock(folio);
		return 0;
	} else {
		/*
		 * Clear bits this folio occupies in the zeromap to prevent
		 * zero data being read in from any previous zero writes that
		 * occupied the same swap entries.
		 */
		swap_zeromap_folio_clear(folio);
	}
	if (zswap_store(folio)) {
		count_mthp_stat(folio_order(folio), MTHP_STAT_ZSWPOUT);
		folio_unlock(folio);
		return 0;
	}
	if (!mem_cgroup_zswap_writeback_enabled(folio_memcg(folio))) {
		folio_mark_dirty(folio);
		return AOP_WRITEPAGE_ACTIVATE;
	}

	__swap_writepage(folio, wbc);
	return 0;
}

static inline void count_swpout_vm_event(struct folio *folio)
{
#ifdef CONFIG_TRANSPARENT_HUGEPAGE
	if (unlikely(folio_test_pmd_mappable(folio))) {
		count_memcg_folio_events(folio, THP_SWPOUT, 1);
		count_vm_event(THP_SWPOUT);
	}
#endif
	count_mthp_stat(folio_order(folio), MTHP_STAT_SWPOUT);
	count_memcg_folio_events(folio, PSWPOUT, folio_nr_pages(folio));
	count_vm_events(PSWPOUT, folio_nr_pages(folio));
}

#if defined(CONFIG_MEMCG) && defined(CONFIG_BLK_CGROUP)
static void bio_associate_blkg_from_page(struct bio *bio, struct folio *folio)
{
	struct cgroup_subsys_state *css;
	struct mem_cgroup *memcg;

	memcg = folio_memcg(folio);
	if (!memcg)
		return;

	rcu_read_lock();
	css = cgroup_e_css(memcg->css.cgroup, &io_cgrp_subsys);
	bio_associate_blkg_from_css(bio, css);
	rcu_read_unlock();
}
#else
#define bio_associate_blkg_from_page(bio, folio)		do { } while (0)
#endif /* CONFIG_MEMCG && CONFIG_BLK_CGROUP */

struct swap_iocb {
	struct kiocb		iocb;
	struct bio_vec		bvec[SWAP_CLUSTER_MAX];
	int			pages;
	int			len;
};
static mempool_t *sio_pool;

int sio_pool_init(void)
{
	if (!sio_pool) {
		mempool_t *pool = mempool_create_kmalloc_pool(
			SWAP_CLUSTER_MAX, sizeof(struct swap_iocb));
		if (cmpxchg(&sio_pool, NULL, pool))
			mempool_destroy(pool);
	}
	if (!sio_pool)
		return -ENOMEM;
	return 0;
}

static void sio_write_complete(struct kiocb *iocb, long ret)
{
	struct swap_iocb *sio = container_of(iocb, struct swap_iocb, iocb);
	struct page *page = sio->bvec[0].bv_page;
	int p;

	if (ret != sio->len) {
		/*
		 * In the case of swap-over-nfs, this can be a
		 * temporary failure if the system has limited
		 * memory for allocating transmit buffers.
		 * Mark the page dirty and avoid
		 * folio_rotate_reclaimable but rate-limit the
		 * messages.
		 */
		pr_err_ratelimited("Write error %ld on dio swapfile (%llu)\n",
				   ret, swap_dev_pos(page_swap_entry(page)));
		for (p = 0; p < sio->pages; p++) {
			page = sio->bvec[p].bv_page;
			set_page_dirty(page);
			ClearPageReclaim(page);
		}
	}

	for (p = 0; p < sio->pages; p++)
		end_page_writeback(sio->bvec[p].bv_page);

	mempool_free(sio, sio_pool);
}

static void swap_writepage_fs(struct folio *folio, struct writeback_control *wbc)
{
	struct swap_iocb *sio = NULL;
	struct swap_info_struct *sis = swp_swap_info(folio->swap);
	struct file *swap_file = sis->swap_file;
	loff_t pos = swap_dev_pos(folio->swap);

	count_swpout_vm_event(folio);
	folio_start_writeback(folio);
	folio_unlock(folio);
	if (wbc->swap_plug)
		sio = *wbc->swap_plug;
	if (sio) {
		if (sio->iocb.ki_filp != swap_file ||
		    sio->iocb.ki_pos + sio->len != pos) {
			swap_write_unplug(sio);
			sio = NULL;
		}
	}
	if (!sio) {
		sio = mempool_alloc(sio_pool, GFP_NOIO);
		init_sync_kiocb(&sio->iocb, swap_file);
		sio->iocb.ki_complete = sio_write_complete;
		sio->iocb.ki_pos = pos;
		sio->pages = 0;
		sio->len = 0;
	}
	bvec_set_folio(&sio->bvec[sio->pages], folio, folio_size(folio), 0);
	sio->len += folio_size(folio);
	sio->pages += 1;
	if (sio->pages == ARRAY_SIZE(sio->bvec) || !wbc->swap_plug) {
		swap_write_unplug(sio);
		sio = NULL;
	}
	if (wbc->swap_plug)
		*wbc->swap_plug = sio;
}

static void swap_writepage_bdev_sync(struct folio *folio,
		struct writeback_control *wbc, struct swap_info_struct *sis)
{
	struct bio_vec bv;
	struct bio bio;

	bio_init(&bio, sis->bdev, &bv, 1,
		 REQ_OP_WRITE | REQ_SWAP | wbc_to_write_flags(wbc));
	bio.bi_iter.bi_sector = swap_folio_sector(folio);
	bio_add_folio_nofail(&bio, folio, folio_size(folio), 0);

	bio_associate_blkg_from_page(&bio, folio);
	count_swpout_vm_event(folio);

	folio_start_writeback(folio);
	folio_unlock(folio);

	submit_bio_wait(&bio);
	__end_swap_bio_write(&bio);
}

static void swap_writepage_bdev_async(struct folio *folio,
		struct writeback_control *wbc, struct swap_info_struct *sis)
{
	struct bio *bio;

	bio = bio_alloc(sis->bdev, 1,
			REQ_OP_WRITE | REQ_SWAP | wbc_to_write_flags(wbc),
			GFP_NOIO);
	bio->bi_iter.bi_sector = swap_folio_sector(folio);
	bio->bi_end_io = end_swap_bio_write;
	bio_add_folio_nofail(bio, folio, folio_size(folio), 0);

	bio_associate_blkg_from_page(bio, folio);
	count_swpout_vm_event(folio);
	folio_start_writeback(folio);
	folio_unlock(folio);
	submit_bio(bio);
}

void __swap_writepage(struct folio *folio, struct writeback_control *wbc)
{
	struct swap_info_struct *sis = swp_swap_info(folio->swap);

	VM_BUG_ON_FOLIO(!folio_test_swapcache(folio), folio);
	/*
	 * ->flags can be updated non-atomicially (scan_swap_map_slots),
	 * but that will never affect SWP_FS_OPS, so the data_race
	 * is safe.
	 */
	if (data_race(sis->flags & SWP_FS_OPS))
		swap_writepage_fs(folio, wbc);
	/*
	 * ->flags can be updated non-atomicially (scan_swap_map_slots),
	 * but that will never affect SWP_SYNCHRONOUS_IO, so the data_race
	 * is safe.
	 */
	else if (data_race(sis->flags & SWP_SYNCHRONOUS_IO))
		swap_writepage_bdev_sync(folio, wbc, sis);
	else
		swap_writepage_bdev_async(folio, wbc, sis);
}

void swap_write_unplug(struct swap_iocb *sio)
{
	struct iov_iter from;
	struct address_space *mapping = sio->iocb.ki_filp->f_mapping;
	int ret;

	iov_iter_bvec(&from, ITER_SOURCE, sio->bvec, sio->pages, sio->len);
	ret = mapping->a_ops->swap_rw(&sio->iocb, &from);
	if (ret != -EIOCBQUEUED)
		sio_write_complete(&sio->iocb, ret);
}

static void sio_read_complete(struct kiocb *iocb, long ret)
{
	struct swap_iocb *sio = container_of(iocb, struct swap_iocb, iocb);
	int p;

	if (ret == sio->len) {
		for (p = 0; p < sio->pages; p++) {
			struct folio *folio = page_folio(sio->bvec[p].bv_page);

<<<<<<< HEAD
=======
			count_mthp_stat(folio_order(folio), MTHP_STAT_SWPIN);
>>>>>>> 85006eb7
			count_memcg_folio_events(folio, PSWPIN, folio_nr_pages(folio));
			folio_mark_uptodate(folio);
			folio_unlock(folio);
		}
		count_vm_events(PSWPIN, sio->pages);
	} else {
		for (p = 0; p < sio->pages; p++) {
			struct folio *folio = page_folio(sio->bvec[p].bv_page);

			folio_unlock(folio);
		}
		pr_alert_ratelimited("Read-error on swap-device\n");
	}
	mempool_free(sio, sio_pool);
}

static bool swap_read_folio_zeromap(struct folio *folio)
{
	int nr_pages = folio_nr_pages(folio);
	struct obj_cgroup *objcg;
	bool is_zeromap;

	/*
	 * Swapping in a large folio that is partially in the zeromap is not
	 * currently handled. Return true without marking the folio uptodate so
	 * that an IO error is emitted (e.g. do_swap_page() will sigbus).
	 */
	if (WARN_ON_ONCE(swap_zeromap_batch(folio->swap, nr_pages,
			&is_zeromap) != nr_pages))
		return true;

	if (!is_zeromap)
		return false;

	objcg = get_obj_cgroup_from_folio(folio);
	count_vm_events(SWPIN_ZERO, nr_pages);
	if (objcg) {
		count_objcg_events(objcg, SWPIN_ZERO, nr_pages);
		obj_cgroup_put(objcg);
	}

	folio_zero_range(folio, 0, folio_size(folio));
	folio_mark_uptodate(folio);
	return true;
}

static void swap_read_folio_fs(struct folio *folio, struct swap_iocb **plug)
{
	struct swap_info_struct *sis = swp_swap_info(folio->swap);
	struct swap_iocb *sio = NULL;
	loff_t pos = swap_dev_pos(folio->swap);

	if (plug)
		sio = *plug;
	if (sio) {
		if (sio->iocb.ki_filp != sis->swap_file ||
		    sio->iocb.ki_pos + sio->len != pos) {
			swap_read_unplug(sio);
			sio = NULL;
		}
	}
	if (!sio) {
		sio = mempool_alloc(sio_pool, GFP_KERNEL);
		init_sync_kiocb(&sio->iocb, sis->swap_file);
		sio->iocb.ki_pos = pos;
		sio->iocb.ki_complete = sio_read_complete;
		sio->pages = 0;
		sio->len = 0;
	}
	bvec_set_folio(&sio->bvec[sio->pages], folio, folio_size(folio), 0);
	sio->len += folio_size(folio);
	sio->pages += 1;
	if (sio->pages == ARRAY_SIZE(sio->bvec) || !plug) {
		swap_read_unplug(sio);
		sio = NULL;
	}
	if (plug)
		*plug = sio;
}

static void swap_read_folio_bdev_sync(struct folio *folio,
		struct swap_info_struct *sis)
{
	struct bio_vec bv;
	struct bio bio;

	bio_init(&bio, sis->bdev, &bv, 1, REQ_OP_READ);
	bio.bi_iter.bi_sector = swap_folio_sector(folio);
	bio_add_folio_nofail(&bio, folio, folio_size(folio), 0);
	/*
	 * Keep this task valid during swap readpage because the oom killer may
	 * attempt to access it in the page fault retry time check.
	 */
	get_task_struct(current);
<<<<<<< HEAD
=======
	count_mthp_stat(folio_order(folio), MTHP_STAT_SWPIN);
>>>>>>> 85006eb7
	count_memcg_folio_events(folio, PSWPIN, folio_nr_pages(folio));
	count_vm_events(PSWPIN, folio_nr_pages(folio));
	submit_bio_wait(&bio);
	__end_swap_bio_read(&bio);
	put_task_struct(current);
}

static void swap_read_folio_bdev_async(struct folio *folio,
		struct swap_info_struct *sis)
{
	struct bio *bio;

	bio = bio_alloc(sis->bdev, 1, REQ_OP_READ, GFP_KERNEL);
	bio->bi_iter.bi_sector = swap_folio_sector(folio);
	bio->bi_end_io = end_swap_bio_read;
	bio_add_folio_nofail(bio, folio, folio_size(folio), 0);
<<<<<<< HEAD
=======
	count_mthp_stat(folio_order(folio), MTHP_STAT_SWPIN);
>>>>>>> 85006eb7
	count_memcg_folio_events(folio, PSWPIN, folio_nr_pages(folio));
	count_vm_events(PSWPIN, folio_nr_pages(folio));
	submit_bio(bio);
}

void swap_read_folio(struct folio *folio, struct swap_iocb **plug)
{
	struct swap_info_struct *sis = swp_swap_info(folio->swap);
	bool synchronous = sis->flags & SWP_SYNCHRONOUS_IO;
	bool workingset = folio_test_workingset(folio);
	unsigned long pflags;
	bool in_thrashing;

	VM_BUG_ON_FOLIO(!folio_test_swapcache(folio) && !synchronous, folio);
	VM_BUG_ON_FOLIO(!folio_test_locked(folio), folio);
	VM_BUG_ON_FOLIO(folio_test_uptodate(folio), folio);

	/*
	 * Count submission time as memory stall and delay. When the device
	 * is congested, or the submitting cgroup IO-throttled, submission
	 * can be a significant part of overall IO time.
	 */
	if (workingset) {
		delayacct_thrashing_start(&in_thrashing);
		psi_memstall_enter(&pflags);
	}
	delayacct_swapin_start();

	if (swap_read_folio_zeromap(folio)) {
		folio_unlock(folio);
		goto finish;
	} else if (zswap_load(folio)) {
		folio_unlock(folio);
		goto finish;
	}

	/* We have to read from slower devices. Increase zswap protection. */
	zswap_folio_swapin(folio);

	if (data_race(sis->flags & SWP_FS_OPS)) {
		swap_read_folio_fs(folio, plug);
	} else if (synchronous) {
		swap_read_folio_bdev_sync(folio, sis);
	} else {
		swap_read_folio_bdev_async(folio, sis);
	}

finish:
	if (workingset) {
		delayacct_thrashing_end(&in_thrashing);
		psi_memstall_leave(&pflags);
	}
	delayacct_swapin_end();
}

void __swap_read_unplug(struct swap_iocb *sio)
{
	struct iov_iter from;
	struct address_space *mapping = sio->iocb.ki_filp->f_mapping;
	int ret;

	iov_iter_bvec(&from, ITER_DEST, sio->bvec, sio->pages, sio->len);
	ret = mapping->a_ops->swap_rw(&sio->iocb, &from);
	if (ret != -EIOCBQUEUED)
		sio_read_complete(&sio->iocb, ret);
}<|MERGE_RESOLUTION|>--- conflicted
+++ resolved
@@ -495,10 +495,7 @@
 		for (p = 0; p < sio->pages; p++) {
 			struct folio *folio = page_folio(sio->bvec[p].bv_page);
 
-<<<<<<< HEAD
-=======
 			count_mthp_stat(folio_order(folio), MTHP_STAT_SWPIN);
->>>>>>> 85006eb7
 			count_memcg_folio_events(folio, PSWPIN, folio_nr_pages(folio));
 			folio_mark_uptodate(folio);
 			folio_unlock(folio);
@@ -593,10 +590,7 @@
 	 * attempt to access it in the page fault retry time check.
 	 */
 	get_task_struct(current);
-<<<<<<< HEAD
-=======
 	count_mthp_stat(folio_order(folio), MTHP_STAT_SWPIN);
->>>>>>> 85006eb7
 	count_memcg_folio_events(folio, PSWPIN, folio_nr_pages(folio));
 	count_vm_events(PSWPIN, folio_nr_pages(folio));
 	submit_bio_wait(&bio);
@@ -613,10 +607,7 @@
 	bio->bi_iter.bi_sector = swap_folio_sector(folio);
 	bio->bi_end_io = end_swap_bio_read;
 	bio_add_folio_nofail(bio, folio, folio_size(folio), 0);
-<<<<<<< HEAD
-=======
 	count_mthp_stat(folio_order(folio), MTHP_STAT_SWPIN);
->>>>>>> 85006eb7
 	count_memcg_folio_events(folio, PSWPIN, folio_nr_pages(folio));
 	count_vm_events(PSWPIN, folio_nr_pages(folio));
 	submit_bio(bio);
