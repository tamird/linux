<refentry id="vidioc-g-selection">

  <refmeta>
    <refentrytitle>ioctl VIDIOC_G_SELECTION, VIDIOC_S_SELECTION</refentrytitle>
    &manvol;
  </refmeta>

  <refnamediv>
    <refname>VIDIOC_G_SELECTION</refname>
    <refname>VIDIOC_S_SELECTION</refname>
    <refpurpose>Get or set one of the selection rectangles</refpurpose>
  </refnamediv>

  <refsynopsisdiv>
    <funcsynopsis>
      <funcprototype>
	<funcdef>int <function>ioctl</function></funcdef>
	<paramdef>int <parameter>fd</parameter></paramdef>
	<paramdef>int <parameter>request</parameter></paramdef>
	<paramdef>struct v4l2_selection *<parameter>argp</parameter></paramdef>
      </funcprototype>
    </funcsynopsis>
  </refsynopsisdiv>

  <refsect1>
    <title>Arguments</title>

    <variablelist>
      <varlistentry>
	<term><parameter>fd</parameter></term>
	<listitem>
	  <para>&fd;</para>
	</listitem>
      </varlistentry>
      <varlistentry>
	<term><parameter>request</parameter></term>
	<listitem>
	  <para>VIDIOC_G_SELECTION, VIDIOC_S_SELECTION</para>
	</listitem>
      </varlistentry>
      <varlistentry>
	<term><parameter>argp</parameter></term>
	<listitem>
	  <para></para>
	</listitem>
      </varlistentry>
    </variablelist>
  </refsect1>

  <refsect1>
    <title>Description</title>

    <note>
      <title>Experimental</title>
      <para>This is an <link linkend="experimental"> experimental </link>
      interface and may change in the future.</para>
    </note>

    <para>The ioctls are used to query and configure selection rectangles.</para>

<para> To query the cropping (composing) rectangle set &v4l2-selection;
<structfield> type </structfield> field to the respective buffer type.
Do not use multiplanar buffers.  Use <constant> V4L2_BUF_TYPE_VIDEO_CAPTURE
</constant> instead of <constant> V4L2_BUF_TYPE_VIDEO_CAPTURE_MPLANE
</constant>.  Use <constant> V4L2_BUF_TYPE_VIDEO_OUTPUT </constant> instead of
<constant> V4L2_BUF_TYPE_VIDEO_OUTPUT_MPLANE </constant>.  The next step is
setting the value of &v4l2-selection; <structfield>target</structfield> field
to <constant> V4L2_SEL_TGT_CROP </constant> (<constant>
V4L2_SEL_TGT_COMPOSE </constant>).  Please refer to table <xref
linkend="v4l2-selections-common" /> or <xref linkend="selection-api" /> for additional
targets.  The <structfield>flags</structfield> and <structfield>reserved
</structfield> fields of &v4l2-selection; are ignored and they must be filled
with zeros.  The driver fills the rest of the structure or
returns &EINVAL; if incorrect buffer type or target was used. If cropping
(composing) is not supported then the active rectangle is not mutable and it is
always equal to the bounds rectangle.  Finally, the &v4l2-rect;
<structfield>r</structfield> rectangle is filled with the current cropping
(composing) coordinates. The coordinates are expressed in driver-dependent
units. The only exception are rectangles for images in raw formats, whose
coordinates are always expressed in pixels.  </para>

<para> To change the cropping (composing) rectangle set the &v4l2-selection;
<structfield>type</structfield> field to the respective buffer type.  Do not
use multiplanar buffers.  Use <constant> V4L2_BUF_TYPE_VIDEO_CAPTURE
</constant> instead of <constant> V4L2_BUF_TYPE_VIDEO_CAPTURE_MPLANE
</constant>.  Use <constant> V4L2_BUF_TYPE_VIDEO_OUTPUT </constant> instead of
<constant> V4L2_BUF_TYPE_VIDEO_OUTPUT_MPLANE </constant>.  The next step is
setting the value of &v4l2-selection; <structfield>target</structfield> to
<constant>V4L2_SEL_TGT_CROP</constant> (<constant>
V4L2_SEL_TGT_COMPOSE </constant>). Please refer to table <xref
linkend="v4l2-selections-common" /> or <xref linkend="selection-api" /> for additional
targets.  The &v4l2-rect; <structfield>r</structfield> rectangle need to be
set to the desired active area. Field &v4l2-selection; <structfield> reserved
</structfield> is ignored and must be filled with zeros.  The driver may adjust
coordinates of the requested rectangle. An application may
introduce constraints to control rounding behaviour. The &v4l2-selection;
<structfield>flags</structfield> field must be set to one of the following:

<itemizedlist>
  <listitem>
<para><constant>0</constant> - The driver can adjust the rectangle size freely
and shall choose a crop/compose rectangle as close as possible to the requested
one.</para>
  </listitem>
  <listitem>
<para><constant>V4L2_SEL_FLAG_GE</constant> - The driver is not allowed to
shrink the rectangle.  The original rectangle must lay inside the adjusted
one.</para>
  </listitem>
  <listitem>
<para><constant>V4L2_SEL_FLAG_LE</constant> - The driver is not allowed to
enlarge the rectangle.  The adjusted rectangle must lay inside the original
one.</para>
  </listitem>
  <listitem>
<para><constant>V4L2_SEL_FLAG_GE | V4L2_SEL_FLAG_LE</constant> - The driver
must choose the size exactly the same as in the requested rectangle.</para>
  </listitem>
</itemizedlist>

Please refer to <xref linkend="sel-const-adjust" />.

</para>

<para> The driver may have to adjusts the requested dimensions against hardware
limits and other parts as the pipeline, i.e. the bounds given by the
capture/output window or TV display. The closest possible values of horizontal
and vertical offset and sizes are chosen according to following priority:

<orderedlist>
  <listitem>
    <para>Satisfy constraints from &v4l2-selection; <structfield>flags</structfield>.</para>
  </listitem>
  <listitem>
    <para>Adjust width, height, left, and top to hardware limits and alignments.</para>
  </listitem>
  <listitem>
    <para>Keep center of adjusted rectangle as close as possible to the original one.</para>
  </listitem>
  <listitem>
    <para>Keep width and height as close as possible to original ones.</para>
  </listitem>
  <listitem>
    <para>Keep horizontal and vertical offset as close as possible to original ones.</para>
  </listitem>
</orderedlist>

On success the &v4l2-rect; <structfield>r</structfield> field contains
the adjusted rectangle. When the parameters are unsuitable the application may
modify the cropping (composing) or image parameters and repeat the cycle until
satisfactory parameters have been negotiated. If constraints flags have to be
violated at then ERANGE is returned. The error indicates that <emphasis> there
exist no rectangle </emphasis> that satisfies the constraints.</para>

<<<<<<< HEAD
  </refsect1>

=======
>>>>>>> 4a8e43fe
  <para>Selection targets and flags are documented in <xref
  linkend="v4l2-selections-common"/>.</para>

    <para>
      <figure id="sel-const-adjust">
	<title>Size adjustments with constraint flags.</title>
	<mediaobject>
	  <imageobject>
	    <imagedata fileref="constraints.png" format="PNG" />
	  </imageobject>
	  <textobject>
	    <phrase>Behaviour of rectangle adjustment for different constraint
            flags.</phrase>
	  </textobject>
	</mediaobject>
      </figure>
    </para>

  <para>
    <table pgwide="1" frame="none" id="v4l2-selection">
      <title>struct <structname>v4l2_selection</structname></title>
      <tgroup cols="3">
	&cs-str;
	<tbody valign="top">
	  <row>
	    <entry>__u32</entry>
	    <entry><structfield>type</structfield></entry>
	    <entry>Type of the buffer (from &v4l2-buf-type;).</entry>
	  </row>
	  <row>
	    <entry>__u32</entry>
	    <entry><structfield>target</structfield></entry>
            <entry>Used to select between <link linkend="v4l2-selections-common"> cropping
	    and composing rectangles</link>.</entry>
	  </row>
	  <row>
	    <entry>__u32</entry>
	    <entry><structfield>flags</structfield></entry>
            <entry>Flags controlling the selection rectangle adjustments, refer to
	    <link linkend="v4l2-selection-flags">selection flags</link>.</entry>
	  </row>
	  <row>
	    <entry>&v4l2-rect;</entry>
	    <entry><structfield>r</structfield></entry>
	    <entry>The selection rectangle.</entry>
	  </row>
	  <row>
	    <entry>__u32</entry>
	    <entry><structfield>reserved[9]</structfield></entry>
	    <entry>Reserved fields for future use.</entry>
	  </row>
	</tbody>
      </tgroup>
    </table>
  </para>
  </refsect1>

  <refsect1>
    &return-value;
    <variablelist>
      <varlistentry>
	<term><errorcode>EINVAL</errorcode></term>
	<listitem>
	  <para>Given buffer type <structfield>type</structfield> or
the selection target <structfield>target</structfield> is not supported,
or the <structfield>flags</structfield> argument is not valid.</para>
	</listitem>
      </varlistentry>
      <varlistentry>
	<term><errorcode>ERANGE</errorcode></term>
	<listitem>
	  <para>It is not possible to adjust &v4l2-rect; <structfield>
r</structfield> rectangle to satisfy all contraints given in the
<structfield>flags</structfield> argument.</para>
	</listitem>
      </varlistentry>
      <varlistentry>
	<term><errorcode>EBUSY</errorcode></term>
	<listitem>
	  <para>It is not possible to apply change of the selection rectangle
at the moment. Usually because streaming is in progress.</para>
	</listitem>
      </varlistentry>
    </variablelist>
  </refsect1>

</refentry><|MERGE_RESOLUTION|>--- conflicted
+++ resolved
@@ -152,11 +152,6 @@
 violated at then ERANGE is returned. The error indicates that <emphasis> there
 exist no rectangle </emphasis> that satisfies the constraints.</para>
 
-<<<<<<< HEAD
-  </refsect1>
-
-=======
->>>>>>> 4a8e43fe
   <para>Selection targets and flags are documented in <xref
   linkend="v4l2-selections-common"/>.</para>
 
